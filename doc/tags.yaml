--- conflicted
+++ resolved
@@ -128,8 +128,6 @@
     - Glideins are unrecoverable unless listed as recoverable
     - User job invocation via singularity eating up -e or -n
 
-<<<<<<< HEAD
-=======
 v3_6_4:
   Date: September 17, 2020
   Series: Stable
@@ -144,7 +142,6 @@
     - Fix for condor_chirp not finding htchirp in the PYTHONPATH
     - Fixed unquoted SINGULARITY_PATH causing HTCondor not to start
 
->>>>>>> e179d811
 v3_7:
   Date: March 31, 2020
   Series: Development
@@ -155,14 +152,6 @@
     - Added secure logging channel
     - Refactored glidien_startup.sh to separate out the code in heredoc sections and improve code quality
 
-<<<<<<< HEAD
-v3_7_1:
-  Date: August 21, 2020
-  Series: Development
-  Tarball: false
-  Feature:
-    - Includes all features and fixes of 3.6.3
-=======
 v3_6_5:
   Date: October 5, 2020
   Series: Stable
@@ -181,7 +170,6 @@
   Tarball: false
   Feature:
     - Includes all features and fixes of 3.6.5
->>>>>>> e179d811
     - Configuration changes to make more compatible with HTCondor 8.9  on initial install
     - SciTokens authentication between Factory and CE
     - IDTokens authentication between Factory and Frontend
