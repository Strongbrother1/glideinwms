--- conflicted
+++ resolved
@@ -247,7 +247,6 @@
   Bug Fix:
     - Submissions from some 3.6.5 frontends to 3.7.3 factories go on hold
 
-<<<<<<< HEAD
 v3_9_2:
   Date: Jun 1, 2021
   Series: Development
@@ -259,7 +258,7 @@
   Bug fix:
     - Fixes string encoding issues on glideFactoryLib
     - Fixes an issue that would cause some factory configurations to generate malformed Condor files
-=======
+
 v3_7_5:
     Date: Sep 2 2021
     Series: Development
@@ -272,4 +271,3 @@
         - Fix IDTOKEN generation in the Frontend
         - Cleanup script not executing correctly at glidein termination
         - Automount of CVMFS integrated into glidein script
->>>>>>> d875eabc
