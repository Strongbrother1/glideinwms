---
# GlideinWMS release notes ordered by release version
# YAML format used to generate tags.txt and history.html, starting w/ GlideinWMS v3.6
# Each release is a list with features (strings), Bug fixes (Bug fix: dictionary containing ine string) and NOTES
# (NOTE: dictionaries containing one string)

# Special version names:
# default
# template...

default:
  Series: Stable
  Tarball: false

template:
  Date: d, 2020
  Feature:
    -
    -
  Bug fix:
    -
    -
  NOTE:
    -
  NOTE-FACTORY:
    -
  NOTE-FRONTEND:
    -

v3_6:
  Date: September 25, 2019
  Series: Stable
  Tarball: true
  Feature:
    - Renaming of v3_5_1 (released on 9/18) to respect the odd/even numbering
    - Includes all 3.4.6 features
    - Updated SW and docs for the change in OSG factories
    - Updated all the obsolete links to HTCondor manual in GlideinWMS website
    - Set up an ITB Frontend for GWMS and FIFE testing
    - Updated gitattributes to resolve conflicts w/ checksum files
    - Added editorconfig and default encoding
    - GlideinWMS code will use now Google docstring format
    - Advertise if a Glidein can use privileged or unprivileged Singularity
    - Check if single user factory migration script has been run before startup
  Bug fix:
    - pip errors in nightly CI
    - Unittest failing at times on SL7
    - Factory could start also w/ a GT2 entry enabled
  NOTE:
    - v3_6 is fully interoperable w/ v3_5 and v3_4. I.e. You can mix v3_6_x, v3_5_x and v3_4_x Factories and Frontends in your system
  NOTE-FACTORY:
    - The v3.6 Factory (like v3.5) is using a single user. This is a major change. If you are upgrading, after the RPM upgrade you will need to:\
      1. stop Factory and HTCondor, 2. Migrate the HTCondor status running the fact_chown script, 3. Run upgrade and restart the HTCondor and the Factory.
      For detailed instructions see http://glideinwms.fnal.gov/doc.dev/factory/configuration.html#single_user

v3_6_1:
  Date: Novemver 13, 2019
  Series: Stable
  Tarball: true
  Feature:
    - Added compatibility w/ HTCondor 8.8.x in OSG 3.5
    - Monitoring pages use https if available
    - Improved search and testing of Singularity binary
    - Unset LD_LIBRARY_PATH and PATH for jobs in Singularity
    - Updated documentation links and Google search
    - Improved CI testing
    - Stop considering held limits when counting maximum jobs in Factory
  Bug fix:
    - Fix Fatcory tools (entry_rm, entry_q and entry_ls) to be more verbose with single user Factory
    - Removed hardcoded CVMFS requirement for Singularity
    - Improve diagnostic messages when rsa.key file is corrupted
    - Improve control of the worker node draining, avoiding to stop accepting jobs as soon as the draining file is present

v3_6_2:
  Date: March 26, 2020
  Series: Stable
  Tarball: true
  Feature:
    - Add a portable condor_chirp for user jobs running in the glideins
    - Automate the generation of factory configuration
    - Improve control of setup of module and spack in Singularity using MODULE_USE
    - Adding GPU monitor as default for pilots
    - Reduce number of queries from Frontend to User collector
    - Make lgwms-logcat.sh work with non standard factory instance names
  Bug fix:
    - Pilot using an expired proxy when authenticating to the collector
    - CI issues (coverage broken in SL6, script selection affected by file name)
    - Incorrect CERTIFICATE_MAPFILE used when using HTCondor python binding (failed schedd authentication)
    - Fix release manager relative imports
    - Broken submission to GCE and AWS
    - Correct how entry_ls detect an rpm installation
    - Adjust size of ClusterId and ProcessId fields for the condor_q custom format
    - Total of frontend info is 0 in Factory monitring

v3_7:
  Date: March 31, 2020
  Series: Development
  Tarball: true
  Feature:
    - Includes all features and fixes of 3.6.2
    - Use of HTCondor token-auth for Glideins authentication
    - Added secure logging channel
    - Refactored glidien_startup.sh to separate out the code in heredoc sections and improve code quality

v3_6_3:
  Date: July 16, 2020
  Series: Stable
  Tarball: true
  Feature:
    - Add Python condor_chirp to PATH
    - Dropped tarball installation support
    - Add Python condor_chirp and other GWMS tools to PATH in Singularity
    - Removed "Group:System Environment/Daemons" from glideinwms.spec in OSG repo
    - Added new API documentation using sphinx
    - Added a runner to run the different tests with consistent CLI
    - Added new RHEL 8 Singularity image
    - Updated the singularity wrapper with new features form the OSG wrapper
    - Clean PYTHONPATH and setup GWMS environment in Singularity containers
    - Improved the environment handling of the Singularity wrapper
  Bug fix: 
    - Upgrade the factory documentation not to ask to install the switchboard
    - The Python version of condor_chirp now works with Singularity jobs
    - Enable RFC proxies by default for direct proxies
    - Fix OSG_autoconf and gfdiff
    - Added COMPLETED to the known list of "GridJobStatus"es
    - Add a knob to set entry limits in OSG_autoconf
    - Stop pilots even after the downtime timestamp has been reached when draining pilots
    - Glideins are unrecoverable unless listed as recoverable
    - User job invocation via singularity eating up -e or -n

v3_6_4:
  Date: September 17, 2020
  Series: Stable
  Tarball: false
  Feature:
    - Improved OSG_autoconf
    - Dropped Python 2.6 support
    - Added support for RHEL 8 worker nodes
    - Harmonized, improved and extended CI tests (same CLI, support for Python 3, ...)
    - Added tool to verify if the code for a ticket has been merged
  Bug fix:
    - Fix for condor_chirp not finding htchirp in the PYTHONPATH
    - Fixed unquoted SINGULARITY_PATH causing HTCondor not to start

v3_7:
  Date: March 31, 2020
  Series: Development
  Tarball: true
  Feature:
<<<<<<< HEAD
    - Improved OSG_autoconf
    - Dropped Python 2.6 support
    - Added support for RHEL 8 worker nodes
    - Harmonized, improved and extended CI tests (same CLI, support for Python 3, ...)
    - Added tool to verify if the code for a ticket has been merged
  Bug fix:
    - Fix for condor_chirp not finding htchirp in the PYTHONPATH
    - Fixed unquoted SINGULARITY_PATH causing HTCondor not to start
=======
    - Includes all features and fixes of 3.6.2
    - Use of HTCondor token-auth for Glideins authentication
    - Added secure logging channel
    - Refactored glidien_startup.sh to separate out the code in heredoc sections and improve code quality
>>>>>>> 71c881d6

v3_6_5:
  Date: October 5, 2020
  Series: Stable
  Tarball: false
  Feature:
    - Added GitHub actions to test the code (Python unit tests, BARS, pylint, pycodestyle)
  Bug fix:
    - Fix for paths in Singularity not substituted correctly when the execute directory has a link or bind mount
    - Fixed shared_port_port to adapt to HTCondor 8.8.10 changes
    - Fixed overrides in OSG_autoconf using depcopy, use https for gfdiff
    - Fixed credential dir in manual_glidein_submit removing hardcoding

v3_7_1:
  Date: September 24, 2020
  Series: Development
  Tarball: false
  Feature:
<<<<<<< HEAD
    - Includes all features and fixes of 3.6.4
=======
    - Includes all features and fixes of 3.6.5
>>>>>>> 71c881d6
    - Configuration changes to make more compatible with HTCondor 8.9  on initial install
    - SciTokens authentication between Factory and CE
    - IDTokens authentication between Factory and Frontend
  Bug fix: 
    - Factory reconfigs and startups do not require manual creation of directories
    - Factory builds Condor Tarballs to send with glideins correctly<|MERGE_RESOLUTION|>--- conflicted
+++ resolved
@@ -147,21 +147,10 @@
   Series: Development
   Tarball: true
   Feature:
-<<<<<<< HEAD
-    - Improved OSG_autoconf
-    - Dropped Python 2.6 support
-    - Added support for RHEL 8 worker nodes
-    - Harmonized, improved and extended CI tests (same CLI, support for Python 3, ...)
-    - Added tool to verify if the code for a ticket has been merged
-  Bug fix:
-    - Fix for condor_chirp not finding htchirp in the PYTHONPATH
-    - Fixed unquoted SINGULARITY_PATH causing HTCondor not to start
-=======
     - Includes all features and fixes of 3.6.2
     - Use of HTCondor token-auth for Glideins authentication
     - Added secure logging channel
     - Refactored glidien_startup.sh to separate out the code in heredoc sections and improve code quality
->>>>>>> 71c881d6
 
 v3_6_5:
   Date: October 5, 2020
@@ -180,11 +169,7 @@
   Series: Development
   Tarball: false
   Feature:
-<<<<<<< HEAD
-    - Includes all features and fixes of 3.6.4
-=======
     - Includes all features and fixes of 3.6.5
->>>>>>> 71c881d6
     - Configuration changes to make more compatible with HTCondor 8.9  on initial install
     - SciTokens authentication between Factory and CE
     - IDTokens authentication between Factory and Frontend
