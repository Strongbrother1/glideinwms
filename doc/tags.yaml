---
# GlideinWMS release notes ordered by release version
# YAML format used to generate tags.txt and history.html, starting w/ GlideinWMS v3.6
# Each release is a list with features (strings), Bug fixes (Bug fix: dictionary containing ine string) and NOTES
# (NOTE: dictionaries containing one string)

# Special version names:
# default
# template...

default:
  Series: Stable
  Tarball: false

template:
  Date: d, 2020
  Feature:
    -
    -
  Bug fix:
    -
    -
  NOTE:
    -
  NOTE-FACTORY:
    -
  NOTE-FRONTEND:
    -

v3_6:
  Date: September 25, 2019
  Series: Stable
  Tarball: true
  Feature:
    - Renaming of v3_5_1 (released on 9/18) to respect the odd/even numbering
    - Includes all 3.4.6 features
    - Updated SW and docs for the change in OSG factories
    - Updated all the obsolete links to HTCondor manual in GlideinWMS website
    - Set up an ITB Frontend for GWMS and FIFE testing
    - Updated gitattributes to resolve conflicts w/ checksum files
    - Added editorconfig and default encoding
    - GlideinWMS code will use now Google docstring format
    - Advertise if a Glidein can use privileged or unprivileged Singularity
    - Check if single user factory migration script has been run before startup
  Bug fix:
    - pip errors in nightly CI
    - Unittest failing at times on SL7
    - Factory could start also w/ a GT2 entry enabled
  NOTE:
    - v3_6 is fully interoperable w/ v3_5 and v3_4. I.e. You can mix v3_6_x, v3_5_x and v3_4_x Factories and Frontends in your system
  NOTE-FACTORY:
    - The v3.6 Factory (like v3.5) is using a single user. This is a major change. If you are upgrading, after the RPM upgrade you will need to:\
      1. stop Factory and HTCondor, 2. Migrate the HTCondor status running the fact_chown script, 3. Run upgrade and restart the HTCondor and the Factory.
      For detailed instructions see http://glideinwms.fnal.gov/doc.dev/factory/configuration.html#single_user

v3_6_1:
  Date: Novemver 13, 2019
  Series: Stable
  Tarball: true
  Feature:
    - Added compatibility w/ HTCondor 8.8.x in OSG 3.5
    - Monitoring pages use https if available
    - Improved search and testing of Singularity binary
    - Unset LD_LIBRARY_PATH and PATH for jobs in Singularity
    - Updated documentation links and Google search
    - Improved CI testing
    - Stop considering held limits when counting maximum jobs in Factory
  Bug fix:
    - Fix Fatcory tools (entry_rm, entry_q and entry_ls) to be more verbose with single user Factory
    - Removed hardcoded CVMFS requirement for Singularity
    - Improve diagnostic messages when rsa.key file is corrupted
    - Improve control of the worker node draining, avoiding to stop accepting jobs as soon as the draining file is present

v3_6_2:
  Date: March 26, 2020
  Series: Stable
  Tarball: true
  Feature:
    - Add a portable condor_chirp for user jobs running in the glideins
    - Automate the generation of factory configuration
    - Improve control of setup of module and spack in Singularity using MODULE_USE
    - Adding GPU monitor as default for pilots
    - Reduce number of queries from Frontend to User collector
    - Make lgwms-logcat.sh work with non standard factory instance names
  Bug fix:
    - Pilot using an expired proxy when authenticating to the collector
    - CI issues (coverage broken in SL6, script selection affected by file name)
    - Incorrect CERTIFICATE_MAPFILE used when using HTCondor python binding (failed schedd authentication)
    - Fix release manager relative imports
    - Broken submission to GCE and AWS
    - Correct how entry_ls detect an rpm installation
    - Adjust size of ClusterId and ProcessId fields for the condor_q custom format
    - Total of frontend info is 0 in Factory monitring

v3_6_3:
  Date: July 16, 2020
  Series: Stable
  Tarball: true
  Feature:
    - Add Python condor_chirp to PATH
    - Dropped tarball installation support
    - Add Python condor_chirp and other GWMS tools to PATH in Singularity
    - Removed "Group:System Environment/Daemons" from glideinwms.spec in OSG repo
    - Added new API documentation using sphinx
    - Added a runner to run the different tests with consistent CLI
    - Added new RHEL 8 Singularity image
    - Updated the singularity wrapper with new features form the OSG wrapper
    - Clean PYTHONPATH and setup GWMS environment in Singularity containers
    - Improved the environment handling of the Singularity wrapper
  Bug fix: 
    - Upgrade the factory documentation not to ask to install the switchboard
    - The Python version of condor_chirp now works with Singularity jobs
    - Enable RFC proxies by default for direct proxies
    - Fix OSG_autoconf and gfdiff
    - Added COMPLETED to the known list of "GridJobStatus"es
    - Add a knob to set entry limits in OSG_autoconf
    - Stop pilots even after the downtime timestamp has been reached when draining pilots
    - Glideins are unrecoverable unless listed as recoverable
    - User job invocation via singularity eating up -e or -n

v3_6_4:
  Date: September 17, 2020
  Series: Stable
  Tarball: false
  Feature:
    - Improved OSG_autoconf
    - Dropped Python 2.6 support
    - Added support for RHEL 8 worker nodes
    - Harmonized, improved and extended CI tests (same CLI, support for Python 3, ...)
    - Added tool to verify if the code for a ticket has been merged
  Bug fix:
    - Fix for condor_chirp not finding htchirp in the PYTHONPATH
    - Fixed unquoted SINGULARITY_PATH causing HTCondor not to start

<<<<<<< HEAD
v3_7:
  Date: March 31, 2020
  Series: Development
  Tarball: true
  Feature:
    - Includes all features and fixes of 3.6.2
    - Use of HTCondor token-auth for Glideins authentication
    - Added secure logging channel
    - Refactored glidien_startup.sh to separate out the code in heredoc sections and improve code quality

v3_7_1:
  Date: August 21, 2020
  Series: Development
  Tarball: false
  Feature:
    - Includes all features and fixes of 3.6.3
    - Configuration changes to make more compatible with HTCondor 8.9  on initial install
    - SciTokens authentication between Factory and CE
    - IDTokens authentication between Factory and Frontend
  Bug fix: 
    - Factory reconfigs and startups do not require manual creation of directories
    - Factory builds Condor Tarballs to send with glideins correctly
=======
v3_6_5:
  Date: October 5, 2020
  Series: Stable
  Tarball: false
  Feature:
    - Added GitHub actions to test the code (Python unit tests, BARS, pylint, pycodestyle)
  Bug fix:
    - Fix for paths in Singularity not substituted correctly when the execute directory has a link or bind mount
    - Fixed shared_port_port to adapt to HTCondor 8.8.10 changes
    - Fixed overrides in OSG_autoconf using depcopy, use https for gfdiff
    - Fixed credential dir in manual_glidein_submit removing hardcoding
>>>>>>> 15db6708
<|MERGE_RESOLUTION|>--- conflicted
+++ resolved
@@ -92,6 +92,16 @@
     - Adjust size of ClusterId and ProcessId fields for the condor_q custom format
     - Total of frontend info is 0 in Factory monitring
 
+v3_7:
+  Date: March 31, 2020
+  Series: Development
+  Tarball: true
+  Feature:
+    - Includes all features and fixes of 3.6.2
+    - Use of HTCondor token-auth for Glideins authentication
+    - Added secure logging channel
+    - Refactored glidien_startup.sh to separate out the code in heredoc sections and improve code quality
+
 v3_6_3:
   Date: July 16, 2020
   Series: Stable
@@ -132,16 +142,17 @@
     - Fix for condor_chirp not finding htchirp in the PYTHONPATH
     - Fixed unquoted SINGULARITY_PATH causing HTCondor not to start
 
-<<<<<<< HEAD
-v3_7:
-  Date: March 31, 2020
-  Series: Development
-  Tarball: true
+v3_6_5:
+  Date: October 5, 2020
+  Series: Stable
+  Tarball: false
   Feature:
-    - Includes all features and fixes of 3.6.2
-    - Use of HTCondor token-auth for Glideins authentication
-    - Added secure logging channel
-    - Refactored glidien_startup.sh to separate out the code in heredoc sections and improve code quality
+    - Added GitHub actions to test the code (Python unit tests, BARS, pylint, pycodestyle)
+  Bug fix:
+    - Fix for paths in Singularity not substituted correctly when the execute directory has a link or bind mount
+    - Fixed shared_port_port to adapt to HTCondor 8.8.10 changes
+    - Fixed overrides in OSG_autoconf using depcopy, use https for gfdiff
+    - Fixed credential dir in manual_glidein_submit removing hardcoding
 
 v3_7_1:
   Date: August 21, 2020
@@ -154,17 +165,4 @@
     - IDTokens authentication between Factory and Frontend
   Bug fix: 
     - Factory reconfigs and startups do not require manual creation of directories
-    - Factory builds Condor Tarballs to send with glideins correctly
-=======
-v3_6_5:
-  Date: October 5, 2020
-  Series: Stable
-  Tarball: false
-  Feature:
-    - Added GitHub actions to test the code (Python unit tests, BARS, pylint, pycodestyle)
-  Bug fix:
-    - Fix for paths in Singularity not substituted correctly when the execute directory has a link or bind mount
-    - Fixed shared_port_port to adapt to HTCondor 8.8.10 changes
-    - Fixed overrides in OSG_autoconf using depcopy, use https for gfdiff
-    - Fixed credential dir in manual_glidein_submit removing hardcoding
->>>>>>> 15db6708
+    - Factory builds Condor Tarballs to send with glideins correctly