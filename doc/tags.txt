--- conflicted
+++ resolved
@@ -1,26 +1,4 @@
-<<<<<<< HEAD
 v3_2_21 Have frontend groups request the removal of unused glideins
-=======
-v3_3_2  Allow multiple remote directories for BOSCO submissions
-        Bug fix: Submit attributes in entry configuration are now transmitted to AWS VM
-        Documented vm_id_fname and vm_type_fname
-        Includes all features and bug fixes released in v3_2_18
-        Includes some important features and bug fixes planned for v3_2_19
-          (fix of AWS submission)
-
-v3_3_1  Includes all features and bug fixes released in v3_2_16
-
-v3_3    Includes all features and bug fixes released in v3_2_15
-        Support Google Compute Engine CE. Requires glidein cloud vm rpms v2+
-        Support native configuration of EC2 spot prices and AZ in the entry
-        Support frontend policies specified in external python file
-        Support changes to VM ID and VM Type without need to reconfig/upgrade
-          frontend service
-        Bug Fix: Multiple credential (eg: vm_id+vm_type) definitions now work
-	  correctly
-        Bug Fix: create_condor_tarball now also includes required globus libraries
-	  from lib/condor that HTCondor loads at runtime
->>>>>>> da255259
 
 v3_2_20 Verified that Factory can start 1500 entries at a time
         Improved Factory monitoring by adding cores count for running and idle jobs and requests
