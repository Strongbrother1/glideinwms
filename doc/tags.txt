<<<<<<< HEAD
v3_3_2  Allow multiple remote directories for BOSCO submissions
        Bug fix: Submit attributes in entry configuration are now transmitted to AWS VM
        Documented vm_id_fname and vm_type_fname
        Includes all features and bug fixes released in v3_2_18
        Includes some important features and bug fixes planned for v3_2_19
          (fix of AWS submission)

v3_3_1  Includes all features and bug fixes released in v3_2_16

v3_3    Includes all features and bug fixes released in v3_2_15
        Support Google Compute Engine CE. Requires glidein cloud vm rpms v2+
        Support native configuration of EC2 spot prices and AZ in the entry
        Support frontend policies specified in external python file
        Support changes to VM ID and VM Type without need to reconfig/upgrade
          frontend service
        Bug Fix: Multiple credential (eg: vm_id+vm_type) definitions now work
	  correctly
        Bug Fix: create_condor_tarball now also includes required globus libraries
	  from lib/condor that HTCondor loads at runtime

v3_2_20 Verified that Factory can start 1500 entries at a time
        Improved Factory monitoring by adding cores count for running jobs and requests
=======
v3_2_20 Verified that Factory can start 1500 entries at a time<
        Improved Factory monitoring by adding cores count for running and idle jobs and requests
>>>>>>> 23e7eed1
        Removed dependency from Globus clients
        Support Singularity (future replacement for glexec)
        Avoid race conditions with multiple reload quick invocations in SL7 
        Bug Fix: -fix_rrd is always in the upgrade command beside reconfig option
        Bug Fix: Fixed some failing unit tests 
        Bug Fix: Fixed Factory job stats are empty
        Bug Fix: Bad link to Frontend monitoring
        Bug Fix: Custom Google search in the documentation pointing to the new site,
          not the old mirror on uscms.org
        Bug Fix: Fix DC_DAEMON_LIST
        Bug Fix: verifyRRD hard coded paths, missing some files during -fix_rr
        Bug Fix: HTCondor QEdit triggered also when advertise_pilot_accounting is not set
        Bug Fix: Downtime setting correctly distinguish daylight saving
        Bug Fix: Added usercollector RPM dependency from ganglia

v3_2_19 Added counters for Idle jobs older than X hours
        Enabling GWMS_XSLT_PLUGIN_DIR by default for
          glideinwms-vofrontend-standalone rpm
        Linked Frontend monitoring from Factory monitoring
        Improved glideins scale down by adding a timeout, GLIDEIN_IDLE_LIFETIME
        Log number of activation/claims per glidein
        Several documentation improvements, including reconfig and upgrade
          operations in SL7 RPM installation
        Bug Fix: reduced the number of file descriptors used per Entry in the Factory
        Bug Fix: Factory entries submitting glideins even after hitting the limit
        Bug Fix: Errors with HTCondor 8.5/6 upgrade: SUBSYS.LOCALNAME.* warning
          triggered by GWMS htcondor configuration, Glidein sent unintentionally
          to multiple schedds on the Factory
        Bug Fix: Clarified attribute types and fixed globbing behavior
        Bug Fix: RPM verification fails when config files are changed
        Bug Fix: GLIDEIN_CPU settings "node" and "slot" supported also in Frontend,
          better documented and improved to compensate for PBS misconfiguration
        Bug Fix: Fixed submission to AWS which uses key_pair as auth_method

v3_2_18 Bug Fix: ProjectId is missing double quotes
        Bug Fix: Stdout messages from startup script in SL7 are confusing
        Bug Fix: Service definition file for SL7 is marked executable 
          and it should not
        Bug Fix: Upgrade not working when frontend/factory are running
        Bug Fix: Use of daemon function to start process does not play well 
          with non empty pid files

v3_2_17 Glideins fallback to curl if transferring files from the 
	  factory/frontend staging area fails using wget
	Bug Fix: Factory not correctly consider the cluster size when
	  doing multiple submissions during same cycle
	Added support for systemctl init scripts for RHEL6 and RHEL7
	Factory and Frontend service init scripts now use daemon functions
	Added ability to request disk space for special resource slots
	Updated jQuery in monitoring webpages to version 1.12
	Updated Documentation
	Pilot accounting information from jobs is now available in the
	  glidein job's classad on the factory side
	Frontend service performance stats are now advertised in the
	  glidefrontendmonitor classad
	Bug Fix: Fixed race condition where periodic scripts in glidein
	  would corrupt a glidein_config
	Bug Fix: Fixed an issue where some START_EXPR were incorrectly
	  ignored
	Bug Fix: When not configured GLIDEIN_CPUS default back to 1
	  rather than trying to auto detect available cores
	Bug Fix: Glideins will not use UTMP be default
	
v3_2_16	Information about job and machine features are now available in glidein
	  startd's classad
	New tool manual_glidein_startup now lets you manually start a glidein
	  for a given factory entry and frontend group
	BOSCO entries can now accept credentials provided from the frontend
	Bug Fix: Glidein is now correctly auto detect RHEL6 and RHEL7
	Bug Fix: Dagman and Schedd universe jobs are not counted against
	  max jobs running
	Bug Fix: An entry in downtime will now show up in the glidein status
	Bug Fix: Added condor-python rpm as a dependency
	Bug Fix: Complex credentials (vm_id+vm_type) are now correctly
	  interpreted
	Bug Fix: Frontend is now more resilent to transient errors
	  communicating with the HTCondor daemons
	Bug Fix: Slave frontend now correctly looks up the master frontend
	  when using condor-python bindings
	Bug Fix: create_condor_tarball now correctly includes required globus
	  libraries from lib/condor that are loaded by HTCondor at runtime
	Bug Fix: Frontend now correctly calculates the ReqMaxGlideins for
	  single core glidein entries
	Bug Fix: Numerical data in glideclient classad is not quoted to
	  preserve the data type
	Bug Fix: Frontend will not request any glideins at entry that is
          in downtime

v3_2_15	Factory will now automatically remove unrecoverable glidein jobs
	  with forcex if they are held for 20 times or more
	Several X509 related attributes from the matching job are now
	  also available in the glidein's startd's classad
	Prefix for attributes created by the periodic scripts is now
	  customizable
	If the glidein detects that a worker node is marked for draining and
	  if it is approaching the drain time, it will now kill the user job
	Frontend can be configured to request idle glideins at all times
	  irrespective of the jobs in the queue
	Bug Fix: Fixed a bug in the frontend downtime command in the script
	   /etc/init.d/gwms-frontend
	Bug Fix: Frontend now correctly considers group credentials before
	  frontend's global credential
	Bug Fix: Installing and upgrading GlideinWMS rpms now correctly
	  trigger httpd and htcondor reload commands in case of EL7
	Bug Fix: Fixed a bug where frontend would crash with pickling error
	  while using htcondor-python bindings
	Bug Fix: Factory now correctly remembers pilots submitted using
	  RFC proxy
	Bug Fix: Fixed a bug where running reconfig or upgrade command on
	  a frontend service would crash

v3_2_14_1 Added support for python in EL7
	Updated glidein_startup.sh to make it compatible with factory changes
	  coming in v3_2_15
	Bug Fix: Updated condor_config files used by the Schedd to work with
	  different versions of HTCondor including 8.4.7

v3_2_14	Various curbs and limits triggered in the factory are now logged
          in the glidefactory and glidefactoryclient classads
	Added initial support for python that comes with EL7
	Monitoring stats from factory completed logs are now advertised in
	  the glideresource classads
	Glideins can now shutdown themselves if the worker node is marked for
	  draining with appropriate messages logged in the glideins output
	Condor classad fetching is now done by using python bindings by
	  default. Until now this was done using condor_q and condor_status
	  commands
	Various limits configred in the factory and frontend are now
	  advertised in the respective classads
	Updated documentation
	Bug Fix: Factory will not release glideins sent to Condor CE if they
	  are held with authentication/authorization issues
	Bug Fix: Factory will not release glideins sent to AWS in case of
	  certain types of HoldReason
	Bug Fix: Proxies used by the glidein now if delegated have their
	  lifetime as long as the original proxy
	Bug Fix: Fixed issue where RRD processing was incorrectly throwing
	  ImportError instead of NameError
	Bug Fix: Frontend policies now correctly work if classad attributes
	  like RequestCpus are classad expressions
	Bug Fix: Fixed an issue where a slave frontend in HA mode would
	  crash if the WMS collector was down

v3_2_13	Support XSEDE ProjectId as a credential in frontend
	Glidein jobs can now auto detect cpus based on the sites WMS
	Frontend configuration settings idle_glideins_per_entry,
	  running_glideins_per_entry, running_glideins_total and
	  running_glideins_total_global now consider slots (startd classads)
	  reported in the User collector
        gwms-logcat.sh tool can now forward logs to a folder or http/https url
	Bug Fix: Factory will not release any glideins is max_per_cycle
	  in release section of config is set to 0
	Bug Fix: Frontend now accepts an attr with type="expr" as a condor
	  expression
	Bug Fix: Fixed several issues in the accounting of multi core
	  glideins
	Bug FIx: Counting of idle, running and total jobs in case of multi
	  core glideins is done correctly
	Bug Fix: Frontend will now correctly request enough glideins at
	  sites that support multi core glideins
	Bug Fix: Frontend group limits are now correctly applied based on
	  on the slots rather than glidein (condorg) jobs
	Bug Fix: Fix accounting bug where number of running cores would
	  log a negative count in case of multi core glideins
	Bug Fix: Fixed several issues with the cron type scripts

v3_2_12_1 Bug Fix: Fixed incompatibility with python 2.4 and bad failure when 
          there is no entry, both introduced in v3_2_12 factory configuration

v3_2_12 Various curbs and limits triggered in the frontend are now logged
          in the glideresource classads
        Frontend is now more conservative while computing max request
          running
        Glideins now support advertising custom resources on the worker
          node This can be used to advertise resources like GPUs. GPUs can also 
          be auto discovered and advertised
        Several improvements to rpm packaging. Useful frontend tools are
          now available in the user path
        Support of version control for the factory configuration and splitting 
          of entries configuration form the main factory configuration (entries.d)
        Unique idle jobs matched by the frontend is now available in
          glideresource classads
          deloyment specific configuration and entry specific configuration.
        Bug Fix: Fixed a bug where CCB_ADDRESS configuration for the
          glidein was not created correclty under certain conditions
        Bug Fix: create_frontend script now correctly populates images
          in the monitoring pages
        Bug Fix: gwms-logcat now correctly supports multiple users
        Bug Fix: Frontend now correctly deadvertises glideresource
          classads on shutdown
        Bug Fix: Disable collector's use of shared port to support
          HTCondor 8.4 (in both factory and user pool)
        Bug Fix: Counting correctly glidein and cores, specially for 
          partitionable slots
        Bug Fix: Fixed bug where DaemonShutdown was failing to consider 
          dynamic slots
        Bug Fix: Fixed bug where NUM_CPUS was not set for partitionable slots
          resulting in hardware cpu number being used instead of GLIDEIN_CPUS

v3_2_11_2 Bug Fix: Fixed authentication issue introduced in v3_2_11 where a
          glidein startd fails to send keep alive signals to v8.2.x schedds

v3_2_11_1 Bug Fix: Fixed a bug introduced in v3_2_11 where file period
          interpreted as number instead of string

v3_2_11 VO Frontend now blacklists schedds with CurbMatchmaking=True
        You can now over provision Multicore glidein by using
          GLIDEIN_Resource_Slots attribute to specify different types of
          resources it provides. For example ioslot
        Glidein can now advertise itself to the site's local HTCondorCE
          collector if CONDORCE_COLLECTOR_HOST is set in it's environment
        Custom/validation scripts can now be run periodically and not
          just at the glidein's startup
        Improvements to the rpm packaging
        Updated documentation
        Bug Fix: Glideins in claimed/idle status are not shutdown by
          DAEMON_SHUTDOWN expression
        Bug Fix: Fixed a bug in gwms-logcat tool
        Bug Fix: The CCB selection behaves correctly and accepts sinful
          strings
        Bug Fix: Fixed a bug where Frontend under certain conditions
          would crash because of uninitialized ha_mode
        Bug Fix: Setting GLIDEIN_Report_Failed to ALIVEONLY now creates
          valid invalidate command
        Bug Fix: Fixed a bug in the accounting of jobs run by a glidein

v3_2_10 Improved Documentation
        Bug Fix: Fixed several bugs in accounting of idle and running slots
          in case of multicore glideins
        Bug Fix: Got rid of old style HTCondor default Memory & Disk
          requirements in the schedd configuration
        Bug Fix: DAEMON_SHUTDOWN expression will now let the Multi core glidein
          to run for appropriate time before killing it

v3_2_9  VO Frontend supports a master-slave HA mode
        Added a factory wrapper script to view glidein logs files
        Updated the dependency of Glideinwms to HTCondor v8.2.2
        Frontend supports CCBs in addition to User Collector
        Updated documentation
        Bug Fix: glideresource classads now contain appropriate monitoring
          information
        Bug Fix: Fixed a bug where an unhandled exception would cause a
          frontend to shutdown
        Bug Fix: Removed obsolute defult requirement for vanilla jobs in
          user schedd's config file
        Bug Fix: Glidein now works correctly when both grid/voms-proxy
          commands are not available on the worker node
        Bug Fix: GlideinWMSVersion is now correctly reported in rpm distribution

v3_2_8  VO Frontend parameters are added to HTCondor config for ganglia
          monitoring
        CONDOR_VIEW_HOST is now set to localhost for factory collectors to
          minimize overhead in communication between primary and secondary
          collectors
        Added option to compress process logs in factory and frontend
        Added failed glidein statistics to frontend monitoring
        Added idle/running/total core statistics to frontend monitoring
        Added the support for HTCondor GANGLIAD monitoring 
          (requires HTCondor 8.1 or newer). If you have HTCondor 8.0.x or earlier
          you must remove <t>/etc/condor/config.d/01_gwms_ganglia.config</t>,
          otherwise your HTCondor will complain about an unsupported option
          and crash.
        USE_CCB is now enabled by default and this information is
          advertised in the glidefactory classads
        Improved documentation
        Bug Fix: Glideins do not mail admins when HTCondor daemon crash
        Bug Fix: Gridmanager log paths used by glidein/factory scheds are
          now correctly expanded for different users
        Bug Fix: Factory and Frontend service start/stop exit codes now
          confer to Linux standards
        Bug Fix: Fixed issue where work dir and vesioning in frontend config
          would break the config in case of frontend rpms
        Bug Fix: Made improvements to the HTCondor configuration used by
          factory rpm
        Bug Fix: There is no name collision for glideins when
          USE_PID_NAMESPACES is enabled in site's HTCondor batch system
        Bug Fix: Factory does not leak file descriptors when HTCondor
          commands using privilege separation fail

v3_2_7_2 Bug Fix: Set MASTER.USE_SHARED_PORT instead of USE_SHARED_PORT to
          avoid secondary collectors using the shared port daemon

v3_2_7_1 Set USE_SHARED_PORT to get around the issue with HTCondor 8.2.3

v3_2_7  Glideins now have an option to report monitoring info to a
          different collector configured in the factory
        Glideins now support shared port
        Glideins now use local storage for its tmp internal operaations
        Improved documentation
        Bug Fix: Fixed an issue where a corrupted internal state file
          would crash the factory
        Bug Fix: KeyError in a match_expr is now correctly logged
        Bug Fix: proxy_url in an entry's config is now correctly used
        Bug Fix: rrdtool commands are now used correctly when rrdtool
          python library is not installed on the system
        Bug Fix: Error classads now correctly advertise all the relevant
          attributes
        Bug Fix: glidein_off now correctly work with the HTCondor HA setup
        Bug Fix: Internal security changes are now properly cleaned up
          and applied in factory and frontend
        Bug Fix: Factory monitoring now correctly report UserRunning info
          when frontend is configured with multiple credentials
        Bug Fix: Fixed an issue with the factory rpm installation in case
          of privilege separation
        Bug Fix: Secondary schedd for frontend is now disabled by default
        Bug Fix: DAEMON_SHUTDOWN in glidein now uses idle timers that
          are relative to change in the state
        Bug Fix: Factory rpm now properly pulls down dependencies
        Bug Fix: UpdateSequenceNumber for classads now update correctly
        Bug Fix: Frontend now correctly provisions multicore glideins if
          the GLIDEIN_CPUS is configured for the entry
        Bug Fix: GLIDEIN_MaxMemMBs_Estimate now takes GLIDEIN_CPUS in the
          consideration

v3_2_6  condor_chirp is now added to condor tarbar used by glidein
        Added support for submitting glideins to batch sites using BOSCO.
          Requires HTCondor v8.2.2+
        Added new tool to purge old glideins
        Added periodic auto-update to Status Now monitoring pages
        Upon completion, glidein Job history is brought back to the factory
        Allow for separation of Factory collector and CondorG collector
        Bug Fix: Fixed local timezone in some frontend monitoring pages
        Bug Fix: Improved frontend performance
        Bug Fix: Requesting single-core partitionable glideins is not allowed
        Bug Fix: Fixed file ownership issues for rpm packages

v3_2_5_1 Bug Fix: Fixed an issue with the factory_startup template that affects factory reconfig/upgrade in case of RPM

v3_2_5  Added administrative commands for frontend fetch_glidein_log,
          glidein_off and enter_frontend_env
        Frontend now considers MAX_JOBS_RUNNING when requesting more glideins
        Frontend can now perform several tasks in parallel making it
          more scalable
        Frontend and Factory startup scripts are more consistent with each
          other
        Improved Documentation
        Bug Fix: Fixed an issue when factory config with HTCondorCE attributes
          would result in an invalid XML on reconfig
        Bug Fix: Fixed a bug where number of jobs run as reported by a
          glidein was significantly scaled up
        Bug Fix: Fixed issues in frontend introduced in v3_2_4 where the
          frontend would crash under certain conditions
        Bug Fix: Frontend's group logging and factory logging now
          correctly consider the backup_count when configured
        Bug Fix: Frontend RPM now corectly creates frontend.xml config with
          default trust_domain='grid' for the credentials
        Bug Fix: Fixed frontend performance issue introduced in v3.2.4

v3_2_4  Added support for HTCondor-CE attributes in the factory
        Made several performance improvements to frontend. Frontend does
          several tasks in parallel to better utilize the CPU.
        Factory & frontend monitoring pages now use new javascriptrrd v1.1.0+
        Factory monitoring now aggregates Log RRDs
        Frontend can now limit total idle glideins
        Added limits to globaly total idle glideins
        Added badput summary line in the factory report
        Improved documentation
        Bug Fix: Factory & frontend operations like reconfig and upgrade now
          check if they are run by valid users
        Bug Fix: Fixed partitioning of multi-core glideins
        Bug Fix: Fixed bug in factory/frontend stopping
        Bug Fix: Fixed several bugs in the /etc/init.d/gwms-factory script
          available through the RPM distribution
        Bug Fix: Fixed bug with the factory/frontend monitoring that resulted
          in significantly scaled up monitoring numbers when frontend used
          multiple proxies
        Bug Fix: Factory now properly advertises entries in downtime
        Bug Fix: GLIDEIN_Glexec_Use when defined in the group now correctly
          overriddes the value defined in global scope

v3_2_3  Glideins now have the ability to track the worker node batch slot.
          Based on the batch system at site (HTCondor, SGE, PBS, LSF, SLURM) the
          information is reported in the glidein's STARTD classad and logged in
          job's log file written by HTCondor using classad variables
          GLIDEIN_SiteWMS, GLIDEIN_SiteWMS_JOBID, GLIDEIN_SiteWMS_QUEUE and
          GLIDEIN_SiteWMS_SLOT.
        Number of rotated process_logs for factory and frontend process to
           keep can now be configured using backup_count configuration
           attribute
        Bug Fix: Factory now correctly updates the renewed credentials it gets
          from the Frontends
        Bug Fix: Cloud related configuration attributes VM_DISABLE_SHUTDOWN and
          VM_MAX_LIFETIME are now documented
        Bug Fix: Partitionable slots now correctly evaluate daemon shutdown
        Bug Fix: Partitionable slots now correctly coalesce when the jobs finish
        Bug Fix: For non-rpm installs, reconfiguring the factory from outside
          the factory working directory now works correctly
        Bug Fix: Frontend with no credentials configured logs appropriate info
          in the log files
        Bug Fix: clone_glidein tool is now packaged with the factory rpm
        Bug Fix: Factory now correctly cleans up completed_jobs logs
        Bug Fix: Improved Frontend efficiency by reducing the calls to OpenSSL

v3_2_2  Bug Fix: Fix a bug where factory would crash if it fails to query
          client global classads in wms collector
        Bug Fix: Glidein jobs correctly interpret the ARC CE FINISHED state

v3_2_1  Added support for a plug-in architecture for config that lets admins
          manipulate frontend and factory config with ease.
        Bug Fix: Factory accounting now correctly accounts for held jobs.
        Bug Fix: Improved error reporting in case of misconfigured
          credentials
        Bug Fix: Improved error reporting when factory fails to startup
        Bug Fix: Improved factory performance during log cleanup.
        Bug Fix: Fixed a bug introduced in v3_2 where glidein update
          interval was too short that resulted in performance issues for
          busy collectors.

v3_2    Added support for generation of condor tarball from condor installed
          via rpm
        Bug Fix: Fixed a race condition while shutting down factory service
        Bug Fix: Fixed a bug where glidein would not set certain condor config
          variables correctly
        Bug Fix: Fixed a bug where analyze_queues and analyze_entries would not
          work with the http:// URI
        Bug Fix: Collector port ranges in frontend.xml are now validated for
          errors
        Bug Fix: Schedd name, frontend name and identity in factory config
          are validated for errors
        Bug Fix: Starting a factory with all entries disabled now prints
          helpful message
        Bug Fix: Glidein does not leak LD_LIBRARY_PATH to job's environment
        Bug Fix: Added several speed enhancements to the factory to get
          looptime under acceptable limits
        Bug Fix: Fixed a bug where factory would not query rpm installed
          schedd correctly
        Bug Fix: Fixed a bug where factory would throw exception while logging
          during aggregating monitoring information
          frontend
        Bug Fix: Fixed a bug in glidein where it would not report back to
          all the user pool collectors in HA mode correctly
        Bug Fix: Fixed a bug where some of the parameters passed to glideins
          were not escaped correctly
        Bug Fix: Submitting glideins in test only mode now works correctly
        Bug Fix: Fixed a bug where factory would not submit glideins when
          privilege separation is disabled
        Bug Fix: Fixed a bug in manageFactoryDowntimes.py where it could not
          find required python libraries
        Bug Fix: Fixed a bug in factory accounting where glideins in certain
          state were not accounted towards idle state
        Bug Fix: Added support for the ACCEPTED state for ARC CE
        Bug Fix: factoryStatus.html now correctly auto-selects timezone
        Bug Fix: Fixed a bug where RSL for NorduGrid CE was not populated
        Bug Fix: glidefactory classads now correctly display GlideinWMSVersion

v3_1    Includes relevant features and bug fixes released upto v2_7
        Added a new feature that enables glidein to advertise error classads
          to the User Collector to help in debugging
        Added a new tool add_entry to help with entry creation
        Support frontend to auto-update and auto-generate proxies using
          proxy creation tools
        Added config conversion tool for factory and frontend to convert v2
          based config to new format
        Frontend can periodically execute external proxy renewal/creation
          scripts to keep the frontend proxies updated
        Glideinwms now uses standard python logging APIs
        Version 3 Factory is backward compatible with the Version 2 Frontends
        Provide tools convert_frontend_2to3.sh and convert_factory_2to3.sh to
          convert the version 2 based config files to version 3 format
	Glidein Monitoring slots are now disabled by default
	Factory process now tries to increase RLIMIT_NPROC if possible
        Improved documentation
        Bug Fix: DAEMON_SHUTDOWN now works with the multi-slot glideins
        Bug Fix: Tools analyze_queues and analyze_frontend now correctly work
	  with the http:// URI
        Bug Fix: Fixed a bug where glidein would not parse some of its
	  configuration variables corectly
	Bug Fix: Fixed a bug where create_glidein would fail when used with
	  condor 7.9.4+
        Bug Fix: Factory does better error reporting when an entry is configured
          with an invalid sched_name
        Bug Fix: Fixed bug where log files were not rotated correctly

v3_0_0  Change to max job limits to reflect more accurate names
	Add attr_dict in the environemnt of the frontend match_expr
	New feature: The start_expr is now a native part of match
	Support for new API for factory - frontend communication
	Improved logging using standard Python logging APIs
        The option to have either the factory and/or the frontend provide the
	  pilot proxy has been removed.  The frontend must always provide it.
	Added support to the Factory for EC2 Query API submissions to the Cloud
	Consolidated the condor_tarball tag in glideinwms.xml to read in a list
	  of os, arch, version
        Added unittests for downtime, proxy plugins, and support functions
        Miscellaenous bug fixes

v2_7_2  Bug Fix: Fixed a race condition while shutting down factory service
        Bug Fix: Fixed a bug where glidein would not set certain condor config
          variables correctly
        Bug Fix: Fixed a bug where analyze_queues and analyze_entries would not
          work with the http:// URI
        Bug Fix: Collector port ranges in frontend.xml are now validated for
          errors
        Bug Fix: Schedd name, frontend name and identity in factory config
          are validated for errors
        Bug Fix: Starting a factory with all entries disabled now prints
          helpful message
        Bug Fix: Glidein does not leak LD_LIBRARY_PATH to job's environment
        Bug Fix: Fixed a bug where stopFactory would send two TERM signals
          too quickly to stop processes

v2_7_1  glidecondor_adddn tool now supports adding dns from a file
        added new tool glidecondor_createseccol to dynamically create
          secondary collectors
        bug fix: fixed a bug where condor config templates used by glideinwms
          components had undefined values
        bug fix: analyze_entries tool now correctly handles uri http://
        bug Fix: Fixed a bug where frontend would crash if the some of the
          internal files were trucated to zero length.
        Bug Fix: Factory now correctly does the cleanup of log files
        Bug Fix: Factory now correctly does accounting of glideins in default
          condor schedd
        Bug Fix: proxy_info works correctly with the cat option

v2_7    glideinwms code is now organized as python packages
        Factory no longer creates long running process per entry. Instead, it
          runs only a single long running glideFactoryEntryGroup process
          instead of multiple glideFactoryEntry processes. Factory config
          supports two additional config attributes entry_parallel_workers
          and update_thread_count (see factory configuration docs for details)
        Improved factory prerformance by migrating popen calls to use python's
          subprocess library
        Improved the performance of the Frontend by using pre-clustering in
          the Frontend match-making
        Created index.html for factory monitoring so that admins can disable
          directory browsing in httpd.conf
        Added support for Partitionable condor slots in the glidein
        Frontend policy for matching factory classads is now exposed in
          glideresource classads
        Added a tool to dynamically create a secondary schedd config files
          and directories to the existing installation
        Improved the usability of the frontendGrouGraphStatusNow monitoring
        Factory now ships with two new operations tools: entry_ls and entry_rm
        Improved documentation
        Factory will now try to recover glideins with held code 79
        Bug Fix: Fixed a bug where installers were not setting
          SHARED_PORT_MAX_WORKERS in respective condor_config correctly
        Bug Fix: Fixed a bug where the frontend would match jobs with now
          proxy to sites that require glexec
        Bug Fix: Fixed a bug where the factory entry processes and the frontend
          group (element) processes would inherit their parent's environment
          corrupting their own environment
        Bug Fix: Glidein's job wrapper now behaves as true wrapper
        Bug Fix: Fixed a bug where frontend_startup would not correctly pick
          default frontend.xml
        Bug Fix: Fixed a bug in frontend where failure to evaluate match_expr
          for one group would prevent frontend from requesting glideins for
          other groups
        Bug Fix: RPM now has shared port daemon enabled in the configuration
        Bug Fix: Fixed a bug where Factory would sometime use wrong DN when
          calculating proxy hash
        Bug Fix: Fixed a bug where factoryStatusNow.html would not link to the
          factoryEntryStatusNow.html correctly if the entry name is too long
        Bug Fix: setup_x509.sh now correctly checks for existence of the
          grid-proxy-info and voms-proxy-info binaries on the worker node
        Bug Fix: Frontend now counts the partitionable slots correctly

v2_6_2  Factory now supports glidein failure modes. This information is
          propagated back to the factory.
        Glideins now have different idle timeouts for startup and tail. The
          glideins now exit much faster after comleting jobs and they do not
          have enough time left to run another job.
        Added support for javascriptRRD 2.6.2
        Consolidate the condor_tarball tag in glideinwms.xml to read in a list
          of os, arch, version. See docs for details.
        Ini-installer will default collector_port to 9618 if not specified in
          appropriate config sections.
        Installation now supports GRIDMANAGER_PROXY_REFRESH_TIME for condorg
          services
        Improved logging when frontend fails to evaluate match expressions.
        Monitoring pages changed to be even more compliant with DOM4
        Improved the means for distributing condor config files for different
          condor services.
        Improved documentation.
        Bug Fix: Better handling of monitor dir during upgrade
        Bug Fix: Factory correctlt handles frontend in downtime and now it does
          not affect requests from other frontends
        Bug Fix: Putting entry in downtime multiple times now warns the user
        Bug Fix: Fixed a bug where v2.6.1 frontend would crash under certain
        Bug Fix: Installers do not set CONDOR_VERSION as constant by default.
          This will now enable frontends to override this attr.
        Bug Fix: Ini-installer now correctly cleans up files on re-install

v2_6_1  Factory now limits the speed at which it releases held glideins. After 
          too many unrecoverable attempts, held glideins are removed.
        Added support for Condor 7.8+
          KNOWN ISSUE: Only applies if you upgrade condor binaries in place
          without using the installer. Upgrading condor binaries for user pool
          and the wms collector with multiple schedds should not be done without
          corresponding changes to the condor configuration file. If the
          JOB_QUEUE_LOG is not correctly configured for each sched, condor
          queue will be corrupted for all the scheds
        Glideins now support curl & data file transfer plugins in condor
        New installations of factory and frontend services now communicate with
          condor daemons using TCP by default.
        Bug Fix: Factory configuration now supports specifying limits for 
          different security classes of same frontend
          KNOWN ISSUE: If limits are configured in the factory, this change
          breaks backward compatibility. As a workaround, admin needs to remove
          the limits and re-apply them.
        Bug Fix: Factory monitoring pages now correctly work in Firefox 14+
        Bug Fix: Frontend now monitors the glideins correctly when the 
          corresponding factory classad is missing
        Bug Fix: Fixed factory logging. Factory can now correctly extract info
          from a voms proxy
        Bug Fix: Factory now correctly logs the Completed jobs info in rrd

v2_6    Add attr_dict in the environment of the frontend match_expr
        Config defined attributes are now available in match_expr
        Factory now supports deleting entries using --force_delete
        Upgrading glideinwms with changes to the monitoring rrds is supported
        Frontend advertises its monitoring url to the factory
        Misbehaving glidein can be put on hold using WANT_HOLD
        The start_expr is now a native part of match
        Startd now advertises per-slot memory when configured by the factory.
          VO frontend can use GLIDEIN_MaxMemMBs_Estimate attr to make glidein 
          estimate the available memory (based on memory/core or memory/cpu)
        entry_q now reads GLIDEIN_FACTORY_DIR from env before checking cwd
        Multiple user collectors are supported in HA mode
        Factory can specify if glexec required vs provided by site
        Providing config file locations for glideinwms.xml and frontend.xml is
          optional during reconfig
        Entry downtime reason is now reported in the glidefactory classad
        Improved support for RHEL 6 platform
        Added support for new ARC Gatekeeper 1.x 
        Linux distro of the worker node is available in the glidein's classad
        Condor classad fields are now considered case insensitive
        Bug Fix: Java is correctly disable by default preventing increase in 
          the image size during condor daemon benchmarking
        Bug Fix: Glidein correctly handles semicolons in STARTER_JOB_ENVIRONMENT
        Bug Fix: Frontend correctly correctly supports <attr> properties
        Bug Fix: Glidein now correctly finds glexec on glite site
        Bug Fix: Glideins update the user collector using TCP by default
        Bug Fix: Ini-Installer now correctly works with condor tarball on RHEL6
        Bug Fix: Reduced the logging in factory generated by inactive entries
        Bug Fix: For frontend rpm, init.d scriptes now correctly sudo to the
          frontend user before reconfig
        Bug Fix: Any errors due to changes in condor_q output are logged
        Bug Fix: MaxJobRetirementTime and PREEMPT expressions now correctly
          work with WANT_HOLD
        Bug Fix: Factory correctly deals with the situation when the frontend
          changes the proxy used
        Bug Fix: It is possible to specify limits for different frontends for
          an entry in the factory config
        Bug Fix: Glidein sets the LD_LIBRARY_PATH so condor uses local shared
          libraries before those in system path
        KNOWN ISSUE: When the monitor work_dir is moved, reconfig/upgrade will
          fail. Recommended work-around is to delete the xml configuration in
          the work directory, change the work directory, then reconfig/upgrade.
        KNOWN ISSUE: If the work directory has changed, frontend startup
          upgrade will not create the group directories and then the frontend
          will fail (silently). If you are changing directories (e.g. from a RPM
          upgrade), you should copy the group directories manually.


v2_5_7
	Patch of the clean_glidein_queue to return 1 only when something was
	  really done
	Fix handling of held jobs when hitting the held limit
	Fix log messages that printed out wrong held limits
	Add locking when talking to the collector

v2_5_6  Factory supports per-frontend limits in the config
        Bug Fix: Fixed a bug where frontend would not stop cleanly
	Bug Fix: Factory doesnot depend on the X509_CERT_DIR in the environment

v2_5_5	Added filtering to analyze_entries
	Reduced the number of debug log messages when entry becomes inactive.
	Frontend match making uses autoclusters, greatly increasing the
	  performance for busy frontends
	Package the list of shared libraries required by Condor 7.7.3+ for 
	  glidein tarballs
	Pilot proxy is not available in the user job environment any more
	  reducing the chance for user job using it.
	Ini Installer caan now create a tmeplate for single service installs
	Bug Fix: Fixed several issues with the frontend rpm
	Bug Fix: GLIDEIN_Glexec_Use=NEVER setting now correctly works with the
	 setting require_voms_proxy=True
	Bug Fix: Installer now correctly works with the RPM OSG client
        Bug Fix: ReqMaxIdle was grossly overestimated before.
        Bug Fix: Fixed bug in factory monitoring web pages where the link
          generation was off by one for monitoring groups
        Bug Fix: Correctly respect the remove max_per_cycle=0 glideins in the
          factory
        Bug Fix: glexec_setup.sh now uses correct proxy for its tests

v2_5_4  Added support for VDT pre installed via rpm. While using
          ini-installer set vdt_location to empty and
          x509_cert_dir=/etc/grid-security/certificates
        Consolidated some of the frontend rpm related patches
        Added support for rsl in glideinWMS.xml to map to cream_attributes
          in the jdf
        Bug Fix: Factory now correctly renews the proxies if the limits are hit
        Bug Fix: frontend_startup does not show "upgrade" in help
        Bug Fix: glideclient, glidefactoryclient & glideresource classads now
          correctly show UpdateSequenceNumber to help condor track potentially
          lost updates
        Bug Fix: Fixed a bug where condor_shared_port daemon was not correctly
          stopped under certain conditions

v2_5_3  Updated the license to reflect current Fermitools license
        Factory does a better job at respecting frontend limits
        Admins can add custom html to the monitoring pages
        Monitoring now displays additional information about the Factory and
          Frontend names
        Improved documentation
        Enable Match Authentication configuration by default
        Made quering of schedds efficient where ever possible.
        Add autocomplete/search to table in frontendGroupGraphStatusNow.html
        Added 'upgrade' option to factory startup script so that all the
          files in the glidein submit directory are updated.  Did the same for
          the frontend startup script. 'reconfig' only updates the files
          populated with information from the configuration files (no scripts).
        The OSG rpm worker node client requires changes to glidein startup
          scripts. If you plan on using OSG sites that have used this rpm, you
          must "upgrade" your factory in order to get glideins.
        Bug fix: If there is no GLOBUS_LOCATION available to glidein, it will
          not exit
        Bug fix: Fixed a bug where factory would not advertise the entry under
          certain conditions when it was put in downtime.
        Bug fix: Fixed a bug where glidein_reconfig would not properly validate
          schedd_name
        Bug fix: Fixed a bug where frontend reconfig was not populating
          GSI_DAEMON_PROXY correctly in frontend.condor_config
        Bug fix: Writeback of config files on reconfig is now enable by default
        Bug fix: Frontend does better error reporting when quering user pool or
          the schedd fails
        Bug fix: Fixed a bug in condor log parsing when we encounter event 400
          (Job was evicted)
        Bug fix: Fixed a bug where factory would not correctly accept requests
          from frontends that were still using old keys
        Bug fix: Fixed a bug where glidein pilot proxy lifetime was not taken
          into account vs GLIDEIN_Max_Walltime 
        Bug fix: Fixed a bug where expired/renewed proxy created error in
          completed_jobs accounting
        Bug fix: Fixed a bug where running_glideins_per_entry was not treating
          the limits correctly
        Bug fix: Fixed a bug in DAEMON_SHUTDOWN
        Bug fix: Fixed a bug where voms requirements were not treated correctly
        Bug fix: Added glidecondor_upgrade back to the install dir. This file
          was missing in v2_5_2_1 release

v2_5_2_1Bug fix: Fixed a bug creation of START expression when VOMS proxy is
          set be required.
        Bug Fix: Revert the glidein shutdown behavior introduced in v2_5_2
        Bug Fix: Add condor_glexec_update_proxy to Condor tarball if available

v2_5_2  Frontend publishes glideresource classad to the pool collector. This
          is useful for the users to do match making for their jobs.
        Useful job info like JOB_Site, JOB_GLIDEIN_Entry_Name, JOB_GLIDEIN_Name
          JOB_GLIDEIN_Factory, JOB_GLIDEIN_Schedd, JOB_GLIDEIN_ClusterId,
          JOB_GLIDEIN_ProcId, JOB_GLIDEIN_Site is now added to SUBMIT_EXPRS
        Default GLEXEC_JOB = True when GLEXEC_BIN is set to use glexec
        Factory can now resue old public key after startup to decrypt
          frontend requests. Grace time for old public key is configurable.
        The frontend now can set global limits on number of glideins.
        The frontend now can use more than a single CPU.
        glexec now tested during initial validation.
        Bug fix frontend: Do not double count glideins when using multiple
          groups.
        Bug fix frontend: Respect per-entry running limits.
        Bug fix factory: The factory was not properly checking the security
          classes and setting downtimes.
        Bug fix factory: Improper termination of glideins because of
          SIGHUP is handled correctly
        Bug fix factory: Daylight savings is now correctly accounted for.
        Bug fix factory: GLIDEIN_Max_Walltime is now used correctly.
        Major improvements in the factory and frontend monitoring.
          Now requires javascriptRRD 0.6.0+.
        Added tools for comparing the Factory configuration file with what
          is published in information systems.
        Limit the max number of glideins per frontend
        Use DAEMON_SHUTDOWN to shutdown glidein daemons
        Allow factory to specify if an entry point (CE) requires voms proxies
          only for pilot and user jobs
        Documentation added:
          - Secondary WMS/User Collector documentation added to Advanced
          Condor Configuration
          - Documented the internal communication protocol through classads

v2_5_1  Factory now can remove excessive glideins
          New ClassAd attribute - RemoveExcess
        Frontend will request removal of glideins when no user jobs in queue
        Improved idle counting by the frontend when jobs match many factory
          entries.
        Improved frontend logging.
        Add Java support in the glideins.
        Changed factory monitoring. It is now based on security names and not
          plain frontend names
        Improved installation process using ini based installer.
        glideinWMS tarball does not include CVS directories and files any more
        Added support of shared port configuration for condor daemons
        SIGHUP signals to glideins are ignored correctly.
        Improved documentation
        BUG FIX: Fixed a bug introduced in v2_5 release where reconfiguring the
          factory would fail because of monitoring groups
        BUG FIX: Fixed a typo in one of the links in frontendRRDBrowse.html

v2_5	Installer can now install gridFTP and VOMS certs needed by CREAM
	glideinWMS release is now available in 3 different tarballs, frontend
	  only, factory only and a complete tarball.
	glideinWMS factory and the Corral frontend can now talk to each other
	Factory is smarter about handling held glideins
	Factory can now black/white list VOs on a per-entry basis
	Version of glideinWMS is now published in the classads. Scheme can 
	  detect any changes to any service appropriate files and advertises 
	  cersion as patched.
	Frontend should try to recover the crashed group before it gives up and
	  shutsdown
	Improvements to the monitoring
        Improvements to documentaion
	Add support for use of TCP in condor_advertise
	Add support for condor_advertise -multiple (requires Condor v7.5.4+)
	Improved factory stopping procedure
	Add XML monitoring files of RRD files on both factory and frontend
	Add JobsRunningHere attribute - CANNOT SIMPLY UPGRADE, NEEDS NEW
	  INSTANCE FOR BOTH FACTORY AND FRONTEND
	Graceful shutdown of the glidein by trapping signals in glidein_startup
	BUG FIX: Fixed a bug where factory would create a malformed 
	  glideinWMS.xml config file when configured to use a default proxy 
	  for glideins from the factory.
	BUG FIX: Factory entry sometimes stops reporting when it gets an 
	  exception for any reason
	BUG FIX: Top-level schedd_status.xml malformed Total data
	BUG FIX: Fixed a bug where the LogCounts.rrd was created with wrong
	  data types.
	KNOWN ISSUE: Automatic release of held glideins for CREAM CEs with 
	  issues could result in factory submitting more than required
	  glideins to the CE. As a workaround, disable release of held glideins
	  for CREAM CE.

v2_4_3  Install VOMS Certificates during the install time
	Entry does not print stacktrace when it fails to submit glidein.
	  Instead it logs the error message appropriately.
	Default scripts run on the worker node correctly print errors to
	  stderr instead of stdout
	Allow factory to startup from any directory
	Python scripts get the python from /usr/bin/env python instead of
	  /bin/env python making them more portable accross different linux
	  distros
	Better exception handling and error reporting
	Fixed how voms_proxy_init is looked for after VDT install
	BUG FIX: Fixed a bug where Summarize.listStored() in CondorMonitor.py
	  returned the wrong value
	BUG FIX: Fixed a bug in factory monitoring that prevented proper
	  aggregation of sites
	BUG FIX: Correctly interpret DN from a voms proxy generated from a
	  service certificate.
	BUG FIX: Generate frontend's condor_config without empty values for
	  certain configuration options. Empty values is not the right way to
	  reset the configuration options.


v2_4_2	Fixed the incompatibility introduced in v2_4_1 in monitoring components.

v2_4_1	Add a new configuration option for PREEMPT_GRACE_TIME
	Move configuration of GLIDEIN_Job_Max_Time from the factory to the
	  frontend
	In factory config added checks to make sure Factory configuration is
	  consistent w.r.t CONDOR_ARCH, CONDOR_VERSION, CONDOR_OS
	Monitoring enhancement to make selection/deselection of groups/entries
	  easier
	Support GLIDEIN_Glexec_Use in frontend config attrs. Frontend can
	  mandate or make the use of GLEXEC optional. Used in conjunction with
	  GLEXEC_BIN in factory config. If GLEXEC_BIN in set to NONE for an
	  entry in factory config, it is assumed that the entry doesn't have
	  GLEXEC configured on site.
	Improvements to documentation
	BUG FIX: Allow the use of the same DN for both the security and the
	  collector
	BUG FIX: Returning invalid variable during proxy creation
	KNOWN ISSUES: Running glideinWMS v2_4_1 with Condor 7.5.3 has not been
	  tested. Altough, most of the things may work, security changes in
	  Condor may affect your installation.


v2_4	Add proxy security classes to the frontend
	Add SecurityName to the frontend.
	Add DNs for frontend proxy and all the daemons the frontend talks to;
	  create own Condor config file and gldiein gridmap file out of them.
	Frontend now dynalically creates GLIDEIN_Collector.
	Frontend now requires Match authentication.
	Add frontend autentication info to the factory config.
	Add support for different frontend identities in different WMS
	  collectors.
	Put log files in a separate tree.
	Put client logs and client proxies in separate trees.
	Implement privilege separation in the factory.
	Various minor refactoring of code to achieve the above.
	Aggregate gatekeeper/sites for factory monitoring. 
	Introduced monitoringgroups to group sites together for monitoring
	  purposes in factory.
	KNOWN ISSUES: Installer is not always able to get the correct 
	  DN from the certificates/proxies. It does not correctly strip the
	  CN=<blah> bit of the DN in certain cases. If the DN guessed is not 
	  correct, make the required changes in the configurations and/or
	  condor_mapfile.

v2_3_2	Fixed a security bug in the way certificate/proxy DN(s) are handled. If
	  you are upgrading the installation rather than full install, you
	  should patch the condor_mapfile used by Condor daemons in your
	  installation using the convert_condormap tool available from the
	  glideinWMS download page. For additional security, users should
	  add new DN to the condor_mapfile only by using the glidecondor_addDN 
	  tool available in the glideinWMS/install directory.

v2_3_1	Updated documentation. This is document change only release
	Introduced monitoringgroups to group sites together for monitoring
	  purposes in factory.
	KNOWN ISSUES: Installer is not always able to get the correct 
	  DN from the certificates/proxies. It does not correctly strip the
	  CN=<blah> bit of the DN in certain cases. If the DN guessed is not 
	  correct, make the required changes in the configurations and/or
	  condor_mapfile.

v2_3	Attempt to restart a crashed entry few times before shutting down the
	  factory. Restarting is allowed for max restart_attempts in time
	  interval restart_interval sec in te factory. 
	Add vacuum option to manageDowntimes.
	Factory now properly handles new-style frontends without a group.
	Frontend code has been refactored to allow use as a library.
	More protections in place.
        Fixed a security bug in key handling. BREAKES BACKWARDS COMPATIBILITY! But it is needed.
	Fixed a bug in glidein_startup.sh that prevented the passing of * as a parameter value
	Fixed a logical bug in the glidein config that resulted in job preemption.
	Added support for condor_ssh (v7.4 and up)
	Add support for unquoted string to be published in classads. The type is 'expr'
	Documentation Changes
	Minor bugs fixed.
 	KNOWN ISSUES: If using condor 7.4.0-7.4.2 and 7.5.0, USE_VOMS_ATTRIBUTESshould be set to false for Collector and negotiator to avoid potential problems and memory leaks in GSI libraries.

v2_2	Bug Fix: GLEXEC_JOB and GLEXEC_STARTER were not published in glideins
          classds. This was preventing psuedo interactive monitoring to work
          in case of GLEXEC.
	Made VDT optional.
	Addedd support for VDT 2.0, and made it the default.
	  Added Globus-Client and Myproxy-Client in the minimal VDT install.
	Installer now allows the collector to run on non-standard port.
	Factory now only checks X509_USER_PROXY if it needs it.  
	Added support for multiple versions of condor in a single factory.
	Added ReqEncIdentity to the frontend->factory protocol 
	   to prevent replay attacks.
	   WARNING: This effectively prevents old-style frontends to talk
                    to new style factories.
	   NOTE: Will only work with Condor 7.3.1 or newer
	KNOWN ISSUES: Pseudo interactive monitoring will not work with glexec. 

v2_1	Fixed a bug that was throwing an exception if a glidein failed.
	Fixed handling of grid-mapfiles coming from client.
	Fixed support for nordugrid.
	Improvements to the monitoring.
	Improvements to the installer.
        Improved documentation.

v2_0	Refactoring creation libs;
	  create_frontend and create_glidein now share much code
	Added create_frontend, recreate_frontend.
	Frontend now has a stage web area and passes it to the factory
	  Factory publishes list of supported signtypes and
            frontend uses this for factory selection
	  User provided code in the glidein API changed
	    The 2nd arg is now one of main|entry|client|client_group
	Added tools/glidein_status.py.
	The monitoring page now has client-side monitoring based on
            javascriptRRD.
	Support multiple proxies... frontend drives this via plugins.

v1_6_3 Fixed a security bug in way certificate/proxy DN(s) are handled. If
          you are upgrading the installation rather than full install, you
          should patch the condor_mapfile used by Condor daemons in your
          installation using the convert_condormap tool available from the
          glideinWMS download page. For additional security, users should
          add new DN to the condor_mapfile only by using the glidecondor_addDN
          tool available in the glideinWMS/install directory.	

v1_6_2	Fixed a bug where Frontend would crash during certain conditions.

v1_6_1	Better randomization of GCBs and collectors
	Collector list now supports ranges of ports
	Fixed Condor-G log parsing
	Better treatment of multiple-collectors in the installer
	Add support for CCB and USE_MATCH_AUTH in the installer.
	Add OSG:vo-client to the minimal VDT install
	Better handling of Nordugrid sites.
	Start factory in nice mode to give priority to Condor daemons 
	In condor_config for glideins remove explicit STARTER_UPDATE_INTERVAL
	Removing GLIDEIN_Use_TCP, now uses UPDATE_COLLECTOR_WITH_TCP instead
	Force integrity on reads from WMS collector
 	Better layout of monitoring pages
	Better error handling in Factory downtime management
	Better formatting of error logs for factory and frontend
	Bug Fix: GLEXEC_JOB and GLEXEC_STARTER were not published in glideins
	  classds. This was preventing psuedo interactive monitoring to work
	  in case of GLEXEC
	Improved documentation

v1_6	The XML file now supports comments.
	Installer uses both .profile and .bashrc.
	Frontend now requires integrity checks when talking to
	  the WMS collector.
	Refactored install options so that most tasks performed
          as a non-privileged user.
	Added create_frontend, recreate_frontend.
	Refactoring creation libs;
	  create_frontend and create_glidein now share much code 
	Using m2crypto for sha1 checks.
	Added support for CCB.
        Monitoring refactored
          Most rrd operations now in separate module
          Groupes multiple attributes in the RRD files (lower overhead)
          Removed RRD locking
	Fixed Condor-G log parsing.
	Fixed startup bugs in various debug tools.
	Improved monitoring scalability (fewer RRD files)

v1_5_2	Fixed VDT installation
	Factory now changes public key at each restart.
	Minor monitoring improvements.

v1_5_1	Added flag that allows/requires proxies from frontend.
	Fixed bug in factory installation with encryption.
	The glidein now finds out about OSG squid.
	Fixed bug in the node blacklisting code.

v1_5	Added support for secure info passing between
          VO frontend and gfactory
          Requires M2Crypto Python module
        VO frontend can now give the gfactory int own proxy
          to be used for pilot submission
          Requires the encryption mentioned above
        gcb_setup is now loaded by default
          Can use GCB_ORDER=NONE to disable it
          Warning: Explicit listing of gcb_setup may create problems.
        glexec_setup is now loaded by default
	  Can use GLEXEC_BIN=NONE to disable it
          Warning: Explicit listing of glexec_setup may create problems.
	Randomized the retire time to smooth terminations.
	  Can be controlled via GLIDEIN_Retire_Time_Spread.
	Some monitoring tweaks.
	  Added more switches; xml incompatible with v1_4+
	The factory config file is now read only.
	Added switches to limit log file growth.

v1_4_4	Add factory_constraint parameter to the frontend.
	Add support for GLEXEC_JOB.
	Add support for USE_MATCH_AUTH.
	Add new protection against condor_submit errors.
	Warnings go into the info file, too. Easier to correlate errors this way.
	Better colors in graphs.

v1_4_3	Improve scalability 
 	  by adding locks into monitoring
	  Now only one rdd update can proceed at a time, and
	  only one graphing operation can proceed at a time

v1_4_2	Fix glexec setup script bug.
	Improve pseudo-interactive monitoring.
	  The changes introduced in v1_4_1 could leave behind zombies.

v1_4_1	Improved pseudo-interactive monitoring
	  By default use a separate startd for montoring
	  Old multi-VM mode can be enabled by MONITOR_MODE=MULTI
	Fixed factory handling held jobs
	Improved installer defaults

v1_4	Better support for RESS and BDII
	 Including automatic downtime handling
	User STARTD_SENDS_ALIVES=True by default.
	Disable glidein UDP port by default. 
	Global files can now be loaded after entry
	Added support for job wrapper scripts.
	Fix monitor locking.
	gcb_setup now supports ORDER=NONE.
	gcb_setup is now loaded automatically.
	Add verbosity to entries.
	Add config section to entries.
	Improve held handling.
	Add a completed job log.
	Improve signal handling (for stopping factory)
	Made the most CPU intensive part of monitoring optional.
	Installer now supports multiple collectors.

v1_3	Factory and frontend now gets sleep and advertize attr from config.
	Add downtime concept to the factory and relative management tool.
	Add command to get info about factory config file.
	Add init.d style startup script.
	Fix pseudo-interactive monitoring when glexec is used.
	Reduce VO frontend condor_q load by adding job_attributes.
	VO frontend now queries the collector and advertises result.
	Smarter algorithm to calculate min_idle, also using condor_status.
	Improve monitoring.

v1_2_3	Fix glexec handling in condor v7.0.3
	Cut in half the number of condor_q's in the frontend.
        Minor monitoring twaeks.
        Minor installation tweaks.

v1_2_2	Fix condor installation.
        Update versions in installer.
        Added glidein_gcb and collector_setup.
	Add LIBEXEC to condor_config.
        Better support for EGEE.

v1_2_1	Added support for BDII.
        Added stop scripts for factory and frontend.
        Added tools/wmsTxtList.py and tools/glidein_interactive.py.
        All commands now are executable.
        Add client and Condor-G monitoring in factory data.
        Greatly improved log stats monitoring.
        Add doc section on monitoring.

v1_2	More fine grained configuration of glideins
        Factory reads now force integrity checks
        Glideins now publish the gatekeeper name.

v1_1	Entry points can now be updated by using reconfig_glidein
        Add automatic OSG glexec discovery 
        Use condor_mapfile for authorization
        Installer now supports Condor v7 (without Quill)
        Installer now supports gLExec
        FIXED SECURITY CONFIGURATION, REINSTALL EVERYTHING

v1_0	During installation, Quill is now optional.
        During installation, Condor config can be split into condor_config.local.
        Files are now loaded in order specified.
        Added local_start.sh to ease testing.
        Slimmed down glidein_submit.sh.
        Many bugs fixed.
        NOT BACKWARD COMPATIBLE: Entry points need to be recreated.

v0_9	Significant speedup in the VO frontend matchmaking
	Added MaxRunningGlideins request
        Use human readable dates in logs
        Factory will use python rrd module if present
        Many bugs fixed.
        NOT BACKWARD COMPATIBLE: Entry points need to be recreated.

v0_9	Significant speedup in the VO frontend matchmaking
	Added MaxRunningGlideins request
        Use human readable dates in logs
        Factory will use python rrd module if present
        Reduced graphing load of the factory
        Frontend will work even if some of the schedd are down
        Improved installation scripts.
        NOT BACKWARD COMPATIBLE: Need to recreate both frontend and factory entries

v0_8	Add support for multiple schedds
	Add initial support for pseudo interactive monitoring
	Inproved Web monitoring
	Better documentation
	NOT BACKWARD COMPATIBLE: Entry points need to be recreated.

v0_7	Add support for Condor 6.9.2 => subdirs in condor tarball
	Add support for user variables
	Move log and monitoring files into entry dir
        Add lock files
        Create proper ClassAd cleanup when daemons exit.
        NOT BACKWARD COMPATIBLE: Entry points need to be recreated.

v0_6    The glidein factory now serves multiple entry points.
        The config file is now XML based.
        NOT BACKWARD COMPATIBLE: Entry points need to be recreated.

v0_5    More bug fixes.
        Added monitoring info in the classads.
        Improved monitoring info of the Factory.

v0_4	Many bug fixes.
	Added RRD graphs to glidein factory.

v0_3	Added support for GCB and gLExec
	Better stability and logging.
	Many bug fixes.
	Greately improved user documentation.
	NOT BACKWARD COMPATIBLE: Entry points need to be recreated.

v0_2	First fully configured version
	Very few things are still hardcoded here

v0_1    The first fully functional version
        Needs more polishing and better configuration, but it works<|MERGE_RESOLUTION|>--- conflicted
+++ resolved
@@ -1,4 +1,3 @@
-<<<<<<< HEAD
 v3_3_2  Allow multiple remote directories for BOSCO submissions
         Bug fix: Submit attributes in entry configuration are now transmitted to AWS VM
         Documented vm_id_fname and vm_type_fname
@@ -20,11 +19,7 @@
 	  from lib/condor that HTCondor loads at runtime
 
 v3_2_20 Verified that Factory can start 1500 entries at a time
-        Improved Factory monitoring by adding cores count for running jobs and requests
-=======
-v3_2_20 Verified that Factory can start 1500 entries at a time<
         Improved Factory monitoring by adding cores count for running and idle jobs and requests
->>>>>>> 23e7eed1
         Removed dependency from Globus clients
         Support Singularity (future replacement for glexec)
         Avoid race conditions with multiple reload quick invocations in SL7 
