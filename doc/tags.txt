<<<<<<< HEAD
v3_3    Support native configuration of EC2 spot prices and AZ in the entry
        Bug Fix: Fixed a bug in gwms-logcat script
        Bug Fix: Fixed a bug where Frontend configured in HA mode would crash
          under a certain condition.
        Bug Fix: Fixed a bug where ALIVEONLY reporting for
          Glidein_Report_Failed produces incorrect invalidate classads.
=======
v3_2_11_2 Bug Fix: Fixed authentication issue introduced in v3_2_11 where a
          glidein startd fails to send keep alive signals to v8.2.x schedds
>>>>>>> 2e5edc58

v3_2_11_1 Bug Fix: Fixed a bug introduced in v3_2_11 where file period
          interpreted as number instead of string

v3_2_11 VO Frontend now blacklists schedds with CurbMatchmaking=True
        You can now over provision Multicore glidein by using
          GLIDEIN_Resource_Slots attribute to specify different types of
          resources it provides. For example ioslot
        Glidein can now advertise itself to the site's local HTCondorCE
          collector if CONDORCE_COLLECTOR_HOST is set in it's environment
        Custom/validation scripts can now be run periodically and not
          just at the glidein's startup
        Improvements to the rpm packaging
        Updated documentation
        Bug Fix: Glideins in claimed/idle status are not shutdown by
          DAEMON_SHUTDOWN expression
        Bug Fix: Fixed a bug in gwms-logcat tool
        Bug Fix: The CCB selection behaves correctly and accepts sinful
          strings
        Bug Fix: Fixed a bug where Frontend under certain conditions
          would crash because of uninitialized ha_mode
        Bug Fix: Setting GLIDEIN_Report_Failed to ALIVEONLY now creates
          valid invalidate command
        Bug Fix: Fixed a bug in the accounting of jobs run by a glidein

v3_2_10 Improved Documentation
        Bug Fix: Fixed several bugs in accounting of idle and running slots
          in case of multicore glideins
        Bug Fix: Got rid of old style HTCondor default Memory & Disk
          requirements in the schedd configuration
        Bug Fix: DAEMON_SHUTDOWN expression will now let the Multi core glidein
          to run for appropriate time before killing it

v3_2_9  VO Frontend supports a master-slave HA mode
        Added a factory wrapper script to view glidein logs files
        Updated the dependency of Glideinwms to HTCondor v8.2.2
        Frontend supports CCBs in addition to User Collector
        Updated documentation
        Bug Fix: glideresource classads now contain appropriate monitoring
          information
        Bug Fix: Fixed a bug where an unhandled exception would cause a
          frontend to shutdown
        Bug Fix: Removed obsolute defult requirement for vanilla jobs in
          user schedd's config file
        Bug Fix: Glidein now works correctly when both grid/voms-proxy
          commands are not available on the worker node
        Bug Fix: GlideinWMSVersion is now correctly reported in rpm distribution

v3_2_8  VO Frontend parameters are added to HTCondor config for ganglia
          monitoring
        CONDOR_VIEW_HOST is now set to localhost for factory collectors to
          minimize overhead in communication between primary and secondary
          collectors
        Added option to compress process logs in factory and frontend
        Added failed glidein statistics to frontend monitoring
        Added idle/running/total core statistics to frontend monitoring
        Added the support for HTCondor GANGLIAD monitoring 
          (requires HTCondor 8.1 or newer). If you have HTCondor 8.0.x or earlier
          you must remove <t>/etc/condor/config.d/01_gwms_ganglia.config</t>,
          otherwise your HTCondor will complain about an unsupported option
          and crash.
        USE_CCB is now enabled by default and this information is
          advertised in the glidefactory classads
        Improved documentation
        Bug Fix: Glideins do not mail admins when HTCondor daemon crash
        Bug Fix: Gridmanager log paths used by glidein/factory scheds are
          now correctly expanded for different users
        Bug Fix: Factory and Frontend service start/stop exit codes now
          confer to Linux standards
        Bug Fix: Fixed issue where work dir and vesioning in frontend config
          would break the config in case of frontend rpms
        Bug Fix: Made improvements to the HTCondor configuration used by
          factory rpm
        Bug Fix: There is no name collision for glideins when
          USE_PID_NAMESPACES is enabled in site's HTCondor batch system
        Bug Fix: Factory does not leak file descriptors when HTCondor
          commands using privilege separation fail

v3_2_7_2 Bug Fix: Set MASTER.USE_SHARED_PORT instead of USE_SHARED_PORT to
          avoid secondary collectors using the shared port daemon

v3_2_7_1 Set USE_SHARED_PORT to get around the issue with HTCondor 8.2.3

v3_2_7  Glideins now have an option to report monitoring info to a
          different collector configured in the factory
        Glideins now support shared port
        Glideins now use local storage for its tmp internal operaations
        Improved documentation
        Bug Fix: Fixed an issue where a corrupted internal state file
          would crash the factory
        Bug Fix: KeyError in a match_expr is now correctly logged
        Bug Fix: proxy_url in an entry's config is now correctly used
        Bug Fix: rrdtool commands are now used correctly when rrdtool
          python library is not installed on the system
        Bug Fix: Error classads now correctly advertise all the relevant
          attributes
        Bug Fix: glidein_off now correctly work with the HTCondor HA setup
        Bug Fix: Internal security changes are now properly cleaned up
          and applied in factory and frontend
        Bug Fix: Factory monitoring now correctly report UserRunning info
          when frontend is configured with multiple credentials
        Bug Fix: Fixed an issue with the factory rpm installation in case
          of privilege separation
        Bug Fix: Secondary schedd for frontend is now disabled by default
        Bug Fix: DAEMON_SHUTDOWN in glidein now uses idle timers that
          are relative to change in the state
        Bug Fix: Factory rpm now properly pulls down dependencies
        Bug Fix: UpdateSequenceNumber for classads now update correctly
        Bug Fix: Frontend now correctly provisions multicore glideins if
          the GLIDEIN_CPUS is configured for the entry
        Bug Fix: GLIDEIN_MaxMemMBs_Estimate now takes GLIDEIN_CPUS in the
          consideration

v3_2_6  condor_chirp is now added to condor tarbar used by glidein
        Added support for submitting glideins to batch sites using BOSCO.
          Requires HTCondor v8.2.2+
        Added new tool to purge old glideins
        Added periodic auto-update to Status Now monitoring pages
        Upon completion, glidein Job history is brought back to the factory
        Allow for separation of Factory collector and CondorG collector
        Bug Fix: Fixed local timezone in some frontend monitoring pages
        Bug Fix: Improved frontend performance
        Bug Fix: Requesting single-core partitionable glideins is not allowed
        Bug Fix: Fixed file ownership issues for rpm packages

v3_2_5_1 Bug Fix: Fixed an issue with the factory_startup template that affects factory reconfig/upgrade in case of RPM

v3_2_5  Added administrative commands for frontend fetch_glidein_log,
          glidein_off and enter_frontend_env
        Frontend now considers MAX_JOBS_RUNNING when requesting more glideins
        Frontend can now perform several tasks in parallel making it
          more scalable
        Frontend and Factory startup scripts are more consistent with each
          other
        Improved Documentation
        Bug Fix: Fixed an issue when factory config with HTCondorCE attributes
          would result in an invalid XML on reconfig
        Bug Fix: Fixed a bug where number of jobs run as reported by a
          glidein was significantly scaled up
        Bug Fix: Fixed issues in frontend introduced in v3_2_4 where the
          frontend would crash under certain conditions
        Bug Fix: Frontend's group logging and factory logging now
          correctly consider the backup_count when configured
        Bug Fix: Frontend RPM now corectly creates frontend.xml config with
          default trust_domain='grid' for the credentials
        Bug Fix: Fixed frontend performance issue introduced in v3.2.4

v3_2_4  Added support for HTCondor-CE attributes in the factory
        Made several performance improvements to frontend. Frontend does
          several tasks in parallel to better utilize the CPU.
        Factory & frontend monitoring pages now use new javascriptrrd v1.1.0+
        Factory monitoring now aggregates Log RRDs
        Frontend can now limit total idle glideins
        Added limits to globaly total idle glideins
        Added badput summary line in the factory report
        Improved documentation
        Bug Fix: Factory & frontend operations like reconfig and upgrade now
          check if they are run by valid users
        Bug Fix: Fixed partitioning of multi-core glideins
        Bug Fix: Fixed bug in factory/frontend stopping
        Bug Fix: Fixed several bugs in the /etc/init.d/gwms-factory script
          available through the RPM distribution
        Bug Fix: Fixed bug with the factory/frontend monitoring that resulted
          in significantly scaled up monitoring numbers when frontend used
          multiple proxies
        Bug Fix: Factory now properly advertises entries in downtime
        Bug Fix: GLIDEIN_Glexec_Use when defined in the group now correctly
          overriddes the value defined in global scope

v3_2_3  Glideins now have the ability to track the worker node batch slot.
          Based on the batch system at site (HTCondor, SGE, PBS, LSF, SLURM) the
          information is reported in the glidein's STARTD classad and logged in
          job's log file written by HTCondor using classad variables
          GLIDEIN_SiteWMS, GLIDEIN_SiteWMS_JOBID, GLIDEIN_SiteWMS_QUEUE and
          GLIDEIN_SiteWMS_SLOT.
        Number of rotated process_logs for factory and frontend process to
           keep can now be configured using backup_count configuration
           attribute
        Bug Fix: Factory now correctly updates the renewed credentials it gets
          from the Frontends
        Bug Fix: Cloud related configuration attributes VM_DISABLE_SHUTDOWN and
          VM_MAX_LIFETIME are now documented
        Bug Fix: Partitionable slots now correctly evaluate daemon shutdown
        Bug Fix: Partitionable slots now correctly coalesce when the jobs finish
        Bug Fix: For non-rpm installs, reconfiguring the factory from outside
          the factory working directory now works correctly
        Bug Fix: Frontend with no credentials configured logs appropriate info
          in the log files
        Bug Fix: clone_glidein tool is now packaged with the factory rpm
        Bug Fix: Factory now correctly cleans up completed_jobs logs
        Bug Fix: Improved Frontend efficiency by reducing the calls to OpenSSL

v3_2_2  Bug Fix: Fix a bug where factory would crash if it fails to query
          client global classads in wms collector
        Bug Fix: Glidein jobs correctly interpret the ARC CE FINISHED state

v3_2_1  Added support for a plug-in architecture for config that lets admins
          manipulate frontend and factory config with ease.
        Bug Fix: Factory accounting now correctly accounts for held jobs.
        Bug Fix: Improved error reporting in case of misconfigured
          credentials
        Bug Fix: Improved error reporting when factory fails to startup
        Bug Fix: Improved factory performance during log cleanup.
        Bug Fix: Fixed a bug introduced in v3_2 where glidein update
          interval was too short that resulted in performance issues for
          busy collectors.

v3_2    Added support for generation of condor tarball from condor installed
          via rpm
        Bug Fix: Fixed a race condition while shutting down factory service
        Bug Fix: Fixed a bug where glidein would not set certain condor config
          variables correctly
        Bug Fix: Fixed a bug where analyze_queues and analyze_entries would not
          work with the http:// URI
        Bug Fix: Collector port ranges in frontend.xml are now validated for
          errors
        Bug Fix: Schedd name, frontend name and identity in factory config
          are validated for errors
        Bug Fix: Starting a factory with all entries disabled now prints
          helpful message
        Bug Fix: Glidein does not leak LD_LIBRARY_PATH to job's environment
        Bug Fix: Added several speed enhancements to the factory to get
          looptime under acceptable limits
        Bug Fix: Fixed a bug where factory would not query rpm installed
          schedd correctly
        Bug Fix: Fixed a bug where factory would throw exception while logging
          during aggregating monitoring information
          frontend
        Bug Fix: Fixed a bug in glidein where it would not report back to
          all the user pool collectors in HA mode correctly
        Bug Fix: Fixed a bug where some of the parameters passed to glideins
          were not escaped correctly
        Bug Fix: Submitting glideins in test only mode now works correctly
        Bug Fix: Fixed a bug where factory would not submit glideins when
          privilege separation is disabled
        Bug Fix: Fixed a bug in manageFactoryDowntimes.py where it could not
          find required python libraries
        Bug Fix: Fixed a bug in factory accounting where glideins in certain
          state were not accounted towards idle state
        Bug Fix: Added support for the ACCEPTED state for ARC CE
        Bug Fix: factoryStatus.html now correctly auto-selects timezone
        Bug Fix: Fixed a bug where RSL for NorduGrid CE was not populated
        Bug Fix: glidefactory classads now correctly display GlideinWMSVersion

v3_1    Includes relevant features and bug fixes released upto v2_7
        Added a new feature that enables glidein to advertise error classads
          to the User Collector to help in debugging
        Added a new tool add_entry to help with entry creation
        Support frontend to auto-update and auto-generate proxies using
          proxy creation tools
        Added config conversion tool for factory and frontend to convert v2
          based config to new format
        Frontend can periodically execute external proxy renewal/creation
          scripts to keep the frontend proxies updated
        Glideinwms now uses standard python logging APIs
        Version 3 Factory is backward compatible with the Version 2 Frontends
        Provide tools convert_frontend_2to3.sh and convert_factory_2to3.sh to
          convert the version 2 based config files to version 3 format
	Glidein Monitoring slots are now disabled by default
	Factory process now tries to increase RLIMIT_NPROC if possible
        Improved documentation
        Bug Fix: DAEMON_SHUTDOWN now works with the multi-slot glideins
        Bug Fix: Tools analyze_queues and analyze_frontend now correctly work
	  with the http:// URI
        Bug Fix: Fixed a bug where glidein would not parse some of its
	  configuration variables corectly
	Bug Fix: Fixed a bug where create_glidein would fail when used with
	  condor 7.9.4+
        Bug Fix: Factory does better error reporting when an entry is configured
          with an invalid sched_name
        Bug Fix: Fixed bug where log files were not rotated correctly

v3_0_0  Change to max job limits to reflect more accurate names
	Add attr_dict in the environemnt of the frontend match_expr
	New feature: The start_expr is now a native part of match
	Support for new API for factory - frontend communication
	Improved logging using standard Python logging APIs
        The option to have either the factory and/or the frontend provide the
	  pilot proxy has been removed.  The frontend must always provide it.
	Added support to the Factory for EC2 Query API submissions to the Cloud
	Consolidated the condor_tarball tag in glideinwms.xml to read in a list
	  of os, arch, version
        Added unittests for downtime, proxy plugins, and support functions
        Miscellaenous bug fixes

v2_7_2  Bug Fix: Fixed a race condition while shutting down factory service
        Bug Fix: Fixed a bug where glidein would not set certain condor config
          variables correctly
        Bug Fix: Fixed a bug where analyze_queues and analyze_entries would not
          work with the http:// URI
        Bug Fix: Collector port ranges in frontend.xml are now validated for
          errors
        Bug Fix: Schedd name, frontend name and identity in factory config
          are validated for errors
        Bug Fix: Starting a factory with all entries disabled now prints
          helpful message
        Bug Fix: Glidein does not leak LD_LIBRARY_PATH to job's environment
        Bug Fix: Fixed a bug where stopFactory would send two TERM signals
          too quickly to stop processes

v2_7_1  glidecondor_adddn tool now supports adding dns from a file
        added new tool glidecondor_createseccol to dynamically create
          secondary collectors
        bug fix: fixed a bug where condor config templates used by glideinwms
          components had undefined values
        bug fix: analyze_entries tool now correctly handles uri http://
        bug Fix: Fixed a bug where frontend would crash if the some of the
          internal files were trucated to zero length.
        Bug Fix: Factory now correctly does the cleanup of log files
        Bug Fix: Factory now correctly does accounting of glideins in default
          condor schedd
        Bug Fix: proxy_info works correctly with the cat option

v2_7    glideinwms code is now organized as python packages
        Factory no longer creates long running process per entry. Instead, it
          runs only a single long running glideFactoryEntryGroup process
          instead of multiple glideFactoryEntry processes. Factory config
          supports two additional config attributes entry_parallel_workers
          and update_thread_count (see factory configuration docs for details)
        Improved factory prerformance by migrating popen calls to use python's
          subprocess library
        Improved the performance of the Frontend by using pre-clustering in
          the Frontend match-making
        Created index.html for factory monitoring so that admins can disable
          directory browsing in httpd.conf
        Added support for Partitionable condor slots in the glidein
        Frontend policy for matching factory classads is now exposed in
          glideresource classads
        Added a tool to dynamically create a secondary schedd config files
          and directories to the existing installation
        Improved the usability of the frontendGrouGraphStatusNow monitoring
        Factory now ships with two new operations tools: entry_ls and entry_rm
        Improved documentation
        Factory will now try to recover glideins with held code 79
        Bug Fix: Fixed a bug where installers were not setting
          SHARED_PORT_MAX_WORKERS in respective condor_config correctly
        Bug Fix: Fixed a bug where the frontend would match jobs with now
          proxy to sites that require glexec
        Bug Fix: Fixed a bug where the factory entry processes and the frontend
          group (element) processes would inherit their parent's environment
          corrupting their own environment
        Bug Fix: Glidein's job wrapper now behaves as true wrapper
        Bug Fix: Fixed a bug where frontend_startup would not correctly pick
          default frontend.xml
        Bug Fix: Fixed a bug in frontend where failure to evaluate match_expr
          for one group would prevent frontend from requesting glideins for
          other groups
        Bug Fix: RPM now has shared port daemon enabled in the configuration
        Bug Fix: Fixed a bug where Factory would sometime use wrong DN when
          calculating proxy hash
        Bug Fix: Fixed a bug where factoryStatusNow.html would not link to the
          factoryEntryStatusNow.html correctly if the entry name is too long
        Bug Fix: setup_x509.sh now correctly checks for existence of the
          grid-proxy-info and voms-proxy-info binaries on the worker node
        Bug Fix: Frontend now counts the partitionable slots correctly

v2_6_2  Factory now supports glidein failure modes. This information is
          propagated back to the factory.
        Glideins now have different idle timeouts for startup and tail. The
          glideins now exit much faster after comleting jobs and they do not
          have enough time left to run another job.
        Added support for javascriptRRD 2.6.2
        Consolidate the condor_tarball tag in glideinwms.xml to read in a list
          of os, arch, version. See docs for details.
        Ini-installer will default collector_port to 9618 if not specified in
          appropriate config sections.
        Installation now supports GRIDMANAGER_PROXY_REFRESH_TIME for condorg
          services
        Improved logging when frontend fails to evaluate match expressions.
        Monitoring pages changed to be even more compliant with DOM4
        Improved the means for distributing condor config files for different
          condor services.
        Improved documentation.
        Bug Fix: Better handling of monitor dir during upgrade
        Bug Fix: Factory correctlt handles frontend in downtime and now it does
          not affect requests from other frontends
        Bug Fix: Putting entry in downtime multiple times now warns the user
        Bug Fix: Fixed a bug where v2.6.1 frontend would crash under certain
        Bug Fix: Installers do not set CONDOR_VERSION as constant by default.
          This will now enable frontends to override this attr.
        Bug Fix: Ini-installer now correctly cleans up files on re-install

v2_6_1  Factory now limits the speed at which it releases held glideins. After 
          too many unrecoverable attempts, held glideins are removed.
        Added support for Condor 7.8+
          KNOWN ISSUE: Only applies if you upgrade condor binaries in place
          without using the installer. Upgrading condor binaries for user pool
          and the wms collector with multiple schedds should not be done without
          corresponding changes to the condor configuration file. If the
          JOB_QUEUE_LOG is not correctly configured for each sched, condor
          queue will be corrupted for all the scheds
        Glideins now support curl & data file transfer plugins in condor
        New installations of factory and frontend services now communicate with
          condor daemons using TCP by default.
        Bug Fix: Factory configuration now supports specifying limits for 
          different security classes of same frontend
          KNOWN ISSUE: If limits are configured in the factory, this change
          breaks backward compatibility. As a workaround, admin needs to remove
          the limits and re-apply them.
        Bug Fix: Factory monitoring pages now correctly work in Firefox 14+
        Bug Fix: Frontend now monitors the glideins correctly when the 
          corresponding factory classad is missing
        Bug Fix: Fixed factory logging. Factory can now correctly extract info
          from a voms proxy
        Bug Fix: Factory now correctly logs the Completed jobs info in rrd

v2_6    Add attr_dict in the environment of the frontend match_expr
        Config defined attributes are now available in match_expr
        Factory now supports deleting entries using --force_delete
        Upgrading glideinwms with changes to the monitoring rrds is supported
        Frontend advertises its monitoring url to the factory
        Misbehaving glidein can be put on hold using WANT_HOLD
        The start_expr is now a native part of match
        Startd now advertises per-slot memory when configured by the factory.
          VO frontend can use GLIDEIN_MaxMemMBs_Estimate attr to make glidein 
          estimate the available memory (based on memory/core or memory/cpu)
        entry_q now reads GLIDEIN_FACTORY_DIR from env before checking cwd
        Multiple user collectors are supported in HA mode
        Factory can specify if glexec required vs provided by site
        Providing config file locations for glideinwms.xml and frontend.xml is
          optional during reconfig
        Entry downtime reason is now reported in the glidefactory classad
        Improved support for RHEL 6 platform
        Added support for new ARC Gatekeeper 1.x 
        Linux distro of the worker node is available in the glidein's classad
        Condor classad fields are now considered case insensitive
        Bug Fix: Java is correctly disable by default preventing increase in 
          the image size during condor daemon benchmarking
        Bug Fix: Glidein correctly handles semicolons in STARTER_JOB_ENVIRONMENT
        Bug Fix: Frontend correctly correctly supports <attr> properties
        Bug Fix: Glidein now correctly finds glexec on glite site
        Bug Fix: Glideins update the user collector using TCP by default
        Bug Fix: Ini-Installer now correctly works with condor tarball on RHEL6
        Bug Fix: Reduced the logging in factory generated by inactive entries
        Bug Fix: For frontend rpm, init.d scriptes now correctly sudo to the
          frontend user before reconfig
        Bug Fix: Any errors due to changes in condor_q output are logged
        Bug Fix: MaxJobRetirementTime and PREEMPT expressions now correctly
          work with WANT_HOLD
        Bug Fix: Factory correctly deals with the situation when the frontend
          changes the proxy used
        Bug Fix: It is possible to specify limits for different frontends for
          an entry in the factory config
        Bug Fix: Glidein sets the LD_LIBRARY_PATH so condor uses local shared
          libraries before those in system path
        KNOWN ISSUE: When the monitor work_dir is moved, reconfig/upgrade will
          fail. Recommended work-around is to delete the xml configuration in
          the work directory, change the work directory, then reconfig/upgrade.
        KNOWN ISSUE: If the work directory has changed, frontend startup
          upgrade will not create the group directories and then the frontend
          will fail (silently). If you are changing directories (e.g. from a RPM
          upgrade), you should copy the group directories manually.


v2_5_7
	Patch of the clean_glidein_queue to return 1 only when something was
	  really done
	Fix handling of held jobs when hitting the held limit
	Fix log messages that printed out wrong held limits
	Add locking when talking to the collector

v2_5_6  Factory supports per-frontend limits in the config
        Bug Fix: Fixed a bug where frontend would not stop cleanly
	Bug Fix: Factory doesnot depend on the X509_CERT_DIR in the environment

v2_5_5	Added filtering to analyze_entries
	Reduced the number of debug log messages when entry becomes inactive.
	Frontend match making uses autoclusters, greatly increasing the
	  performance for busy frontends
	Package the list of shared libraries required by Condor 7.7.3+ for 
	  glidein tarballs
	Pilot proxy is not available in the user job environment any more
	  reducing the chance for user job using it.
	Ini Installer caan now create a tmeplate for single service installs
	Bug Fix: Fixed several issues with the frontend rpm
	Bug Fix: GLIDEIN_Glexec_Use=NEVER setting now correctly works with the
	 setting require_voms_proxy=True
	Bug Fix: Installer now correctly works with the RPM OSG client
        Bug Fix: ReqMaxIdle was grossly overestimated before.
        Bug Fix: Fixed bug in factory monitoring web pages where the link
          generation was off by one for monitoring groups
        Bug Fix: Correctly respect the remove max_per_cycle=0 glideins in the
          factory
        Bug Fix: glexec_setup.sh now uses correct proxy for its tests

v2_5_4  Added support for VDT pre installed via rpm. While using
          ini-installer set vdt_location to empty and
          x509_cert_dir=/etc/grid-security/certificates
        Consolidated some of the frontend rpm related patches
        Added support for rsl in glideinWMS.xml to map to cream_attributes
          in the jdf
        Bug Fix: Factory now correctly renews the proxies if the limits are hit
        Bug Fix: frontend_startup does not show "upgrade" in help
        Bug Fix: glideclient, glidefactoryclient & glideresource classads now
          correctly show UpdateSequenceNumber to help condor track potentially
          lost updates
        Bug Fix: Fixed a bug where condor_shared_port daemon was not correctly
          stopped under certain conditions

v2_5_3  Updated the license to reflect current Fermitools license
        Factory does a better job at respecting frontend limits
        Admins can add custom html to the monitoring pages
        Monitoring now displays additional information about the Factory and
          Frontend names
        Improved documentation
        Enable Match Authentication configuration by default
        Made quering of schedds efficient where ever possible.
        Add autocomplete/search to table in frontendGroupGraphStatusNow.html
        Added 'upgrade' option to factory startup script so that all the
          files in the glidein submit directory are updated.  Did the same for
          the frontend startup script. 'reconfig' only updates the files
          populated with information from the configuration files (no scripts).
        The OSG rpm worker node client requires changes to glidein startup
          scripts. If you plan on using OSG sites that have used this rpm, you
          must "upgrade" your factory in order to get glideins.
        Bug fix: If there is no GLOBUS_LOCATION available to glidein, it will
          not exit
        Bug fix: Fixed a bug where factory would not advertise the entry under
          certain conditions when it was put in downtime.
        Bug fix: Fixed a bug where glidein_reconfig would not properly validate
          schedd_name
        Bug fix: Fixed a bug where frontend reconfig was not populating
          GSI_DAEMON_PROXY correctly in frontend.condor_config
        Bug fix: Writeback of config files on reconfig is now enable by default
        Bug fix: Frontend does better error reporting when quering user pool or
          the schedd fails
        Bug fix: Fixed a bug in condor log parsing when we encounter event 400
          (Job was evicted)
        Bug fix: Fixed a bug where factory would not correctly accept requests
          from frontends that were still using old keys
        Bug fix: Fixed a bug where glidein pilot proxy lifetime was not taken
          into account vs GLIDEIN_Max_Walltime 
        Bug fix: Fixed a bug where expired/renewed proxy created error in
          completed_jobs accounting
        Bug fix: Fixed a bug where running_glideins_per_entry was not treating
          the limits correctly
        Bug fix: Fixed a bug in DAEMON_SHUTDOWN
        Bug fix: Fixed a bug where voms requirements were not treated correctly
        Bug fix: Added glidecondor_upgrade back to the install dir. This file
          was missing in v2_5_2_1 release

v2_5_2_1Bug fix: Fixed a bug creation of START expression when VOMS proxy is
          set be required.
        Bug Fix: Revert the glidein shutdown behavior introduced in v2_5_2
        Bug Fix: Add condor_glexec_update_proxy to Condor tarball if available

v2_5_2  Frontend publishes glideresource classad to the pool collector. This
          is useful for the users to do match making for their jobs.
        Useful job info like JOB_Site, JOB_GLIDEIN_Entry_Name, JOB_GLIDEIN_Name
          JOB_GLIDEIN_Factory, JOB_GLIDEIN_Schedd, JOB_GLIDEIN_ClusterId,
          JOB_GLIDEIN_ProcId, JOB_GLIDEIN_Site is now added to SUBMIT_EXPRS
        Default GLEXEC_JOB = True when GLEXEC_BIN is set to use glexec
        Factory can now resue old public key after startup to decrypt
          frontend requests. Grace time for old public key is configurable.
        The frontend now can set global limits on number of glideins.
        The frontend now can use more than a single CPU.
        glexec now tested during initial validation.
        Bug fix frontend: Do not double count glideins when using multiple
          groups.
        Bug fix frontend: Respect per-entry running limits.
        Bug fix factory: The factory was not properly checking the security
          classes and setting downtimes.
        Bug fix factory: Improper termination of glideins because of
          SIGHUP is handled correctly
        Bug fix factory: Daylight savings is now correctly accounted for.
        Bug fix factory: GLIDEIN_Max_Walltime is now used correctly.
        Major improvements in the factory and frontend monitoring.
          Now requires javascriptRRD 0.6.0+.
        Added tools for comparing the Factory configuration file with what
          is published in information systems.
        Limit the max number of glideins per frontend
        Use DAEMON_SHUTDOWN to shutdown glidein daemons
        Allow factory to specify if an entry point (CE) requires voms proxies
          only for pilot and user jobs
        Documentation added:
          - Secondary WMS/User Collector documentation added to Advanced
          Condor Configuration
          - Documented the internal communication protocol through classads

v2_5_1  Factory now can remove excessive glideins
          New ClassAd attribute - RemoveExcess
        Frontend will request removal of glideins when no user jobs in queue
        Improved idle counting by the frontend when jobs match many factory
          entries.
        Improved frontend logging.
        Add Java support in the glideins.
        Changed factory monitoring. It is now based on security names and not
          plain frontend names
        Improved installation process using ini based installer.
        glideinWMS tarball does not include CVS directories and files any more
        Added support of shared port configuration for condor daemons
        SIGHUP signals to glideins are ignored correctly.
        Improved documentation
        BUG FIX: Fixed a bug introduced in v2_5 release where reconfiguring the
          factory would fail because of monitoring groups
        BUG FIX: Fixed a typo in one of the links in frontendRRDBrowse.html

v2_5	Installer can now install gridFTP and VOMS certs needed by CREAM
	glideinWMS release is now available in 3 different tarballs, frontend
	  only, factory only and a complete tarball.
	glideinWMS factory and the Corral frontend can now talk to each other
	Factory is smarter about handling held glideins
	Factory can now black/white list VOs on a per-entry basis
	Version of glideinWMS is now published in the classads. Scheme can 
	  detect any changes to any service appropriate files and advertises 
	  cersion as patched.
	Frontend should try to recover the crashed group before it gives up and
	  shutsdown
	Improvements to the monitoring
        Improvements to documentaion
	Add support for use of TCP in condor_advertise
	Add support for condor_advertise -multiple (requires Condor v7.5.4+)
	Improved factory stopping procedure
	Add XML monitoring files of RRD files on both factory and frontend
	Add JobsRunningHere attribute - CANNOT SIMPLY UPGRADE, NEEDS NEW
	  INSTANCE FOR BOTH FACTORY AND FRONTEND
	Graceful shutdown of the glidein by trapping signals in glidein_startup
	BUG FIX: Fixed a bug where factory would create a malformed 
	  glideinWMS.xml config file when configured to use a default proxy 
	  for glideins from the factory.
	BUG FIX: Factory entry sometimes stops reporting when it gets an 
	  exception for any reason
	BUG FIX: Top-level schedd_status.xml malformed Total data
	BUG FIX: Fixed a bug where the LogCounts.rrd was created with wrong
	  data types.
	KNOWN ISSUE: Automatic release of held glideins for CREAM CEs with 
	  issues could result in factory submitting more than required
	  glideins to the CE. As a workaround, disable release of held glideins
	  for CREAM CE.

v2_4_3  Install VOMS Certificates during the install time
	Entry does not print stacktrace when it fails to submit glidein.
	  Instead it logs the error message appropriately.
	Default scripts run on the worker node correctly print errors to
	  stderr instead of stdout
	Allow factory to startup from any directory
	Python scripts get the python from /usr/bin/env python instead of
	  /bin/env python making them more portable accross different linux
	  distros
	Better exception handling and error reporting
	Fixed how voms_proxy_init is looked for after VDT install
	BUG FIX: Fixed a bug where Summarize.listStored() in CondorMonitor.py
	  returned the wrong value
	BUG FIX: Fixed a bug in factory monitoring that prevented proper
	  aggregation of sites
	BUG FIX: Correctly interpret DN from a voms proxy generated from a
	  service certificate.
	BUG FIX: Generate frontend's condor_config without empty values for
	  certain configuration options. Empty values is not the right way to
	  reset the configuration options.


v2_4_2	Fixed the incompatibility introduced in v2_4_1 in monitoring components.

v2_4_1	Add a new configuration option for PREEMPT_GRACE_TIME
	Move configuration of GLIDEIN_Job_Max_Time from the factory to the
	  frontend
	In factory config added checks to make sure Factory configuration is
	  consistent w.r.t CONDOR_ARCH, CONDOR_VERSION, CONDOR_OS
	Monitoring enhancement to make selection/deselection of groups/entries
	  easier
	Support GLIDEIN_Glexec_Use in frontend config attrs. Frontend can
	  mandate or make the use of GLEXEC optional. Used in conjunction with
	  GLEXEC_BIN in factory config. If GLEXEC_BIN in set to NONE for an
	  entry in factory config, it is assumed that the entry doesn't have
	  GLEXEC configured on site.
	Improvements to documentation
	BUG FIX: Allow the use of the same DN for both the security and the
	  collector
	BUG FIX: Returning invalid variable during proxy creation
	KNOWN ISSUES: Running glideinWMS v2_4_1 with Condor 7.5.3 has not been
	  tested. Altough, most of the things may work, security changes in
	  Condor may affect your installation.


v2_4	Add proxy security classes to the frontend
	Add SecurityName to the frontend.
	Add DNs for frontend proxy and all the daemons the frontend talks to;
	  create own Condor config file and gldiein gridmap file out of them.
	Frontend now dynalically creates GLIDEIN_Collector.
	Frontend now requires Match authentication.
	Add frontend autentication info to the factory config.
	Add support for different frontend identities in different WMS
	  collectors.
	Put log files in a separate tree.
	Put client logs and client proxies in separate trees.
	Implement privilege separation in the factory.
	Various minor refactoring of code to achieve the above.
	Aggregate gatekeeper/sites for factory monitoring. 
	Introduced monitoringgroups to group sites together for monitoring
	  purposes in factory.
	KNOWN ISSUES: Installer is not always able to get the correct 
	  DN from the certificates/proxies. It does not correctly strip the
	  CN=<blah> bit of the DN in certain cases. If the DN guessed is not 
	  correct, make the required changes in the configurations and/or
	  condor_mapfile.

v2_3_2	Fixed a security bug in the way certificate/proxy DN(s) are handled. If
	  you are upgrading the installation rather than full install, you
	  should patch the condor_mapfile used by Condor daemons in your
	  installation using the convert_condormap tool available from the
	  glideinWMS download page. For additional security, users should
	  add new DN to the condor_mapfile only by using the glidecondor_addDN 
	  tool available in the glideinWMS/install directory.

v2_3_1	Updated documentation. This is document change only release
	Introduced monitoringgroups to group sites together for monitoring
	  purposes in factory.
	KNOWN ISSUES: Installer is not always able to get the correct 
	  DN from the certificates/proxies. It does not correctly strip the
	  CN=<blah> bit of the DN in certain cases. If the DN guessed is not 
	  correct, make the required changes in the configurations and/or
	  condor_mapfile.

v2_3	Attempt to restart a crashed entry few times before shutting down the
	  factory. Restarting is allowed for max restart_attempts in time
	  interval restart_interval sec in te factory. 
	Add vacuum option to manageDowntimes.
	Factory now properly handles new-style frontends without a group.
	Frontend code has been refactored to allow use as a library.
	More protections in place.
        Fixed a security bug in key handling. BREAKES BACKWARDS COMPATIBILITY! But it is needed.
	Fixed a bug in glidein_startup.sh that prevented the passing of * as a parameter value
	Fixed a logical bug in the glidein config that resulted in job preemption.
	Added support for condor_ssh (v7.4 and up)
	Add support for unquoted string to be published in classads. The type is 'expr'
	Documentation Changes
	Minor bugs fixed.
 	KNOWN ISSUES: If using condor 7.4.0-7.4.2 and 7.5.0, USE_VOMS_ATTRIBUTESshould be set to false for Collector and negotiator to avoid potential problems and memory leaks in GSI libraries.

v2_2	Bug Fix: GLEXEC_JOB and GLEXEC_STARTER were not published in glideins
          classds. This was preventing psuedo interactive monitoring to work
          in case of GLEXEC.
	Made VDT optional.
	Addedd support for VDT 2.0, and made it the default.
	  Added Globus-Client and Myproxy-Client in the minimal VDT install.
	Installer now allows the collector to run on non-standard port.
	Factory now only checks X509_USER_PROXY if it needs it.  
	Added support for multiple versions of condor in a single factory.
	Added ReqEncIdentity to the frontend->factory protocol 
	   to prevent replay attacks.
	   WARNING: This effectively prevents old-style frontends to talk
                    to new style factories.
	   NOTE: Will only work with Condor 7.3.1 or newer
	KNOWN ISSUES: Pseudo interactive monitoring will not work with glexec. 

v2_1	Fixed a bug that was throwing an exception if a glidein failed.
	Fixed handling of grid-mapfiles coming from client.
	Fixed support for nordugrid.
	Improvements to the monitoring.
	Improvements to the installer.
        Improved documentation.

v2_0	Refactoring creation libs;
	  create_frontend and create_glidein now share much code
	Added create_frontend, recreate_frontend.
	Frontend now has a stage web area and passes it to the factory
	  Factory publishes list of supported signtypes and
            frontend uses this for factory selection
	  User provided code in the glidein API changed
	    The 2nd arg is now one of main|entry|client|client_group
	Added tools/glidein_status.py.
	The monitoring page now has client-side monitoring based on
            javascriptRRD.
	Support multiple proxies... frontend drives this via plugins.

v1_6_3 Fixed a security bug in way certificate/proxy DN(s) are handled. If
          you are upgrading the installation rather than full install, you
          should patch the condor_mapfile used by Condor daemons in your
          installation using the convert_condormap tool available from the
          glideinWMS download page. For additional security, users should
          add new DN to the condor_mapfile only by using the glidecondor_addDN
          tool available in the glideinWMS/install directory.	

v1_6_2	Fixed a bug where Frontend would crash during certain conditions.

v1_6_1	Better randomization of GCBs and collectors
	Collector list now supports ranges of ports
	Fixed Condor-G log parsing
	Better treatment of multiple-collectors in the installer
	Add support for CCB and USE_MATCH_AUTH in the installer.
	Add OSG:vo-client to the minimal VDT install
	Better handling of Nordugrid sites.
	Start factory in nice mode to give priority to Condor daemons 
	In condor_config for glideins remove explicit STARTER_UPDATE_INTERVAL
	Removing GLIDEIN_Use_TCP, now uses UPDATE_COLLECTOR_WITH_TCP instead
	Force integrity on reads from WMS collector
 	Better layout of monitoring pages
	Better error handling in Factory downtime management
	Better formatting of error logs for factory and frontend
	Bug Fix: GLEXEC_JOB and GLEXEC_STARTER were not published in glideins
	  classds. This was preventing psuedo interactive monitoring to work
	  in case of GLEXEC
	Improved documentation

v1_6	The XML file now supports comments.
	Installer uses both .profile and .bashrc.
	Frontend now requires integrity checks when talking to
	  the WMS collector.
	Refactored install options so that most tasks performed
          as a non-privileged user.
	Added create_frontend, recreate_frontend.
	Refactoring creation libs;
	  create_frontend and create_glidein now share much code 
	Using m2crypto for sha1 checks.
	Added support for CCB.
        Monitoring refactored
          Most rrd operations now in separate module
          Groupes multiple attributes in the RRD files (lower overhead)
          Removed RRD locking
	Fixed Condor-G log parsing.
	Fixed startup bugs in various debug tools.
	Improved monitoring scalability (fewer RRD files)

v1_5_2	Fixed VDT installation
	Factory now changes public key at each restart.
	Minor monitoring improvements.

v1_5_1	Added flag that allows/requires proxies from frontend.
	Fixed bug in factory installation with encryption.
	The glidein now finds out about OSG squid.
	Fixed bug in the node blacklisting code.

v1_5	Added support for secure info passing between
          VO frontend and gfactory
          Requires M2Crypto Python module
        VO frontend can now give the gfactory int own proxy
          to be used for pilot submission
          Requires the encryption mentioned above
        gcb_setup is now loaded by default
          Can use GCB_ORDER=NONE to disable it
          Warning: Explicit listing of gcb_setup may create problems.
        glexec_setup is now loaded by default
	  Can use GLEXEC_BIN=NONE to disable it
          Warning: Explicit listing of glexec_setup may create problems.
	Randomized the retire time to smooth terminations.
	  Can be controlled via GLIDEIN_Retire_Time_Spread.
	Some monitoring tweaks.
	  Added more switches; xml incompatible with v1_4+
	The factory config file is now read only.
	Added switches to limit log file growth.

v1_4_4	Add factory_constraint parameter to the frontend.
	Add support for GLEXEC_JOB.
	Add support for USE_MATCH_AUTH.
	Add new protection against condor_submit errors.
	Warnings go into the info file, too. Easier to correlate errors this way.
	Better colors in graphs.

v1_4_3	Improve scalability 
 	  by adding locks into monitoring
	  Now only one rdd update can proceed at a time, and
	  only one graphing operation can proceed at a time

v1_4_2	Fix glexec setup script bug.
	Improve pseudo-interactive monitoring.
	  The changes introduced in v1_4_1 could leave behind zombies.

v1_4_1	Improved pseudo-interactive monitoring
	  By default use a separate startd for montoring
	  Old multi-VM mode can be enabled by MONITOR_MODE=MULTI
	Fixed factory handling held jobs
	Improved installer defaults

v1_4	Better support for RESS and BDII
	 Including automatic downtime handling
	User STARTD_SENDS_ALIVES=True by default.
	Disable glidein UDP port by default. 
	Global files can now be loaded after entry
	Added support for job wrapper scripts.
	Fix monitor locking.
	gcb_setup now supports ORDER=NONE.
	gcb_setup is now loaded automatically.
	Add verbosity to entries.
	Add config section to entries.
	Improve held handling.
	Add a completed job log.
	Improve signal handling (for stopping factory)
	Made the most CPU intensive part of monitoring optional.
	Installer now supports multiple collectors.

v1_3	Factory and frontend now gets sleep and advertize attr from config.
	Add downtime concept to the factory and relative management tool.
	Add command to get info about factory config file.
	Add init.d style startup script.
	Fix pseudo-interactive monitoring when glexec is used.
	Reduce VO frontend condor_q load by adding job_attributes.
	VO frontend now queries the collector and advertises result.
	Smarter algorithm to calculate min_idle, also using condor_status.
	Improve monitoring.

v1_2_3	Fix glexec handling in condor v7.0.3
	Cut in half the number of condor_q's in the frontend.
        Minor monitoring twaeks.
        Minor installation tweaks.

v1_2_2	Fix condor installation.
        Update versions in installer.
        Added glidein_gcb and collector_setup.
	Add LIBEXEC to condor_config.
        Better support for EGEE.

v1_2_1	Added support for BDII.
        Added stop scripts for factory and frontend.
        Added tools/wmsTxtList.py and tools/glidein_interactive.py.
        All commands now are executable.
        Add client and Condor-G monitoring in factory data.
        Greatly improved log stats monitoring.
        Add doc section on monitoring.

v1_2	More fine grained configuration of glideins
        Factory reads now force integrity checks
        Glideins now publish the gatekeeper name.

v1_1	Entry points can now be updated by using reconfig_glidein
        Add automatic OSG glexec discovery 
        Use condor_mapfile for authorization
        Installer now supports Condor v7 (without Quill)
        Installer now supports gLExec
        FIXED SECURITY CONFIGURATION, REINSTALL EVERYTHING

v1_0	During installation, Quill is now optional.
        During installation, Condor config can be split into condor_config.local.
        Files are now loaded in order specified.
        Added local_start.sh to ease testing.
        Slimmed down glidein_submit.sh.
        Many bugs fixed.
        NOT BACKWARD COMPATIBLE: Entry points need to be recreated.

v0_9	Significant speedup in the VO frontend matchmaking
	Added MaxRunningGlideins request
        Use human readable dates in logs
        Factory will use python rrd module if present
        Many bugs fixed.
        NOT BACKWARD COMPATIBLE: Entry points need to be recreated.

v0_9	Significant speedup in the VO frontend matchmaking
	Added MaxRunningGlideins request
        Use human readable dates in logs
        Factory will use python rrd module if present
        Reduced graphing load of the factory
        Frontend will work even if some of the schedd are down
        Improved installation scripts.
        NOT BACKWARD COMPATIBLE: Need to recreate both frontend and factory entries

v0_8	Add support for multiple schedds
	Add initial support for pseudo interactive monitoring
	Inproved Web monitoring
	Better documentation
	NOT BACKWARD COMPATIBLE: Entry points need to be recreated.

v0_7	Add support for Condor 6.9.2 => subdirs in condor tarball
	Add support for user variables
	Move log and monitoring files into entry dir
        Add lock files
        Create proper ClassAd cleanup when daemons exit.
        NOT BACKWARD COMPATIBLE: Entry points need to be recreated.

v0_6    The glidein factory now serves multiple entry points.
        The config file is now XML based.
        NOT BACKWARD COMPATIBLE: Entry points need to be recreated.

v0_5    More bug fixes.
        Added monitoring info in the classads.
        Improved monitoring info of the Factory.

v0_4	Many bug fixes.
	Added RRD graphs to glidein factory.

v0_3	Added support for GCB and gLExec
	Better stability and logging.
	Many bug fixes.
	Greately improved user documentation.
	NOT BACKWARD COMPATIBLE: Entry points need to be recreated.

v0_2	First fully configured version
	Very few things are still hardcoded here

v0_1    The first fully functional version
        Needs more polishing and better configuration, but it works<|MERGE_RESOLUTION|>--- conflicted
+++ resolved
@@ -1,14 +1,12 @@
-<<<<<<< HEAD
 v3_3    Support native configuration of EC2 spot prices and AZ in the entry
         Bug Fix: Fixed a bug in gwms-logcat script
         Bug Fix: Fixed a bug where Frontend configured in HA mode would crash
           under a certain condition.
         Bug Fix: Fixed a bug where ALIVEONLY reporting for
           Glidein_Report_Failed produces incorrect invalidate classads.
-=======
+
 v3_2_11_2 Bug Fix: Fixed authentication issue introduced in v3_2_11 where a
           glidein startd fails to send keep alive signals to v8.2.x schedds
->>>>>>> 2e5edc58
 
 v3_2_11_1 Bug Fix: Fixed a bug introduced in v3_2_11 where file period
           interpreted as number instead of string
