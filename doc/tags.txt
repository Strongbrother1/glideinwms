<<<<<<< HEAD
v3_9_3
	Includes all features and fixes of 3.7.5
	Adds type validation to the check_python3_expr.py script
	Removes unused encodingSupport.py and its unit tests
	Bug fix: Fixes an encoding issue affecting cloud submissions

v3_9_2
	Includes all features and fixes of 3.7.3 and 3.7.4
	Drops support for BDII along with its LDAP requirements
	Adds check_python3_expr.py to validate python3 in match expressions
	Bug fix: Fixes string encoding issues on glideFactoryLib
	Bug fix: Fixes an issue that would cause some factory configurations to generate malformed Condor files

v3_9_1
	Includes all features and fixes of 3.7.2
	Separates httpd packages from Factory and Frontend RPMs
	Bug fix: Frontend no longer reports duplicate glideclient daemons to the Factory

v3_9
	Includes all features and fixes of 3.6.3 and 3.7.1
	Python 3 code, some pitfalls to pay attention to are in the Bug Fix section
	Bug fix: custom disctionaries with __getattr__ in the creation package (an infinite loop was masked in Python 2)
	Bug fix: str vs bytes, especially in crypto libraries
	Bug fix: None cannot be used in sorted string lists and we use (None, None, None) for unmatched jobs in the Frontend
	Bug fix: Add __repr__ method to SubParams class
	Bug fix: Fixed pycache of creation/lib included in multiple packages
	Bug fix: Fixed spec file to include python3 compiled files and not python2 ones
	Bug fix: Fixed Mapping import
	Bug fix: Fixed str vs bytes confusion in cryptography functions and classes
=======
v3_7_6
	Flexible mount point for CVMFS in glidein
	Frontend and factory check expiration of SciTokens
	Shared port is default for User Collector
	API to retrieve job information from condor jobID
	Bug Fix: improved IDTOKEN revocation procedures
	Bug Fix: SSL added to condor *_AUTHENTICATION_METHODS
	Bug Fix: Possible to have frontend group with only SCITOKEN authentication
	Bug Fix: Factory stores frontend group information per-token
	Bug Fix: Intermittent -check_v35 error fails to  startup factory
	Bug Fix: Fix glidein_starup.sh in staging area to be one with payload
	Bug Fix: GCB support removed
	Bug Fix: glidein_cleanup can cleanup directories chmoded read-only
	Bug Fix: improved shellcheck testing
	Bug Fix: corrected paths for some variables in glideins
	Bug Fix: eliminated spurious log messages in glideins
	Bug Fix: STARTD_JOB_ATTRS fixed in glideins
	Bug Fix: GWMS_PATH in glidein_startup.sh corrected
	Bug Fix: better cleanup of tmpfiles after install
>>>>>>> 1badbd43

v3_7_5
	Support for big files in the glideinwms repository
	Additional download mechanism for files
	Bug Fix: Have SciToken credential be per-entry
	Bug Fix: Fix IDTOKEN generation in the Frontend
	Bug Fix: Cleanup script not executing correctly at glidein termination
	Bug Fix: Automount of CVMFS integrated into glidein script

v3_7_4
	Consider not available (not Idle) partitionable slots where all GPUs are used
	Bug Fix: Submissions from some 3.6.5 frontends to 3.7.3 factories go on hold

v3_7_3
	More efficient generation of IDTOKENS by frontend
	SciToken credentials configured and treated same as other credentials for glidein submission
	Glideins configured without GSI but with SciToken and IDTOKENS successfully run jobs.
	Order of places glidein checks for singularity changed
	PATH with multiple directories can be configured to override singularity binary
	Remove LD_PRELOAD from glidein environment by default
	Fail without fall-back when user provided singularity image missing
	Improved GPU implementation in glidenins
	OSG_autoconf more configurable, auth_method and pilot_entries can be set
	Bug Fix: Missing GSI configuration does not stop schedd query when IDTOKENS configured.
	Bug Fix: Factory should not check condor tarball version prior to SciToken authentication to CE
	Bug Fix: tmpfile needs to be on correct file system when factory writes tokens from frontend
	Bug Fix: IDTOKENS auth does not fail on improper condor_version comparison
	Bug Fix: rpm sub package (http) building issues fixed

v3_7_2
	Includes all features and fixes of 3.6.6
	Drop GLExec support
	Mechanism for running custom scripts at the end of glidein execution
	OSG_autoconf protection added to prevent failures when CE dissapears from OSG Collector
	Bug fix: Frontend no longer over-generates tokens for entries
	Bug fix: Factory does not remove glideins when idle limit is hi

v3_7_1
	Includes all features and fixes of 3.6.5
	Configuration changes to make more compatible with HTCondor 8.9  on initial install
	SciTokens authentication between Factory and CE
	IDTokens authentication between Factory and Frontend
	Bug fix: Factory reconfigs and startups do not require manual creation of directories
	Bug fix: Factory builds Condor Tarballs to send with glideins correctly

v3_7
	Includes all features and fixes of 3.6.2
	Use of HTCondor token-auth for Glideins authentication
	Added secure logging channel
	Refactored glidien_startup.sh to separate out the code in heredoc sections and improve code quality

v3_6_5
	Added GitHub actions to test the code (Python unit tests, BARS, pylint, pycodestyle)
	Bug fix: Fix for paths in Singularity not substituted correctly when the execute directory has a link or bind mount
	Bug fix: Fixed shared_port_port to adapt to HTCondor 8.8.10 changes
	Bug fix: Fixed overrides in OSG_autoconf using depcopy, use https for gfdiff
	Bug fix: Fixed credential dir in manual_glidein_submit removing hardcoding

v3_6_4
	Improved OSG_autoconf
	Dropped Python 2.6 support
	Added support for RHEL 8 worker nodes
	Harmonized, improved and extended CI tests (same CLI, support for Python 3, ...)
	Added tool to verify if the code for a ticket has been merged
	Bug fix: Fix for condor_chirp not finding htchirp in the PYTHONPATH
	Bug fix: Fixed unquoted SINGULARITY_PATH causing HTCondor not to start

v3_6_3
	Add Python condor_chirp to PATH
	Dropped tarball installation support
	Add Python condor_chirp and other GWMS tools to PATH in Singularity
	Removed "Group:System Environment/Daemons" from glideinwms.spec in OSG repo
	Added new API documentation using sphinx
	Added a runner to run the different tests with consistent CLI
	Added new RHEL 8 Singularity image
	Updated the singularity wrapper with new features form the OSG wrapper
	Clean PYTHONPATH and setup GWMS environment in Singularity containers
	Improved the environment handling of the Singularity wrapper
	Bug fix: Upgrade the factory documentation not to ask to install the switchboard
	Bug fix: The Python version of condor_chirp now works with Singularity jobs
	Bug fix: Enable RFC proxies by default for direct proxies
	Bug fix: Fix OSG_autoconf and gfdiff
	Bug fix: Added COMPLETED to the known list of "GridJobStatus"es
	Bug fix: Add a knob to set entry limits in OSG_autoconf
	Bug fix: Stop pilots even after the downtime timestamp has been reached when draining pilots
	Bug fix: Glideins are unrecoverable unless listed as recoverable
	Bug fix: User job invocation via singularity eating up -e or -n

v3_6_2
	Add a portable condor_chirp for user jobs running in the glideins
	Automate the generation of factory configuration
	Improve control of setup of module and spack in Singularity using MODULE_USE
	Adding GPU monitor as default for pilots
	Reduce number of queries from Frontend to User collector
	Make lgwms-logcat.sh work with non standard factory instance names
	Bug fix: Pilot using an expired proxy when authenticating to the collector
	Bug fix: CI issues (coverage broken in SL6, script selection affected by file name)
	Bug fix: Incorrect CERTIFICATE_MAPFILE used when using HTCondor python binding (failed schedd authentication)
	Bug fix: Fix release manager relative imports
	Bug fix: Broken submission to GCE and AWS
	Bug fix: Correct how entry_ls detect an rpm installation
	Bug fix: Adjust size of ClusterId and ProcessId fields for the condor_q custom format
	Bug fix: Total of frontend info is 0 in Factory monitring

v3_6_1
	Added compatibility w/ HTCondor 8.8.x in OSG 3.5
	Monitoring pages use https if available
	Improved search and testing of Singularity binary
	Unset LD_LIBRARY_PATH and PATH for jobs in Singularity
	Updated documentation links and Google search
	Improved CI testing
	Stop considering held limits when counting maximum jobs in Factory
	Bug fix: Fix Fatcory tools (entry_rm, entry_q and entry_ls) to be more verbose with single user Factory
	Bug fix: Removed hardcoded CVMFS requirement for Singularity
	Bug fix: Improve diagnostic messages when rsa.key file is corrupted
	Bug fix: Improve control of the worker node draining, avoiding to stop accepting jobs as soon as the draining file is present

v3_6
	Renaming of v3_5_1 (released on 9/18) to respect the odd/even numbering
	Includes all 3.4.6 features
	Updated SW and docs for the change in OSG factories
	Updated all the obsolete links to HTCondor manual in GlideinWMS website
	Set up an ITB Frontend for GWMS and FIFE testing
	Updated gitattributes to resolve conflicts w/ checksum files
	Added editorconfig and default encoding
	GlideinWMS code will use now Google docstring format
	Advertise if a Glidein can use privileged or unprivileged Singularity
	Check if single user factory migration script has been run before startup
	Bug fix: pip errors in nightly CI
	Bug fix: Unittest failing at times on SL7
	Bug fix: Factory could start also w/ a GT2 entry enabled
	NOTE: v3_6 is fully interoperable w/ v3_5 and v3_4. I.e. You can mix v3_6_x, v3_5_x and v3_4_x Factories and Frontends in your system
	NOTE-FACTORY: The v3.6 Factory (like v3.5) is using a single user. This is a major change. If you are upgrading, after the RPM upgrade you will need to:\ 1. stop Factory and HTCondor, 2. Migrate the HTCondor status running the fact_chown script, 3. Run upgrade and restart the HTCondor and the Factory. For detailed instructions see http://glideinwms.fnal.gov/doc.dev/factory/configuration.html#single_user

v3_5    Removed support for Globus GRAM (GT2/GT5)
        Removed dependency on condor_root_switchboard
        Improved release scripts release.py and osg-release.sh (better help and error messages)
        Added unit tests
        Improved Frontend scalability (from CMS scale tests)
        Remove use of deprecated sets module
        Bug fix: Incorrect exception handling glideinFrontendElement.py::populate_pubkey
        Bug fix: Entries in downtime setting seems not to work correctly
        Bug fix: GlideinWMS proxy renewal service broken for Xenon
        NOTE: v3_5 and v3_4 are fully interoperable. I.e. You can mic v3_5 and v3_4_x Factories and Frontends in your system
        NOTE-FACTORY: The v3.5 Factory is using a single user. This is a major change. If you are upgrading, after the RPM upgrade you will need to: 
          1. stop Factory and HTCondor, 2. Migrate the HTCondor status running the fact_chown script, 3. Run upgrade and restart the HTCondor and the Factory. 
          For detailed instructions see: http://glideinwms.fnal.gov/doc.dev/factory/configuration.html#single_user

v3_4_6  Make Factory compatible with older 3.4 Frontends reverting back to send voms and glexec attributes as strings (Fermilab Frontend not communicating w/ upgraded Factory)
        Backport: GlideinWMS proxy renewal service broken for Xenon
        Add always --contain to the Singularity invocation and update wrapper adding improvement in the OSG one
        Document and expand multi-node Glidein
        Document usage of ignore_down_entries
        Bug fix: Not escaped comma in GSI_DAEMON_NAME causing problems
        Bug fix: Debug options causing Singularity invocation to fail
        Bug fix: Singularity workdir creation failing at some sites
        Bug fix: Fixing chkconfig lines on proxy renewal (SOFTWARE-3758) 
        
v3_4_5  Add a bind mount for /etc/localtime in Singularity
        Bug fix: Strings evaluated as boolean (New error preventing the Frontend fo match jobs)

v3_4_4  Propagate to Factory and glidein submission attributes controlled by FE
        Track jobs that spawn multiple nodes, e.g. HPC submission
        Include OSG distributed unprivileged Singularity to the search path and do a full test of Singularity
        Improved HTCondor configuration for schedd in Factory and Frontend
        Added flag to Ignore entries in downtime when considering glideins matches
        Add a bind mount for /etc/hosts in Singularity
        Removed Frontend service dependency from HTCondor service
        Bug fix: Factory GlideinMonitor* classads appear to be erased periodically
        Bug fix: Glidein not killing condor processes
        Bug fix: Error preventing the Frontend fo match jobs
        Bug fix: Make sure metasite limits are respected
        Bug fix: Convert per/frontend limits to integers before division
        Bug fix: 'tochild' AttributeError in Factory
        Bug fix: Pilot proxies could be generated with invalid VOMS ACs
        NOTE: To use the new HTCondor configuration you need to reconfig or restart HTCondor after merging eventual .rpmnew files

v3_4_3  Add a scaling factor for all glideins limits in the entries
        Comprehensive unit-test for the parsing of the Frontend configuration with collectors using shared port
        Add the possibility to disable completely Glidein removal
        Increase verbosity to help Singularity troubleshooting
        Improve error messages in glideFactoryCredentials
        Automatically remove glideins after walltime
        Bug fix: Improve manual_submit_glidein
        Bug fix: Improve the way condor_jdl dict is populated for metasites
        Bug fix: Factory crashing with malformed HTCondor log (AttributeError: dirSummaryTimingsOut.data)
        Bug fix: glidein_config parsing cutting the results at the first space
        Bug fix: shell scripts improvements (condition smart_partionable.sh, variable splitting)
        Bug fix: Frontend upgrade is failing if it is unable to determine the version of the Factory
        Bug fix: Avoid glideFactoryEntryGroup processe leaks
        Bug fix: Stale running and held glidein numbers reported in factory classads
        Bug fix: Update documentation about ports requirement for Frontend's submit host
        Bug fix: The factory seems to ignore the configuration values in the files in the config.d directory w/ entry configurations
        Bug fix: Frontend not recognizing entries in downtime
        Bug fix: Pylint tests improved (htcondor setup, remove external lins)
        NOTE: If you update from 3.4 or earlier make sure to have open port 9618 also on standalone Frontends/subit hosts (was using 9615 before)

v3_4_2  Controlling that Frontend is not using options incompatible w/ linked Factories
        Use systemctl for loading/unloading on EL7

v3_4_1  Improved Singularity support (improved negotiation, added bind path variables and GPU support)
        Switch User collector child collectors to shared_port
        Updated documentation: remove obsolete parts, verified all references.
        Increased unit test coverage
        Added the possibility to skip idle removal per entry
        Improved how subentries are picked for metasites
        Bug fix: Periodic scripts fails but report GLIDEIN_PS_OK=True
        Bug fix: Fix entry_set configuration not to load temporary files and to work across upgrades
        Big fix: fixed metasites monitoring

v3_4    GlideinWMS 3.4 includes all features of previous stable series 3.2 and development series 3.3
        Inform the admin in case multiple service reload is done in rapid succession
        Released glideinwms-switchdoard RPM to provide condor_root_switchboard
        Singularity wrapper using PATH and module when SINGULARITY_BIN does not contain the correct path
        Update of the software license
        Have frontend groups glidein requests track the job requests
        Add a resource_slot that adds CPUs to the system but is in the main slot
        singularity jobs each use a separate linux session to support restricted-access CVMFS
        Do not set GLIDEIN_ToDie based on X509 user proxy expiration
        Estimate the cores provided to glideins running on an entry
        Write LogCompletedStats jsons for monitoring purposes
        Add entry monitoring breakdown for metasites
        Code modernization to Python 2.6/2.7 stansards (futurize stage 1 compliant)
        Increased testing (more than doubled unit tests coverage and testing more files w/ pylint)
        Bug Fix: TypeError: under special conditions in Factory reconfig
        Bug Fix: Entries in downtime slow down the ramp-up for the frontend
        NOTE: The type of the GLIDEIN_CPU attr is String (to accomodate the keywords auto, slot, node). Documentation was reporting Int incorrectly. Make sure your configuration uses the correct type or you may get a reconfig/upgrade error.
        NOTE: If you use HTCondor 8.7.2 or bigger with the GlideinWMS Factory, you must install also glideinwms-switchboard, to have condor_root_switchboard, that was removed from HTCondor
        NOTE: 'entry_sets' should be considered an experimental feature: the imlpementation is changing and there may be errors when upgrading across versions

v3_3_3  Includes all features and bug fixes released in v3_2_22_2

v3_3_2  Allow multiple remote directories for BOSCO submissions
        Bug fix: Submit attributes in entry configuration are now transmitted to AWS VM
        Documented vm_id_fname and vm_type_fname
        Includes all features and bug fixes released in v3_2_18
        Includes some important features and bug fixes planned for v3_2_19
          (fix of AWS submission)

v3_3_1  Includes all features and bug fixes released in v3_2_16

v3_3    Includes all features and bug fixes released in v3_2_15
        Support Google Compute Engine CE. Requires glidein cloud vm rpms v2+
        Support native configuration of EC2 spot prices and AZ in the entry
        Support frontend policies specified in external python file
        Support changes to VM ID and VM Type without need to reconfig/upgrade
          frontend service
        Bug Fix: Multiple credential (eg: vm_id+vm_type) definitions now work
	  correctly
        Bug Fix: create_condor_tarball now also includes required globus libraries
	  from lib/condor that HTCondor loads at runtime

v3_2_22_2 Changed singularity options also in singularity_setup.sh to adapt to the new singularity release requirements
        Bug Fix: Fix bug due to malformed -order option (SOFTWARE-3163)

v3_2_22_1 Changed singularity options to adapt to the new singularity release requirements

v3_2_22 Bug Fix: Incorrect behavior of Singularity
        Bug Fix: proxy-renewal-script updates and bug fixes
        Bug Fix: Critical bug in 3.2.21 leads to leaking glideFactoryEntryGroup.py processes

v3_2_21 Have frontend groups request the removal of unused glideins
        Support of unprivileged singularity and new singularity scripts
        Automatically renew gwms proxies
        Factory monitoring displaying correctly core counters
        Balancing glidein pressure to sites that are aliases or Meta-Sites
        Remove osg-version requirements
        Bug Fix: Fix fork.py behavior
        Bug Fix: Uninitialized variable caused skipping fix-rrd
        Bug Fix: Sanitize content of MJF attributes
        Bug Fix: Update Google custom search to new API

v3_2_20 Verified that Factory can start 1500 entries at a time
        Improved Factory monitoring by adding cores count for running and idle jobs and requests
        Removed dependency from Globus clients
        Support Singularity (future replacement for glexec)
        Avoid race conditions with multiple reload quick invocations in SL7 
        Bug Fix: -fix_rrd is always in the upgrade command beside reconfig option
        Bug Fix: Fixed some failing unit tests 
        Bug Fix: Fixed Factory job stats are empty
        Bug Fix: Bad link to Frontend monitoring
        Bug Fix: Custom Google search in the documentation pointing to the new site,
          not the old mirror on uscms.org
        Bug Fix: Fix DC_DAEMON_LIST
        Bug Fix: verifyRRD hard coded paths, missing some files during -fix_rr
        Bug Fix: HTCondor QEdit triggered also when advertise_pilot_accounting is not set
        Bug Fix: Downtime setting correctly distinguish daylight saving
        Bug Fix: Added usercollector RPM dependency from ganglia

v3_2_19 Added counters for Idle jobs older than X hours
        Enabling GWMS_XSLT_PLUGIN_DIR by default for
          glideinwms-vofrontend-standalone rpm
        Linked Frontend monitoring from Factory monitoring
        Improved glideins scale down by adding a timeout, GLIDEIN_IDLE_LIFETIME
        Log number of activation/claims per glidein
        Several documentation improvements, including reconfig and upgrade
          operations in SL7 RPM installation
        Bug Fix: reduced the number of file descriptors used per Entry in the Factory
        Bug Fix: Factory entries submitting glideins even after hitting the limit
        Bug Fix: Errors with HTCondor 8.5/6 upgrade: SUBSYS.LOCALNAME.* warning
          triggered by GWMS htcondor configuration, Glidein sent unintentionally
          to multiple schedds on the Factory
        Bug Fix: Clarified attribute types and fixed globbing behavior
        Bug Fix: RPM verification fails when config files are changed
        Bug Fix: GLIDEIN_CPU settings "node" and "slot" supported also in Frontend,
          better documented and improved to compensate for PBS misconfiguration
        Bug Fix: Fixed submission to AWS which uses key_pair as auth_method

v3_2_18 Bug Fix: ProjectId is missing double quotes
        Bug Fix: Stdout messages from startup script in SL7 are confusing
        Bug Fix: Service definition file for SL7 is marked executable 
          and it should not
        Bug Fix: Upgrade not working when frontend/factory are running
        Bug Fix: Use of daemon function to start process does not play well 
          with non empty pid files

v3_2_17 Glideins fallback to curl if transferring files from the 
	  factory/frontend staging area fails using wget
	Bug Fix: Factory not correctly consider the cluster size when
	  doing multiple submissions during same cycle
	Added support for systemctl init scripts for RHEL6 and RHEL7
	Factory and Frontend service init scripts now use daemon functions
	Added ability to request disk space for special resource slots
	Updated jQuery in monitoring webpages to version 1.12
	Updated Documentation
	Pilot accounting information from jobs is now available in the
	  glidein job's classad on the factory side
	Frontend service performance stats are now advertised in the
	  glidefrontendmonitor classad
	Bug Fix: Fixed race condition where periodic scripts in glidein
	  would corrupt a glidein_config
	Bug Fix: Fixed an issue where some START_EXPR were incorrectly
	  ignored
	Bug Fix: When not configured GLIDEIN_CPUS default back to 1
	  rather than trying to auto detect available cores
	Bug Fix: Glideins will not use UTMP be default
	
v3_2_16	Information about job and machine features are now available in glidein
	  startd's classad
	New tool manual_glidein_startup now lets you manually start a glidein
	  for a given factory entry and frontend group
	BOSCO entries can now accept credentials provided from the frontend
	Bug Fix: Glidein is now correctly auto detect RHEL6 and RHEL7
	Bug Fix: Dagman and Schedd universe jobs are not counted against
	  max jobs running
	Bug Fix: An entry in downtime will now show up in the glidein status
	Bug Fix: Added condor-python rpm as a dependency
	Bug Fix: Complex credentials (vm_id+vm_type) are now correctly
	  interpreted
	Bug Fix: Frontend is now more resilent to transient errors
	  communicating with the HTCondor daemons
	Bug Fix: Slave frontend now correctly looks up the master frontend
	  when using condor-python bindings
	Bug Fix: create_condor_tarball now correctly includes required globus
	  libraries from lib/condor that are loaded by HTCondor at runtime
	Bug Fix: Frontend now correctly calculates the ReqMaxGlideins for
	  single core glidein entries
	Bug Fix: Numerical data in glideclient classad is not quoted to
	  preserve the data type
	Bug Fix: Frontend will not request any glideins at entry that is
          in downtime

v3_2_15	Factory will now automatically remove unrecoverable glidein jobs
	  with forcex if they are held for 20 times or more
	Several X509 related attributes from the matching job are now
	  also available in the glidein's startd's classad
	Prefix for attributes created by the periodic scripts is now
	  customizable
	If the glidein detects that a worker node is marked for draining and
	  if it is approaching the drain time, it will now kill the user job
	Frontend can be configured to request idle glideins at all times
	  irrespective of the jobs in the queue
	Bug Fix: Fixed a bug in the frontend downtime command in the script
	   /etc/init.d/gwms-frontend
	Bug Fix: Frontend now correctly considers group credentials before
	  frontend's global credential
	Bug Fix: Installing and upgrading GlideinWMS rpms now correctly
	  trigger httpd and htcondor reload commands in case of EL7
	Bug Fix: Fixed a bug where frontend would crash with pickling error
	  while using htcondor-python bindings
	Bug Fix: Factory now correctly remembers pilots submitted using
	  RFC proxy
	Bug Fix: Fixed a bug where running reconfig or upgrade command on
	  a frontend service would crash

v3_2_14_1 Added support for python in EL7
	Updated glidein_startup.sh to make it compatible with factory changes
	  coming in v3_2_15
	Bug Fix: Updated condor_config files used by the Schedd to work with
	  different versions of HTCondor including 8.4.7

v3_2_14	Various curbs and limits triggered in the factory are now logged
          in the glidefactory and glidefactoryclient classads
	Added initial support for python that comes with EL7
	Monitoring stats from factory completed logs are now advertised in
	  the glideresource classads
	Glideins can now shutdown themselves if the worker node is marked for
	  draining with appropriate messages logged in the glideins output
	Condor classad fetching is now done by using python bindings by
	  default. Until now this was done using condor_q and condor_status
	  commands
	Various limits configred in the factory and frontend are now
	  advertised in the respective classads
	Updated documentation
	Bug Fix: Factory will not release glideins sent to Condor CE if they
	  are held with authentication/authorization issues
	Bug Fix: Factory will not release glideins sent to AWS in case of
	  certain types of HoldReason
	Bug Fix: Proxies used by the glidein now if delegated have their
	  lifetime as long as the original proxy
	Bug Fix: Fixed issue where RRD processing was incorrectly throwing
	  ImportError instead of NameError
	Bug Fix: Frontend policies now correctly work if classad attributes
	  like RequestCpus are classad expressions
	Bug Fix: Fixed an issue where a slave frontend in HA mode would
	  crash if the WMS collector was down

v3_2_13	Support XSEDE ProjectId as a credential in frontend
	Glidein jobs can now auto detect cpus based on the sites WMS
	Frontend configuration settings idle_glideins_per_entry,
	  running_glideins_per_entry, running_glideins_total and
	  running_glideins_total_global now consider slots (startd classads)
	  reported in the User collector
        gwms-logcat.sh tool can now forward logs to a folder or http/https url
	Bug Fix: Factory will not release any glideins is max_per_cycle
	  in release section of config is set to 0
	Bug Fix: Frontend now accepts an attr with type="expr" as a condor
	  expression
	Bug Fix: Fixed several issues in the accounting of multi core
	  glideins
	Bug FIx: Counting of idle, running and total jobs in case of multi
	  core glideins is done correctly
	Bug Fix: Frontend will now correctly request enough glideins at
	  sites that support multi core glideins
	Bug Fix: Frontend group limits are now correctly applied based on
	  on the slots rather than glidein (condorg) jobs
	Bug Fix: Fix accounting bug where number of running cores would
	  log a negative count in case of multi core glideins
	Bug Fix: Fixed several issues with the cron type scripts

v3_2_12_1 Bug Fix: Fixed incompatibility with python 2.4 and bad failure when 
          there is no entry, both introduced in v3_2_12 factory configuration

v3_2_12 Various curbs and limits triggered in the frontend are now logged
          in the glideresource classads
        Frontend is now more conservative while computing max request
          running
        Glideins now support advertising custom resources on the worker
          node This can be used to advertise resources like GPUs. GPUs can also 
          be auto discovered and advertised
        Several improvements to rpm packaging. Useful frontend tools are
          now available in the user path
        Support of version control for the factory configuration and splitting 
          of entries configuration from the main factory configuration (entries.d)
        Unique idle jobs matched by the frontend is now available in
          glideresource classads
          deloyment specific configuration and entry specific configuration.
        Bug Fix: Fixed a bug where CCB_ADDRESS configuration for the
          glidein was not created correclty under certain conditions
        Bug Fix: create_frontend script now correctly populates images
          in the monitoring pages
        Bug Fix: gwms-logcat now correctly supports multiple users
        Bug Fix: Frontend now correctly deadvertises glideresource
          classads on shutdown
        Bug Fix: Disable collector's use of shared port to support
          HTCondor 8.4 (in both factory and user pool)
        Bug Fix: Counting correctly glidein and cores, specially for 
          partitionable slots
        Bug Fix: Fixed bug where DaemonShutdown was failing to consider 
          dynamic slots
        Bug Fix: Fixed bug where NUM_CPUS was not set for partitionable slots
          resulting in hardware cpu number being used instead of GLIDEIN_CPUS

v3_2_11_2 Bug Fix: Fixed authentication issue introduced in v3_2_11 where a
          glidein startd fails to send keep alive signals to v8.2.x schedds

v3_2_11_1 Bug Fix: Fixed a bug introduced in v3_2_11 where file period
          interpreted as number instead of string

v3_2_11 VO Frontend now blacklists schedds with CurbMatchmaking=True
        You can now over provision Multicore glidein by using
          GLIDEIN_Resource_Slots attribute to specify different types of
          resources it provides. For example ioslot
        Glidein can now advertise itself to the site's local HTCondorCE
          collector if CONDORCE_COLLECTOR_HOST is set in it's environment
        Custom/validation scripts can now be run periodically and not
          just at the glidein's startup
        Improvements to the rpm packaging
        Updated documentation
        Bug Fix: Glideins in claimed/idle status are not shutdown by
          DAEMON_SHUTDOWN expression
        Bug Fix: Fixed a bug in gwms-logcat tool
        Bug Fix: The CCB selection behaves correctly and accepts sinful
          strings
        Bug Fix: Fixed a bug where Frontend under certain conditions
          would crash because of uninitialized ha_mode
        Bug Fix: Setting GLIDEIN_Report_Failed to ALIVEONLY now creates
          valid invalidate command
        Bug Fix: Fixed a bug in the accounting of jobs run by a glidein

v3_2_10 Improved Documentation
        Bug Fix: Fixed several bugs in accounting of idle and running slots
          in case of multicore glideins
        Bug Fix: Got rid of old style HTCondor default Memory & Disk
          requirements in the schedd configuration
        Bug Fix: DAEMON_SHUTDOWN expression will now let the Multi core glidein
          to run for appropriate time before killing it

v3_2_9  VO Frontend supports a master-slave HA mode
        Added a factory wrapper script to view glidein logs files
        Updated the dependency of Glideinwms to HTCondor v8.2.2
        Frontend supports CCBs in addition to User Collector
        Updated documentation
        Bug Fix: glideresource classads now contain appropriate monitoring
          information
        Bug Fix: Fixed a bug where an unhandled exception would cause a
          frontend to shutdown
        Bug Fix: Removed obsolute defult requirement for vanilla jobs in
          user schedd's config file
        Bug Fix: Glidein now works correctly when both grid/voms-proxy
          commands are not available on the worker node
        Bug Fix: GlideinWMSVersion is now correctly reported in rpm distribution

v3_2_8  VO Frontend parameters are added to HTCondor config for ganglia
          monitoring
        CONDOR_VIEW_HOST is now set to localhost for factory collectors to
          minimize overhead in communication between primary and secondary
          collectors
        Added option to compress process logs in factory and frontend
        Added failed glidein statistics to frontend monitoring
        Added idle/running/total core statistics to frontend monitoring
        Added the support for HTCondor GANGLIAD monitoring 
          (requires HTCondor 8.1 or newer). If you have HTCondor 8.0.x or earlier
          you must remove <t>/etc/condor/config.d/01_gwms_ganglia.config</t>,
          otherwise your HTCondor will complain about an unsupported option
          and crash.
        USE_CCB is now enabled by default and this information is
          advertised in the glidefactory classads
        Improved documentation
        Bug Fix: Glideins do not mail admins when HTCondor daemon crash
        Bug Fix: Gridmanager log paths used by glidein/factory scheds are
          now correctly expanded for different users
        Bug Fix: Factory and Frontend service start/stop exit codes now
          confer to Linux standards
        Bug Fix: Fixed issue where work dir and vesioning in frontend config
          would break the config in case of frontend rpms
        Bug Fix: Made improvements to the HTCondor configuration used by
          factory rpm
        Bug Fix: There is no name collision for glideins when
          USE_PID_NAMESPACES is enabled in site's HTCondor batch system
        Bug Fix: Factory does not leak file descriptors when HTCondor
          commands using privilege separation fail

v3_2_7_2 Bug Fix: Set MASTER.USE_SHARED_PORT instead of USE_SHARED_PORT to
          avoid secondary collectors using the shared port daemon

v3_2_7_1 Set USE_SHARED_PORT to get around the issue with HTCondor 8.2.3

v3_2_7  Glideins now have an option to report monitoring info to a
          different collector configured in the factory
        Glideins now support shared port
        Glideins now use local storage for its tmp internal operaations
        Improved documentation
        Bug Fix: Fixed an issue where a corrupted internal state file
          would crash the factory
        Bug Fix: KeyError in a match_expr is now correctly logged
        Bug Fix: proxy_url in an entry's config is now correctly used
        Bug Fix: rrdtool commands are now used correctly when rrdtool
          python library is not installed on the system
        Bug Fix: Error classads now correctly advertise all the relevant
          attributes
        Bug Fix: glidein_off now correctly work with the HTCondor HA setup
        Bug Fix: Internal security changes are now properly cleaned up
          and applied in factory and frontend
        Bug Fix: Factory monitoring now correctly report UserRunning info
          when frontend is configured with multiple credentials
        Bug Fix: Fixed an issue with the factory rpm installation in case
          of privilege separation
        Bug Fix: Secondary schedd for frontend is now disabled by default
        Bug Fix: DAEMON_SHUTDOWN in glidein now uses idle timers that
          are relative to change in the state
        Bug Fix: Factory rpm now properly pulls down dependencies
        Bug Fix: UpdateSequenceNumber for classads now update correctly
        Bug Fix: Frontend now correctly provisions multicore glideins if
          the GLIDEIN_CPUS is configured for the entry
        Bug Fix: GLIDEIN_MaxMemMBs_Estimate now takes GLIDEIN_CPUS in the
          consideration

v3_2_6  condor_chirp is now added to condor tarbar used by glidein
        Added support for submitting glideins to batch sites using BOSCO.
          Requires HTCondor v8.2.2+
        Added new tool to purge old glideins
        Added periodic auto-update to Status Now monitoring pages
        Upon completion, glidein Job history is brought back to the factory
        Allow for separation of Factory collector and CondorG collector
        Bug Fix: Fixed local timezone in some frontend monitoring pages
        Bug Fix: Improved frontend performance
        Bug Fix: Requesting single-core partitionable glideins is not allowed
        Bug Fix: Fixed file ownership issues for rpm packages

v3_2_5_1 Bug Fix: Fixed an issue with the factory_startup template that affects factory reconfig/upgrade in case of RPM

v3_2_5  Added administrative commands for frontend fetch_glidein_log,
          glidein_off and enter_frontend_env
        Frontend now considers MAX_JOBS_RUNNING when requesting more glideins
        Frontend can now perform several tasks in parallel making it
          more scalable
        Frontend and Factory startup scripts are more consistent with each
          other
        Improved Documentation
        Bug Fix: Fixed an issue when factory config with HTCondorCE attributes
          would result in an invalid XML on reconfig
        Bug Fix: Fixed a bug where number of jobs run as reported by a
          glidein was significantly scaled up
        Bug Fix: Fixed issues in frontend introduced in v3_2_4 where the
          frontend would crash under certain conditions
        Bug Fix: Frontend's group logging and factory logging now
          correctly consider the backup_count when configured
        Bug Fix: Frontend RPM now corectly creates frontend.xml config with
          default trust_domain='grid' for the credentials
        Bug Fix: Fixed frontend performance issue introduced in v3.2.4

v3_2_4  Added support for HTCondor-CE attributes in the factory
        Made several performance improvements to frontend. Frontend does
          several tasks in parallel to better utilize the CPU.
        Factory & frontend monitoring pages now use new javascriptrrd v1.1.0+
        Factory monitoring now aggregates Log RRDs
        Frontend can now limit total idle glideins
        Added limits to globaly total idle glideins
        Added badput summary line in the factory report
        Improved documentation
        Bug Fix: Factory & frontend operations like reconfig and upgrade now
          check if they are run by valid users
        Bug Fix: Fixed partitioning of multi-core glideins
        Bug Fix: Fixed bug in factory/frontend stopping
        Bug Fix: Fixed several bugs in the /etc/init.d/gwms-factory script
          available through the RPM distribution
        Bug Fix: Fixed bug with the factory/frontend monitoring that resulted
          in significantly scaled up monitoring numbers when frontend used
          multiple proxies
        Bug Fix: Factory now properly advertises entries in downtime
        Bug Fix: GLIDEIN_Glexec_Use when defined in the group now correctly
          overriddes the value defined in global scope

v3_2_3  Glideins now have the ability to track the worker node batch slot.
          Based on the batch system at site (HTCondor, SGE, PBS, LSF, SLURM) the
          information is reported in the glidein's STARTD classad and logged in
          job's log file written by HTCondor using classad variables
          GLIDEIN_SiteWMS, GLIDEIN_SiteWMS_JOBID, GLIDEIN_SiteWMS_QUEUE and
          GLIDEIN_SiteWMS_SLOT.
        Number of rotated process_logs for factory and frontend process to
           keep can now be configured using backup_count configuration
           attribute
        Bug Fix: Factory now correctly updates the renewed credentials it gets
          from the Frontends
        Bug Fix: Cloud related configuration attributes VM_DISABLE_SHUTDOWN and
          VM_MAX_LIFETIME are now documented
        Bug Fix: Partitionable slots now correctly evaluate daemon shutdown
        Bug Fix: Partitionable slots now correctly coalesce when the jobs finish
        Bug Fix: For non-rpm installs, reconfiguring the factory from outside
          the factory working directory now works correctly
        Bug Fix: Frontend with no credentials configured logs appropriate info
          in the log files
        Bug Fix: clone_glidein tool is now packaged with the factory rpm
        Bug Fix: Factory now correctly cleans up completed_jobs logs
        Bug Fix: Improved Frontend efficiency by reducing the calls to OpenSSL

v3_2_2  Bug Fix: Fix a bug where factory would crash if it fails to query
          client global classads in wms collector
        Bug Fix: Glidein jobs correctly interpret the ARC CE FINISHED state

v3_2_1  Added support for a plug-in architecture for config that lets admins
          manipulate frontend and factory config with ease.
        Bug Fix: Factory accounting now correctly accounts for held jobs.
        Bug Fix: Improved error reporting in case of misconfigured
          credentials
        Bug Fix: Improved error reporting when factory fails to startup
        Bug Fix: Improved factory performance during log cleanup.
        Bug Fix: Fixed a bug introduced in v3_2 where glidein update
          interval was too short that resulted in performance issues for
          busy collectors.

v3_2    Added support for generation of condor tarball from condor installed
          via rpm
        Bug Fix: Fixed a race condition while shutting down factory service
        Bug Fix: Fixed a bug where glidein would not set certain condor config
          variables correctly
        Bug Fix: Fixed a bug where analyze_queues and analyze_entries would not
          work with the http:// URI
        Bug Fix: Collector port ranges in frontend.xml are now validated for
          errors
        Bug Fix: Schedd name, frontend name and identity in factory config
          are validated for errors
        Bug Fix: Starting a factory with all entries disabled now prints
          helpful message
        Bug Fix: Glidein does not leak LD_LIBRARY_PATH to job's environment
        Bug Fix: Added several speed enhancements to the factory to get
          looptime under acceptable limits
        Bug Fix: Fixed a bug where factory would not query rpm installed
          schedd correctly
        Bug Fix: Fixed a bug where factory would throw exception while logging
          during aggregating monitoring information
          frontend
        Bug Fix: Fixed a bug in glidein where it would not report back to
          all the user pool collectors in HA mode correctly
        Bug Fix: Fixed a bug where some of the parameters passed to glideins
          were not escaped correctly
        Bug Fix: Submitting glideins in test only mode now works correctly
        Bug Fix: Fixed a bug where factory would not submit glideins when
          privilege separation is disabled
        Bug Fix: Fixed a bug in manageFactoryDowntimes.py where it could not
          find required python libraries
        Bug Fix: Fixed a bug in factory accounting where glideins in certain
          state were not accounted towards idle state
        Bug Fix: Added support for the ACCEPTED state for ARC CE
        Bug Fix: factoryStatus.html now correctly auto-selects timezone
        Bug Fix: Fixed a bug where RSL for NorduGrid CE was not populated
        Bug Fix: glidefactory classads now correctly display GlideinWMSVersion

v3_1    Includes relevant features and bug fixes released upto v2_7
        Added a new feature that enables glidein to advertise error classads
          to the User Collector to help in debugging
        Added a new tool add_entry to help with entry creation
        Support frontend to auto-update and auto-generate proxies using
          proxy creation tools
        Added config conversion tool for factory and frontend to convert v2
          based config to new format
        Frontend can periodically execute external proxy renewal/creation
          scripts to keep the frontend proxies updated
        Glideinwms now uses standard python logging APIs
        Version 3 Factory is backward compatible with the Version 2 Frontends
        Provide tools convert_frontend_2to3.sh and convert_factory_2to3.sh to
          convert the version 2 based config files to version 3 format
	Glidein Monitoring slots are now disabled by default
	Factory process now tries to increase RLIMIT_NPROC if possible
        Improved documentation
        Bug Fix: DAEMON_SHUTDOWN now works with the multi-slot glideins
        Bug Fix: Tools analyze_queues and analyze_frontend now correctly work
	  with the http:// URI
        Bug Fix: Fixed a bug where glidein would not parse some of its
	  configuration variables corectly
	Bug Fix: Fixed a bug where create_glidein would fail when used with
	  condor 7.9.4+
        Bug Fix: Factory does better error reporting when an entry is configured
          with an invalid sched_name
        Bug Fix: Fixed bug where log files were not rotated correctly

v3_0_0  Change to max job limits to reflect more accurate names
	Add attr_dict in the environemnt of the frontend match_expr
	New feature: The start_expr is now a native part of match
	Support for new API for factory - frontend communication
	Improved logging using standard Python logging APIs
        The option to have either the factory and/or the frontend provide the
	  pilot proxy has been removed.  The frontend must always provide it.
	Added support to the Factory for EC2 Query API submissions to the Cloud
	Consolidated the condor_tarball tag in glideinwms.xml to read in a list
	  of os, arch, version
        Added unittests for downtime, proxy plugins, and support functions
        Miscellaenous bug fixes

v2_7_2  Bug Fix: Fixed a race condition while shutting down factory service
        Bug Fix: Fixed a bug where glidein would not set certain condor config
          variables correctly
        Bug Fix: Fixed a bug where analyze_queues and analyze_entries would not
          work with the http:// URI
        Bug Fix: Collector port ranges in frontend.xml are now validated for
          errors
        Bug Fix: Schedd name, frontend name and identity in factory config
          are validated for errors
        Bug Fix: Starting a factory with all entries disabled now prints
          helpful message
        Bug Fix: Glidein does not leak LD_LIBRARY_PATH to job's environment
        Bug Fix: Fixed a bug where stopFactory would send two TERM signals
          too quickly to stop processes

v2_7_1  glidecondor_adddn tool now supports adding dns from a file
        added new tool glidecondor_createseccol to dynamically create
          secondary collectors
        bug fix: fixed a bug where condor config templates used by glideinwms
          components had undefined values
        bug fix: analyze_entries tool now correctly handles uri http://
        bug Fix: Fixed a bug where frontend would crash if the some of the
          internal files were trucated to zero length.
        Bug Fix: Factory now correctly does the cleanup of log files
        Bug Fix: Factory now correctly does accounting of glideins in default
          condor schedd
        Bug Fix: proxy_info works correctly with the cat option

v2_7    glideinwms code is now organized as python packages
        Factory no longer creates long running process per entry. Instead, it
          runs only a single long running glideFactoryEntryGroup process
          instead of multiple glideFactoryEntry processes. Factory config
          supports two additional config attributes entry_parallel_workers
          and update_thread_count (see factory configuration docs for details)
        Improved factory prerformance by migrating popen calls to use python's
          subprocess library
        Improved the performance of the Frontend by using pre-clustering in
          the Frontend match-making
        Created index.html for factory monitoring so that admins can disable
          directory browsing in httpd.conf
        Added support for Partitionable condor slots in the glidein
        Frontend policy for matching factory classads is now exposed in
          glideresource classads
        Added a tool to dynamically create a secondary schedd config files
          and directories to the existing installation
        Improved the usability of the frontendGrouGraphStatusNow monitoring
        Factory now ships with two new operations tools: entry_ls and entry_rm
        Improved documentation
        Factory will now try to recover glideins with held code 79
        Bug Fix: Fixed a bug where installers were not setting
          SHARED_PORT_MAX_WORKERS in respective condor_config correctly
        Bug Fix: Fixed a bug where the frontend would match jobs with now
          proxy to sites that require glexec
        Bug Fix: Fixed a bug where the factory entry processes and the frontend
          group (element) processes would inherit their parent's environment
          corrupting their own environment
        Bug Fix: Glidein's job wrapper now behaves as true wrapper
        Bug Fix: Fixed a bug where frontend_startup would not correctly pick
          default frontend.xml
        Bug Fix: Fixed a bug in frontend where failure to evaluate match_expr
          for one group would prevent frontend from requesting glideins for
          other groups
        Bug Fix: RPM now has shared port daemon enabled in the configuration
        Bug Fix: Fixed a bug where Factory would sometime use wrong DN when
          calculating proxy hash
        Bug Fix: Fixed a bug where factoryStatusNow.html would not link to the
          factoryEntryStatusNow.html correctly if the entry name is too long
        Bug Fix: setup_x509.sh now correctly checks for existence of the
          grid-proxy-info and voms-proxy-info binaries on the worker node
        Bug Fix: Frontend now counts the partitionable slots correctly

v2_6_2  Factory now supports glidein failure modes. This information is
          propagated back to the factory.
        Glideins now have different idle timeouts for startup and tail. The
          glideins now exit much faster after comleting jobs and they do not
          have enough time left to run another job.
        Added support for javascriptRRD 2.6.2
        Consolidate the condor_tarball tag in glideinwms.xml to read in a list
          of os, arch, version. See docs for details.
        Ini-installer will default collector_port to 9618 if not specified in
          appropriate config sections.
        Installation now supports GRIDMANAGER_PROXY_REFRESH_TIME for condorg
          services
        Improved logging when frontend fails to evaluate match expressions.
        Monitoring pages changed to be even more compliant with DOM4
        Improved the means for distributing condor config files for different
          condor services.
        Improved documentation.
        Bug Fix: Better handling of monitor dir during upgrade
        Bug Fix: Factory correctlt handles frontend in downtime and now it does
          not affect requests from other frontends
        Bug Fix: Putting entry in downtime multiple times now warns the user
        Bug Fix: Fixed a bug where v2.6.1 frontend would crash under certain
        Bug Fix: Installers do not set CONDOR_VERSION as constant by default.
          This will now enable frontends to override this attr.
        Bug Fix: Ini-installer now correctly cleans up files on re-install

v2_6_1  Factory now limits the speed at which it releases held glideins. After 
          too many unrecoverable attempts, held glideins are removed.
        Added support for Condor 7.8+
          KNOWN ISSUE: Only applies if you upgrade condor binaries in place
          without using the installer. Upgrading condor binaries for user pool
          and the wms collector with multiple schedds should not be done without
          corresponding changes to the condor configuration file. If the
          JOB_QUEUE_LOG is not correctly configured for each sched, condor
          queue will be corrupted for all the scheds
        Glideins now support curl & data file transfer plugins in condor
        New installations of factory and frontend services now communicate with
          condor daemons using TCP by default.
        Bug Fix: Factory configuration now supports specifying limits for 
          different security classes of same frontend
          KNOWN ISSUE: If limits are configured in the factory, this change
          breaks backward compatibility. As a workaround, admin needs to remove
          the limits and re-apply them.
        Bug Fix: Factory monitoring pages now correctly work in Firefox 14+
        Bug Fix: Frontend now monitors the glideins correctly when the 
          corresponding factory classad is missing
        Bug Fix: Fixed factory logging. Factory can now correctly extract info
          from a voms proxy
        Bug Fix: Factory now correctly logs the Completed jobs info in rrd

v2_6    Add attr_dict in the environment of the frontend match_expr
        Config defined attributes are now available in match_expr
        Factory now supports deleting entries using --force_delete
        Upgrading glideinwms with changes to the monitoring rrds is supported
        Frontend advertises its monitoring url to the factory
        Misbehaving glidein can be put on hold using WANT_HOLD
        The start_expr is now a native part of match
        Startd now advertises per-slot memory when configured by the factory.
          VO frontend can use GLIDEIN_MaxMemMBs_Estimate attr to make glidein 
          estimate the available memory (based on memory/core or memory/cpu)
        entry_q now reads GLIDEIN_FACTORY_DIR from env before checking cwd
        Multiple user collectors are supported in HA mode
        Factory can specify if glexec required vs provided by site
        Providing config file locations for glideinwms.xml and frontend.xml is
          optional during reconfig
        Entry downtime reason is now reported in the glidefactory classad
        Improved support for RHEL 6 platform
        Added support for new ARC Gatekeeper 1.x 
        Linux distro of the worker node is available in the glidein's classad
        Condor classad fields are now considered case insensitive
        Bug Fix: Java is correctly disable by default preventing increase in 
          the image size during condor daemon benchmarking
        Bug Fix: Glidein correctly handles semicolons in STARTER_JOB_ENVIRONMENT
        Bug Fix: Frontend correctly correctly supports <attr> properties
        Bug Fix: Glidein now correctly finds glexec on glite site
        Bug Fix: Glideins update the user collector using TCP by default
        Bug Fix: Ini-Installer now correctly works with condor tarball on RHEL6
        Bug Fix: Reduced the logging in factory generated by inactive entries
        Bug Fix: For frontend rpm, init.d scriptes now correctly sudo to the
          frontend user before reconfig
        Bug Fix: Any errors due to changes in condor_q output are logged
        Bug Fix: MaxJobRetirementTime and PREEMPT expressions now correctly
          work with WANT_HOLD
        Bug Fix: Factory correctly deals with the situation when the frontend
          changes the proxy used
        Bug Fix: It is possible to specify limits for different frontends for
          an entry in the factory config
        Bug Fix: Glidein sets the LD_LIBRARY_PATH so condor uses local shared
          libraries before those in system path
        KNOWN ISSUE: When the monitor work_dir is moved, reconfig/upgrade will
          fail. Recommended work-around is to delete the xml configuration in
          the work directory, change the work directory, then reconfig/upgrade.
        KNOWN ISSUE: If the work directory has changed, frontend startup
          upgrade will not create the group directories and then the frontend
          will fail (silently). If you are changing directories (e.g. from a RPM
          upgrade), you should copy the group directories manually.


v2_5_7
	Patch of the clean_glidein_queue to return 1 only when something was
	  really done
	Fix handling of held jobs when hitting the held limit
	Fix log messages that printed out wrong held limits
	Add locking when talking to the collector

v2_5_6  Factory supports per-frontend limits in the config
        Bug Fix: Fixed a bug where frontend would not stop cleanly
	Bug Fix: Factory doesnot depend on the X509_CERT_DIR in the environment

v2_5_5	Added filtering to analyze_entries
	Reduced the number of debug log messages when entry becomes inactive.
	Frontend match making uses autoclusters, greatly increasing the
	  performance for busy frontends
	Package the list of shared libraries required by Condor 7.7.3+ for 
	  glidein tarballs
	Pilot proxy is not available in the user job environment any more
	  reducing the chance for user job using it.
	Ini Installer caan now create a tmeplate for single service installs
	Bug Fix: Fixed several issues with the frontend rpm
	Bug Fix: GLIDEIN_Glexec_Use=NEVER setting now correctly works with the
	 setting require_voms_proxy=True
	Bug Fix: Installer now correctly works with the RPM OSG client
        Bug Fix: ReqMaxIdle was grossly overestimated before.
        Bug Fix: Fixed bug in factory monitoring web pages where the link
          generation was off by one for monitoring groups
        Bug Fix: Correctly respect the remove max_per_cycle=0 glideins in the
          factory
        Bug Fix: glexec_setup.sh now uses correct proxy for its tests

v2_5_4  Added support for VDT pre installed via rpm. While using
          ini-installer set vdt_location to empty and
          x509_cert_dir=/etc/grid-security/certificates
        Consolidated some of the frontend rpm related patches
        Added support for rsl in glideinWMS.xml to map to cream_attributes
          in the jdf
        Bug Fix: Factory now correctly renews the proxies if the limits are hit
        Bug Fix: frontend_startup does not show "upgrade" in help
        Bug Fix: glideclient, glidefactoryclient & glideresource classads now
          correctly show UpdateSequenceNumber to help condor track potentially
          lost updates
        Bug Fix: Fixed a bug where condor_shared_port daemon was not correctly
          stopped under certain conditions

v2_5_3  Updated the license to reflect current Fermitools license
        Factory does a better job at respecting frontend limits
        Admins can add custom html to the monitoring pages
        Monitoring now displays additional information about the Factory and
          Frontend names
        Improved documentation
        Enable Match Authentication configuration by default
        Made quering of schedds efficient where ever possible.
        Add autocomplete/search to table in frontendGroupGraphStatusNow.html
        Added 'upgrade' option to factory startup script so that all the
          files in the glidein submit directory are updated.  Did the same for
          the frontend startup script. 'reconfig' only updates the files
          populated with information from the configuration files (no scripts).
        The OSG rpm worker node client requires changes to glidein startup
          scripts. If you plan on using OSG sites that have used this rpm, you
          must "upgrade" your factory in order to get glideins.
        Bug fix: If there is no GLOBUS_LOCATION available to glidein, it will
          not exit
        Bug fix: Fixed a bug where factory would not advertise the entry under
          certain conditions when it was put in downtime.
        Bug fix: Fixed a bug where glidein_reconfig would not properly validate
          schedd_name
        Bug fix: Fixed a bug where frontend reconfig was not populating
          GSI_DAEMON_PROXY correctly in frontend.condor_config
        Bug fix: Writeback of config files on reconfig is now enable by default
        Bug fix: Frontend does better error reporting when quering user pool or
          the schedd fails
        Bug fix: Fixed a bug in condor log parsing when we encounter event 400
          (Job was evicted)
        Bug fix: Fixed a bug where factory would not correctly accept requests
          from frontends that were still using old keys
        Bug fix: Fixed a bug where glidein pilot proxy lifetime was not taken
          into account vs GLIDEIN_Max_Walltime 
        Bug fix: Fixed a bug where expired/renewed proxy created error in
          completed_jobs accounting
        Bug fix: Fixed a bug where running_glideins_per_entry was not treating
          the limits correctly
        Bug fix: Fixed a bug in DAEMON_SHUTDOWN
        Bug fix: Fixed a bug where voms requirements were not treated correctly
        Bug fix: Added glidecondor_upgrade back to the install dir. This file
          was missing in v2_5_2_1 release

v2_5_2_1Bug fix: Fixed a bug creation of START expression when VOMS proxy is
          set be required.
        Bug Fix: Revert the glidein shutdown behavior introduced in v2_5_2
        Bug Fix: Add condor_glexec_update_proxy to Condor tarball if available

v2_5_2  Frontend publishes glideresource classad to the pool collector. This
          is useful for the users to do match making for their jobs.
        Useful job info like JOB_Site, JOB_GLIDEIN_Entry_Name, JOB_GLIDEIN_Name
          JOB_GLIDEIN_Factory, JOB_GLIDEIN_Schedd, JOB_GLIDEIN_ClusterId,
          JOB_GLIDEIN_ProcId, JOB_GLIDEIN_Site is now added to SUBMIT_EXPRS
        Default GLEXEC_JOB = True when GLEXEC_BIN is set to use glexec
        Factory can now resue old public key after startup to decrypt
          frontend requests. Grace time for old public key is configurable.
        The frontend now can set global limits on number of glideins.
        The frontend now can use more than a single CPU.
        glexec now tested during initial validation.
        Bug fix frontend: Do not double count glideins when using multiple
          groups.
        Bug fix frontend: Respect per-entry running limits.
        Bug fix factory: The factory was not properly checking the security
          classes and setting downtimes.
        Bug fix factory: Improper termination of glideins because of
          SIGHUP is handled correctly
        Bug fix factory: Daylight savings is now correctly accounted for.
        Bug fix factory: GLIDEIN_Max_Walltime is now used correctly.
        Major improvements in the factory and frontend monitoring.
          Now requires javascriptRRD 0.6.0+.
        Added tools for comparing the Factory configuration file with what
          is published in information systems.
        Limit the max number of glideins per frontend
        Use DAEMON_SHUTDOWN to shutdown glidein daemons
        Allow factory to specify if an entry point (CE) requires voms proxies
          only for pilot and user jobs
        Documentation added:
          - Secondary WMS/User Collector documentation added to Advanced
          Condor Configuration
          - Documented the internal communication protocol through classads

v2_5_1  Factory now can remove excessive glideins
          New ClassAd attribute - RemoveExcess
        Frontend will request removal of glideins when no user jobs in queue
        Improved idle counting by the frontend when jobs match many factory
          entries.
        Improved frontend logging.
        Add Java support in the glideins.
        Changed factory monitoring. It is now based on security names and not
          plain frontend names
        Improved installation process using ini based installer.
        GlideinWMS tarball does not include CVS directories and files any more
        Added support of shared port configuration for condor daemons
        SIGHUP signals to glideins are ignored correctly.
        Improved documentation
        BUG FIX: Fixed a bug introduced in v2_5 release where reconfiguring the
          factory would fail because of monitoring groups
        BUG FIX: Fixed a typo in one of the links in frontendRRDBrowse.html

v2_5	Installer can now install gridFTP and VOMS certs needed by CREAM
	GlideinWMS release is now available in 3 different tarballs, frontend
	  only, factory only and a complete tarball.
	GlideinWMS factory and the Corral frontend can now talk to each other
	Factory is smarter about handling held glideins
	Factory can now black/white list VOs on a per-entry basis
	Version of GlideinWMS is now published in the classads. Scheme can 
	  detect any changes to any service appropriate files and advertises 
	  cersion as patched.
	Frontend should try to recover the crashed group before it gives up and
	  shutsdown
	Improvements to the monitoring
        Improvements to documentaion
	Add support for use of TCP in condor_advertise
	Add support for condor_advertise -multiple (requires Condor v7.5.4+)
	Improved factory stopping procedure
	Add XML monitoring files of RRD files on both factory and frontend
	Add JobsRunningHere attribute - CANNOT SIMPLY UPGRADE, NEEDS NEW
	  INSTANCE FOR BOTH FACTORY AND FRONTEND
	Graceful shutdown of the glidein by trapping signals in glidein_startup
	BUG FIX: Fixed a bug where factory would create a malformed 
	  glideinWMS.xml config file when configured to use a default proxy 
	  for glideins from the factory.
	BUG FIX: Factory entry sometimes stops reporting when it gets an 
	  exception for any reason
	BUG FIX: Top-level schedd_status.xml malformed Total data
	BUG FIX: Fixed a bug where the LogCounts.rrd was created with wrong
	  data types.
	KNOWN ISSUE: Automatic release of held glideins for CREAM CEs with 
	  issues could result in factory submitting more than required
	  glideins to the CE. As a workaround, disable release of held glideins
	  for CREAM CE.

v2_4_3  Install VOMS Certificates during the install time
	Entry does not print stacktrace when it fails to submit glidein.
	  Instead it logs the error message appropriately.
	Default scripts run on the worker node correctly print errors to
	  stderr instead of stdout
	Allow factory to startup from any directory
	Python scripts get the python from /usr/bin/env python instead of
	  /bin/env python making them more portable accross different linux
	  distros
	Better exception handling and error reporting
	Fixed how voms_proxy_init is looked for after VDT install
	BUG FIX: Fixed a bug where Summarize.listStored() in CondorMonitor.py
	  returned the wrong value
	BUG FIX: Fixed a bug in factory monitoring that prevented proper
	  aggregation of sites
	BUG FIX: Correctly interpret DN from a voms proxy generated from a
	  service certificate.
	BUG FIX: Generate frontend's condor_config without empty values for
	  certain configuration options. Empty values is not the right way to
	  reset the configuration options.


v2_4_2	Fixed the incompatibility introduced in v2_4_1 in monitoring components.

v2_4_1	Add a new configuration option for PREEMPT_GRACE_TIME
	Move configuration of GLIDEIN_Job_Max_Time from the factory to the
	  frontend
	In factory config added checks to make sure Factory configuration is
	  consistent w.r.t CONDOR_ARCH, CONDOR_VERSION, CONDOR_OS
	Monitoring enhancement to make selection/deselection of groups/entries
	  easier
	Support GLIDEIN_Glexec_Use in frontend config attrs. Frontend can
	  mandate or make the use of GLEXEC optional. Used in conjunction with
	  GLEXEC_BIN in factory config. If GLEXEC_BIN in set to NONE for an
	  entry in factory config, it is assumed that the entry doesn't have
	  GLEXEC configured on site.
	Improvements to documentation
	BUG FIX: Allow the use of the same DN for both the security and the
	  collector
	BUG FIX: Returning invalid variable during proxy creation
	KNOWN ISSUES: Running GlideinWMS v2_4_1 with Condor 7.5.3 has not been
	  tested. Altough, most of the things may work, security changes in
	  Condor may affect your installation.


v2_4	Add proxy security classes to the frontend
	Add SecurityName to the frontend.
	Add DNs for frontend proxy and all the daemons the frontend talks to;
	  create own Condor config file and gldiein gridmap file out of them.
	Frontend now dynalically creates GLIDEIN_Collector.
	Frontend now requires Match authentication.
	Add frontend autentication info to the factory config.
	Add support for different frontend identities in different WMS
	  collectors.
	Put log files in a separate tree.
	Put client logs and client proxies in separate trees.
	Implement privilege separation in the factory.
	Various minor refactoring of code to achieve the above.
	Aggregate gatekeeper/sites for factory monitoring. 
	Introduced monitoringgroups to group sites together for monitoring
	  purposes in factory.
	KNOWN ISSUES: Installer is not always able to get the correct 
	  DN from the certificates/proxies. It does not correctly strip the
	  CN=<blah> bit of the DN in certain cases. If the DN guessed is not 
	  correct, make the required changes in the configurations and/or
	  condor_mapfile.

v2_3_2	Fixed a security bug in the way certificate/proxy DN(s) are handled. If
	  you are upgrading the installation rather than full install, you
	  should patch the condor_mapfile used by Condor daemons in your
	  installation using the convert_condormap tool available from the
	  GlideinWMS download page. For additional security, users should
	  add new DN to the condor_mapfile only by using the glidecondor_addDN 
	  tool available in the GlideinWMS/install directory.

v2_3_1	Updated documentation. This is document change only release
	Introduced monitoringgroups to group sites together for monitoring
	  purposes in factory.
	KNOWN ISSUES: Installer is not always able to get the correct 
	  DN from the certificates/proxies. It does not correctly strip the
	  CN=<blah> bit of the DN in certain cases. If the DN guessed is not 
	  correct, make the required changes in the configurations and/or
	  condor_mapfile.

v2_3	Attempt to restart a crashed entry few times before shutting down the
	  factory. Restarting is allowed for max restart_attempts in time
	  interval restart_interval sec in te factory. 
	Add vacuum option to manageDowntimes.
	Factory now properly handles new-style frontends without a group.
	Frontend code has been refactored to allow use as a library.
	More protections in place.
        Fixed a security bug in key handling. BREAKES BACKWARDS COMPATIBILITY! But it is needed.
	Fixed a bug in glidein_startup.sh that prevented the passing of * as a parameter value
	Fixed a logical bug in the glidein config that resulted in job preemption.
	Added support for condor_ssh (v7.4 and up)
	Add support for unquoted string to be published in classads. The type is 'expr'
	Documentation Changes
	Minor bugs fixed.
 	KNOWN ISSUES: If using condor 7.4.0-7.4.2 and 7.5.0, USE_VOMS_ATTRIBUTESshould be set to false for Collector and negotiator to avoid potential problems and memory leaks in GSI libraries.

v2_2	Bug Fix: GLEXEC_JOB and GLEXEC_STARTER were not published in glideins
          classds. This was preventing psuedo interactive monitoring to work
          in case of GLEXEC.
	Made VDT optional.
	Addedd support for VDT 2.0, and made it the default.
	  Added Globus-Client and Myproxy-Client in the minimal VDT install.
	Installer now allows the collector to run on non-standard port.
	Factory now only checks X509_USER_PROXY if it needs it.  
	Added support for multiple versions of condor in a single factory.
	Added ReqEncIdentity to the frontend->factory protocol 
	   to prevent replay attacks.
	   WARNING: This effectively prevents old-style frontends to talk
                    to new style factories.
	   NOTE: Will only work with Condor 7.3.1 or newer
	KNOWN ISSUES: Pseudo interactive monitoring will not work with glexec. 

v2_1	Fixed a bug that was throwing an exception if a glidein failed.
	Fixed handling of grid-mapfiles coming from client.
	Fixed support for nordugrid.
	Improvements to the monitoring.
	Improvements to the installer.
        Improved documentation.

v2_0	Refactoring creation libs;
	  create_frontend and create_glidein now share much code
	Added create_frontend, recreate_frontend.
	Frontend now has a stage web area and passes it to the factory
	  Factory publishes list of supported signtypes and
            frontend uses this for factory selection
	  User provided code in the glidein API changed
	    The 2nd arg is now one of main|entry|client|client_group
	Added tools/glidein_status.py.
	The monitoring page now has client-side monitoring based on
            javascriptRRD.
	Support multiple proxies... frontend drives this via plugins.

v1_6_3 Fixed a security bug in way certificate/proxy DN(s) are handled. If
          you are upgrading the installation rather than full install, you
          should patch the condor_mapfile used by Condor daemons in your
          installation using the convert_condormap tool available from the
          GlideinWMS download page. For additional security, users should
          add new DN to the condor_mapfile only by using the glidecondor_addDN
          tool available in the glideinWMS/install directory.	

v1_6_2	Fixed a bug where Frontend would crash during certain conditions.

v1_6_1	Better randomization of GCBs and collectors
	Collector list now supports ranges of ports
	Fixed Condor-G log parsing
	Better treatment of multiple-collectors in the installer
	Add support for CCB and USE_MATCH_AUTH in the installer.
	Add OSG:vo-client to the minimal VDT install
	Better handling of Nordugrid sites.
	Start factory in nice mode to give priority to Condor daemons 
	In condor_config for glideins remove explicit STARTER_UPDATE_INTERVAL
	Removing GLIDEIN_Use_TCP, now uses UPDATE_COLLECTOR_WITH_TCP instead
	Force integrity on reads from WMS collector
 	Better layout of monitoring pages
	Better error handling in Factory downtime management
	Better formatting of error logs for factory and frontend
	Bug Fix: GLEXEC_JOB and GLEXEC_STARTER were not published in glideins
	  classds. This was preventing psuedo interactive monitoring to work
	  in case of GLEXEC
	Improved documentation

v1_6	The XML file now supports comments.
	Installer uses both .profile and .bashrc.
	Frontend now requires integrity checks when talking to
	  the WMS collector.
	Refactored install options so that most tasks performed
          as a non-privileged user.
	Added create_frontend, recreate_frontend.
	Refactoring creation libs;
	  create_frontend and create_glidein now share much code 
	Using m2crypto for sha1 checks.
	Added support for CCB.
        Monitoring refactored
          Most rrd operations now in separate module
          Groupes multiple attributes in the RRD files (lower overhead)
          Removed RRD locking
	Fixed Condor-G log parsing.
	Fixed startup bugs in various debug tools.
	Improved monitoring scalability (fewer RRD files)

v1_5_2	Fixed VDT installation
	Factory now changes public key at each restart.
	Minor monitoring improvements.

v1_5_1	Added flag that allows/requires proxies from frontend.
	Fixed bug in factory installation with encryption.
	The glidein now finds out about OSG squid.
	Fixed bug in the node blacklisting code.

v1_5	Added support for secure info passing between
          VO frontend and gfactory
          Requires M2Crypto Python module
        VO frontend can now give the gfactory int own proxy
          to be used for pilot submission
          Requires the encryption mentioned above
        gcb_setup is now loaded by default
          Can use GCB_ORDER=NONE to disable it
          Warning: Explicit listing of gcb_setup may create problems.
        glexec_setup is now loaded by default
	  Can use GLEXEC_BIN=NONE to disable it
          Warning: Explicit listing of glexec_setup may create problems.
	Randomized the retire time to smooth terminations.
	  Can be controlled via GLIDEIN_Retire_Time_Spread.
	Some monitoring tweaks.
	  Added more switches; xml incompatible with v1_4+
	The factory config file is now read only.
	Added switches to limit log file growth.

v1_4_4	Add factory_constraint parameter to the frontend.
	Add support for GLEXEC_JOB.
	Add support for USE_MATCH_AUTH.
	Add new protection against condor_submit errors.
	Warnings go into the info file, too. Easier to correlate errors this way.
	Better colors in graphs.

v1_4_3	Improve scalability 
 	  by adding locks into monitoring
	  Now only one rdd update can proceed at a time, and
	  only one graphing operation can proceed at a time

v1_4_2	Fix glexec setup script bug.
	Improve pseudo-interactive monitoring.
	  The changes introduced in v1_4_1 could leave behind zombies.

v1_4_1	Improved pseudo-interactive monitoring
	  By default use a separate startd for montoring
	  Old multi-VM mode can be enabled by MONITOR_MODE=MULTI
	Fixed factory handling held jobs
	Improved installer defaults

v1_4	Better support for RESS and BDII
	 Including automatic downtime handling
	User STARTD_SENDS_ALIVES=True by default.
	Disable glidein UDP port by default. 
	Global files can now be loaded after entry
	Added support for job wrapper scripts.
	Fix monitor locking.
	gcb_setup now supports ORDER=NONE.
	gcb_setup is now loaded automatically.
	Add verbosity to entries.
	Add config section to entries.
	Improve held handling.
	Add a completed job log.
	Improve signal handling (for stopping factory)
	Made the most CPU intensive part of monitoring optional.
	Installer now supports multiple collectors.

v1_3	Factory and frontend now gets sleep and advertize attr from config.
	Add downtime concept to the factory and relative management tool.
	Add command to get info about factory config file.
	Add init.d style startup script.
	Fix pseudo-interactive monitoring when glexec is used.
	Reduce VO frontend condor_q load by adding job_attributes.
	VO frontend now queries the collector and advertises result.
	Smarter algorithm to calculate min_idle, also using condor_status.
	Improve monitoring.

v1_2_3	Fix glexec handling in condor v7.0.3
	Cut in half the number of condor_q's in the frontend.
        Minor monitoring twaeks.
        Minor installation tweaks.

v1_2_2	Fix condor installation.
        Update versions in installer.
        Added glidein_gcb and collector_setup.
	Add LIBEXEC to condor_config.
        Better support for EGEE.

v1_2_1	Added support for BDII.
        Added stop scripts for factory and frontend.
        Added tools/wmsTxtList.py and tools/glidein_interactive.py.
        All commands now are executable.
        Add client and Condor-G monitoring in factory data.
        Greatly improved log stats monitoring.
        Add doc section on monitoring.

v1_2	More fine grained configuration of glideins
        Factory reads now force integrity checks
        Glideins now publish the gatekeeper name.

v1_1	Entry points can now be updated by using reconfig_glidein
        Add automatic OSG glexec discovery 
        Use condor_mapfile for authorization
        Installer now supports Condor v7 (without Quill)
        Installer now supports gLExec
        FIXED SECURITY CONFIGURATION, REINSTALL EVERYTHING

v1_0	During installation, Quill is now optional.
        During installation, Condor config can be split into condor_config.local.
        Files are now loaded in order specified.
        Added local_start.sh to ease testing.
        Slimmed down glidein_submit.sh.
        Many bugs fixed.
        NOT BACKWARD COMPATIBLE: Entry points need to be recreated.

v0_9	Significant speedup in the VO frontend matchmaking
	Added MaxRunningGlideins request
        Use human readable dates in logs
        Factory will use python rrd module if present
        Many bugs fixed.
        NOT BACKWARD COMPATIBLE: Entry points need to be recreated.

v0_9	Significant speedup in the VO frontend matchmaking
	Added MaxRunningGlideins request
        Use human readable dates in logs
        Factory will use python rrd module if present
        Reduced graphing load of the factory
        Frontend will work even if some of the schedd are down
        Improved installation scripts.
        NOT BACKWARD COMPATIBLE: Need to recreate both frontend and factory entries

v0_8	Add support for multiple schedds
	Add initial support for pseudo interactive monitoring
	Inproved Web monitoring
	Better documentation
	NOT BACKWARD COMPATIBLE: Entry points need to be recreated.

v0_7	Add support for Condor 6.9.2 => subdirs in condor tarball
	Add support for user variables
	Move log and monitoring files into entry dir
        Add lock files
        Create proper ClassAd cleanup when daemons exit.
        NOT BACKWARD COMPATIBLE: Entry points need to be recreated.

v0_6    The glidein factory now serves multiple entry points.
        The config file is now XML based.
        NOT BACKWARD COMPATIBLE: Entry points need to be recreated.

v0_5    More bug fixes.
        Added monitoring info in the classads.
        Improved monitoring info of the Factory.

v0_4	Many bug fixes.
	Added RRD graphs to glidein factory.

v0_3	Added support for GCB and gLExec
	Better stability and logging.
	Many bug fixes.
	Greately improved user documentation.
	NOT BACKWARD COMPATIBLE: Entry points need to be recreated.

v0_2	First fully configured version
	Very few things are still hardcoded here

v0_1    The first fully functional version
        Needs more polishing and better configuration, but it works<|MERGE_RESOLUTION|>--- conflicted
+++ resolved
@@ -1,4 +1,3 @@
-<<<<<<< HEAD
 v3_9_3
 	Includes all features and fixes of 3.7.5
 	Adds type validation to the check_python3_expr.py script
@@ -28,7 +27,7 @@
 	Bug fix: Fixed spec file to include python3 compiled files and not python2 ones
 	Bug fix: Fixed Mapping import
 	Bug fix: Fixed str vs bytes confusion in cryptography functions and classes
-=======
+
 v3_7_6
 	Flexible mount point for CVMFS in glidein
 	Frontend and factory check expiration of SciTokens
@@ -48,7 +47,6 @@
 	Bug Fix: STARTD_JOB_ATTRS fixed in glideins
 	Bug Fix: GWMS_PATH in glidein_startup.sh corrected
 	Bug Fix: better cleanup of tmpfiles after install
->>>>>>> 1badbd43
 
 v3_7_5
 	Support for big files in the glideinwms repository
