--- conflicted
+++ resolved
@@ -1,14 +1,13 @@
-<<<<<<< HEAD
 	Add attr_dict in the environemnt of the frontend match_expr
 	New feature: The start_expr is now a native part of match
 
-=======
 v2_5_7
-    Patch of the clean_glidein_queue to return 1 only when something was really done
-    Fix handling of held jobs when hitting the held limit
-    Fix log messages that printed out wrong held limits
-    Add locking when talking to the collector
->>>>>>> f179b07d
+	Patch of the clean_glidein_queue to return 1 only when something was
+	  really done
+	Fix handling of held jobs when hitting the held limit
+	Fix log messages that printed out wrong held limits
+	Add locking when talking to the collector
+
 v2_5_6  Factory supports per-frontend limits in the config
         Bug Fix: Fixed a bug where frontend would not stop cleanly
 	Bug Fix: Factory doesnot depend on the X509_CERT_DIR in the environment
