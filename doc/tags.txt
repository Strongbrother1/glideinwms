--- conflicted
+++ resolved
@@ -1,4 +1,3 @@
-<<<<<<< HEAD
 v3_9_2
 	Includes all features and fixes of 3.7.3
 	Drops support for BDII along with its LDAP requirements
@@ -21,11 +20,10 @@
 	Bug fix: Fixed spec file to include python3 compiled files and not python2 ones
 	Bug fix: Fixed Mapping import
 	Bug fix: Fixed str vs bytes confusion in cryptography functions and classes
-=======
+
 v3_7_4
 	Consider not available (not Idle) partitionable slots where all GPUs are used
 	Bug Fix: Submissions from some 3.6.5 frontends to 3.7.3 factories go on hold
->>>>>>> 55d44fcf
 
 v3_7_3
 	More efficient generation of IDTOKENS by frontend
