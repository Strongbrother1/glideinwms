--- conflicted
+++ resolved
@@ -1197,11 +1197,7 @@
 <H3 CLASS="western">
 <A NAME="private_net"></A>Migration process for the removal of dependency of condor_root_switchboard</H3>
 
-<<<<<<< HEAD
-<P> GlideinWMS will stop supporting Globus GRAM GT2/GT5 and Factory and all pilot jobs will run under a single user (gfactory) to eliminate
-=======
 <P> GlideinWMS stopped supporting Globus GRAM GT2/GT5 and Factory and all pilot jobs run under a single user (gfactory) to eliminate
->>>>>>> cd76ba6b
     the need of switchboard and setuid/user-switching. Thus, all Glideins will run using the Factory user, no more separated users per-VO.
     For the log and secure files, the same directory structure remains the same, only the ownership will change.
 </P>
