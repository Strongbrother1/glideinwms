<!DOCTYPE HTML PUBLIC "-//W3C//DTD HTML 4.0 Transitional//EN">
<html>
<head>
  <meta http-equiv="CONTENT-TYPE" content="text/html; charset=UTF-8">
  <title>glideinWMS - Factory</title>
  <link rel="stylesheet" type="text/css" href="../common/glideinWMS.css" media="screen, projection" />
</head>

<body lang="en-US" dir="ltr">
    <h1>
        <a href="index.html">GlideinWMS</a>
	<span>The Glidein-based Workflow Management System</span>
    </h1>
    <ul class="breadcrumbs">
	    <li> <a href="../index.html">Home</a></li>
	    <li> <a href="./index.html">WMS Factory</a></li>
	    <li> <a href="./configuration.html">Configuration</a></li>
        <li>Custom Variables</li>
    </ul>
    <div class="clear" />
    <div class="leftmenu">
        <ul class="components">
	        <li> <a href="../index.html">Home</a></li>
	        <li> <a href="../download.html">Download</a></li>
	        <li> <a href="../frontend/index.html">Glidein Frontend</a></li>
                <li> <a href="../corral.html">Corral Frontend</a></li>
	        <li> <a href="../factory/index.html">WMS Factory</a></li>
	        <li> <a href="../components/index.html" >Components</a></li>
                <li> <a href="../recipes/index.html">Recipes</a></li>
	        <li> <a href="../components/faq.html" class="last">FAQ</a></li>
        </ul>
        <div class="search">
            <div id="cse-search-form" style="width: 100%;">Loading</div>
            <script src="http://www.google.com/jsapi" type="text/javascript"></script>
            <script src="../common/glidein.js" type="text/javascript"></script>
            <script type="text/javascript">
            google.load('search', '1', {language : 'en', style : google.loader.themes.MINIMALIST});
            google.setOnLoadCallback(onLoad);
            </script>
        </div>
    </div>
    <div id="searchcontent"><h2>Search Results</h2><div id="cse"></div> </div>
<div class="content">
    <div class="heading">
    <img align="right" width="280px" border="0px"
        src="../images/simple_diagram.png" usemap="#rightimage">
    <map name="rightimage">
        <area shape="rect" coords="90,3,177,60" href="../frontend/index.html" />
        <area shape="rect" coords="5,88,118,146" href="../components/collector_install.html" />
        <area shape="rect" coords="134,88,275,146" href="../factory/index.html" />
        <area shape="rect" coords="189,3,274,60" target="_blank" href="../corral.html" />
    </map>

    <h2>WMS Factory</h2>
	<ul class="subcomponents">
	     <li> <a href="./index.html">Overview</a></li>
         <li> <a href="./install.html">Install</a></li>
	     <li> Configuration</li>
	     <li> <a href="./design.html">Design</a></li>
	     <li> <a href="./monitoring.html">Monitoring</a></li>
	     <li class="last"> <a href="./troubleshooting.html">Troubleshooting</a></li>
	</ul>
        <h3>Custom Condor Variables</h3>
	</div>
<div class="jump">
<u>Jump to:</u>
<ol>
    <LI><A HREF="#location">Variable location</A>
    <LI><A HREF="#condor_vars">Condor vars file</A>
    <LI><A HREF="#vars">Variables used</A> 
    <LI><A HREF="#admin_vars">Admin variables</A>
    <LI><A HREF="#dyn_vars">Dynamic variables </A>
    <LI><A HREF="#lifetime">Lifetime of a glidein</A>
</ol>
</div>
<div class="related">
Related Links: <br/>
<ul>
        <LI><A HREF="./custom_scripts.html">Custom Scripts</A></li>
</ul>
</div>
<div class="section">
 
<H2>Description</H2>
<P>This document describes what configuration variables are used by
the glideins. Most administrators never need to touch most of them, but a
sophisticated Glidein Factory administrator may need to tweak some of
them to implement the desired policies (for example: require
encryption over the wire) or to address the needs of a particular
site (for example: max allowed wallclock time).</P>
</div>

<div class="section">
<H2><A NAME="location"></A>Configuration variable location</H2>
<P>The glideinWMS ships with a set of pre-defined configuration
variables, that are stored in two files, known as <I>condor vars
files</I>:</P>

<BLOCKQUOTE>
    glideinWMS/creation/web_base/condor_vars.lst<BR>
    glideinWMS/creation/web_base/condor_vars.lst.entry
</BLOCKQUOTE>
<P>The two files are equivalent, but were split for historical
reasons, and the second one is meant to contain site specific
configuration variables.<BR><B>These files should never be modified,
and represent just the default shipped by the software!</B> 
</P>
<P>A glideinWMS administrator can change the values of the predefined
variables (with some exceptions, see <A HREF="#dyn_vars">below</A>),
and define new ones using the <A HREF="configuration.html#args">Glidein
Factory configuration</A> file.</P>

</div>

<div class="section">
<H2><A NAME="condor_vars"></A>Condor vars files</H2>
<P>The condor vars files contain the glideinWMS pre-defined
configuration variables, and <B>should never be modified</B>.<BR>However,
a glideinWMS administrator should nevertheless be able to read them.</P>
<P>Each of them is an ASCII file, with one entry per row. <BR>Lines
starting with # are comments and are ignored.</P>
<P>Each non comment line must have 7 columns. Each column has a
specific meaning:</P>
<OL>
    <LI>Attribute name</li>

    <LI>Attribute type
    <UL>
        <LI>I &ndash; integer</li>
        <LI>S &ndash; quoted string</li>
        <LI>C &ndash; unquoted string (i.e. Condor keyword or expression)</li>
    </UL>
    </li>
    <LI>Default value, use &ndash; if no default</li>

    <LI>Condor name, i.e. under which name should this attributed be
    known in the configuration used by Condor daemons</li>
    <LI>Is a value required for this attribute? <BR>Must be Y or N.
    If Y and the attribute is not defined, the glidein will fail.</li>
    <LI>Will condor_startd publish this attribute to the
    collector?<BR>Must be Y or N.</li>
    <LI>Will the attribute be exported to the user job environment?
    <UL>
        <LI>- - Do not export (for glidein/condor internal use)</li>

        <LI>+ - Export to the user job environment using the original
        attribute name</li>
        <LI>@ - Export to the user job environment using the Condor name</li>
    </UL>
    </li>
</OL>
<P>Here below, you can see a short extract; the semantics of the
variables is defined <A HREF="#vars">below</A>.</P>
<PRE># VarName               Type    Default         CondorName                      Req.    Export  UserJobEnvName
#                       S=Quote - = No Default  + = VarName                             Condor  - = Do not export
#                                                                                               + = Use VarName
#                                                                                               @ = Use CondorName
#################################################################################################################
X509_USER_PROXY         C       -               GSI_DAEMON_PROXY                Y       N       -
USE_MATCH_AUTH          C       -     SEC_ENABLE_MATCH_PASSWORD_AUTHENTICATION  N       N       -
GLIDEIN_Factory         S       -               +                               Y       Y       @
GLIDEIN_Name            S       -               +                               Y       Y       @
GLIDEIN_Collector       C       -               HEAD_NODE                       Y       N       -
GLIDEIN_Expose_Grid_Env C       False     JOB_INHERITS_STARTER_ENVIRONMENT      N       Y       +
TMP_DIR                 S       -               GLIDEIN_Tmp_Dir                 Y       Y       @
CONDORG_CLUSTER         I       -               GLIDEIN_ClusterId               Y       Y       @
CONDORG_SUBCLUSTER      I       -               GLIDEIN_ProcId                  Y       Y       @
CONDORG_SCHEDD          S       -               GLIDEIN_Schedd                  Y       Y       @
SEC_DEFAULT_ENCRYPTION  C       OPTIONAL        +                               N       N       -
SEC_DEFAULT_INTEGRITY   C       REQUIRED        +                               N       N       -
MAX_MASTER_LOG          I       1000000         +                               N       N       -
MAX_STARTD_LOG          I       10000000        +                               N       N       -</PRE>

</div>


<div class="section">
<H2>
<A NAME="vars"></A>Glidein Variables</H2>
<P>This section defines all the variables that the glideins explicity
use. Please be aware that, apart from the below mentioned variable
many other variables will be used by the Condor daemons, since
glideins are Condor based; see the <A target="_blank" HREF="http://www.cs.wisc.edu/condor/manual/v7.2/3_3Configuration.html">Condor manual</A> for more details.</P>
<P>The variables can be divided based on their source:
</p>
<UL>
    <LI><A HREF="#factory_attrs">Factory config xml - attr tags</A></li>
    <LI><A HREF="#factory_vars">Factory config xml - configuration</A></li>
    <LI><A HREF="#frontend_vars">Frontend variables</A></li>
    <LI><A HREF="#vm_vars">Cloud VM variables</A></li>
    <LI><A HREF="#dyn_vars">Dynamically generated</A></li>
    <LI><A HREF="#path_vars">Directory Paths</A></li>
    <LI><A HREF="#glidein_vars">Glidein Scripts (dynamic)</A></li>
</UL>
</div>

<div class="section">
<H3><A NAME="factory_attrs"></A>Factory config xml - attr tags</H3>
<P>This section presents all the variables that can be directly
changed by a Glidein Factory administrator using attr tags in the
factory configuration XML using the following tags:</P>
<BLOCKQUOTE>
    <B>&lt;attr name</B>=&ldquo;<I>name</I>&rdquo; <B>value</B>=&ldquo;<I>val</I>&rdquo;

<B>type</B>=&ldquo;<I>type</I>&rdquo; ...<B>/&gt;</B>
</BLOCKQUOTE>
<P>More information on the XML format can be found in 
<A HREF="configuration.html#args">Glidein Factory configuration</A> section.
<BR/>
If not specified in the XML, most of these variables have
defaults set in <I>condor vars</I> files,
which are used if the Glidein Factory administrator does not override
them. These defaults are listed below.
</P>
<P>Please also note that some of these variables may also be provided
by the VO factory clients.</P>

<TABLE class="attributes">
    <TR class="head">
        <td> <P><b>Name</b></P></td>
        <td> <P><b>Type</b></P></td>
        <td> <P><b>Default Value</b></P></td>
        <td> <P><b>Description</b></P></td>

    </TR>
    <TR>
        <td> <b>GLIDEIN_Site</b></td>
        <td> String </td>
        <td>Entry name</td>
        <td> <P>

            Logical name of the Grid site where 
            the glidein is running. This information is 
            published both in the startd ClassAd and
            in the user job environment.</P>
        </TD>
    </TR>
    <TR>
        <td> <b>GLIDEIN_Hold</b> </td>
        <TD> Exp (Bool)</td>

        <TD> True </TD>
        <TD ROWSPAN=2>
            <P>Condor expression to use to specify when a user job in the glideins should be held. 
            If any expression is true, the glidein is held.  This is usually done to specify "bad"
            jobs, such as those that claim too much memory.
        </TD>

    </TR>
    <TR>
        <td> <b>GLIDEIN_Entry_PREEMPT</b> </td>
        <TD> Exp (Bool)</td>
        <TD>True </TD>
    </TR>
    <TR>
        <td> <b>GLIDEIN_PREEMPT</b> </td>
        <TD> Exp (Bool)</td>

        <TD> True </TD>
        <TD ROWSPAN=2>
            <P>Condor expression to use to specify when a user job in the glideins should be preempted. 
            If any expression is true, the glidein is preempted.  This is usually done to specify 
            custom preemption policies for user jobs.
        </TD>

    </TR>

    <TR>
        <td> <b>GLIDEIN_Rank</b> </td>
        <td>Exp (Int)</td>
        <TD>1</TD>
        <TD ROWSPAN=2>
                <P>Used in calculating the Condor <A HREF="http://www.cs.wisc.edu/condor/manual/v7.2/3_3Configuration.html#param:Rank">RANK</A></P><P>They
                are summed together, and the user job with the largest rank will run
                first.</P>

        </TD>
    </TR>
    <TR>
        <td> <b>GLIDEIN_Entry_Rank</b> </td>
        <td> Exp (Int) </TD>
        <TD> 1 </TD>

    </TR>

    <TR>
        <td> <b>GLIDEIN_Max_Idle</b> </td>
        <td> Int </td>
        <td>1200 <br/>(20 mins) </TD>
        <TD>

            <P>Max amount of time a condor_startd will wait 
            to be matched before giving up and terminating.</P>
        </TD>
    </TR>
    <TR>
        <td> <b>GLIDEIN_Max_Tail</b> </td>
        <td> Int </td>
        <td>400 <br/>(6 mins) </TD>
        <TD>

            <P>Max amount of time a condor_startd will wait
            after having already completed a job to be matched again.
            (i.e. the tail of a job).
            </p>
        </TD>
    </TR>



    <TR>
        <td> <b>GLIDEIN_Retire_Time</b> </td>
        <TD> Int </TD>
        <TD> 21600 <br/>(6 hours) </TD>
        <TD ROWSPAN=2>
            <P>How long the condor_startd be running before 
            no longer accepting jobs.
            <br/>
            The random spread
            is used to improve the efficiencies, so the actual value used by
            Condor will be anywhere between GRT-GRTS and GRT.</P>

        </TD>
    </TR>
    <TR>
        <td> <b>GLIDEIN_Retire_Time_Spread</b> </td>
        <TD> Int </td>
        <td> 7200<BR>(2 hours)</td>

    </TR>
    <TR>
        <td> <b>GLIDEIN_Max_Walltime</b> </td>
        <TD> Int </TD>
        <TD> N/A </TD>

        <TD>
            <P>Max allowed time for the glidein.<BR>This variable is optional.  If you specify this variable, 
            then Condor startup scripts will calculate the GLIDEIN_Retire_Time for the glidein as GLIDEIN_MAX_Walltime - GLIDEIN_Job_Max_Time.  
            If GLIDEIN_Retire_Time is also specified, it will be ignored and only the calculated value is used.  Note that if GLIDEIN_Job_Max_Time is
            specified but is greater than GLIDEIN_Max_Walltime or 
            does not allow enough time for graceful shutdown, it will
            be reduced by the glidein.  
            See <a href="#lifetime">Lifetime of a glidein</a> for details.</P>
        </TD>
    </TR>
    <TR>
        <td> <b>GLIDEIN_Graceful_Shutdown</b> </td>
        <TD> Int </TD>
        <TD> 120 </TD>
        <TD>
            <P>Once DAEMON_SHUTDOWN is reached and the glidein pilot enters the 
            <A HREF="http://www.cs.wisc.edu/condor/manual/v7.2/3_5Policy_Configuration.html#SECTION00456000000000000000"><I>Retiring</I> state</a>, 
            this amount passes to allow the startd and job to gracefully shutdown before forcefully terminating the glidein.
            See <a href="#lifetime">Lifetime of a glidein</a> for details.</P>
        </TD>
    </TR>

    <tr>
        <td> <b>PREEMPT</b></td>
        <td> Bool </td>
        <td> False </td>
        <TD> 1 </TD>
            Specifies whether preemption is allowed to occur on this glidein.
        </td>
    </tr>
    <tr>
        <td> <b>PREEMPT_GRACE_TIME</b></td>
        <td> Int </td>
        <td> 10000000 </td>
        <td>
            This value affects the condor value "MaxJobRetirementtime"
            and is an integer value representing the number of seconds 
            a preempted job will be allowed to run before being evicted.
            This only affects behaviour if PREEMPT=True.
        </td>
    </tr>
   <tr>
        <td> <b>HOLD_GRACE_TIME</b></td>
        <td> Int </td>
        <td> 0 </td>
        <td>
            This value affects the condor value "MaxJobRetirementtime"
            and is an integer value representing the number of seconds
            a job that triggers WANT_HOLD will be allowed to run before being evicted.
            This only affects behaviour if GLIDEIN_HOLD, GLIDEIN_Entry_HOLD,
            GLIDECLIENT_HOLD, or GLIDECLIENT_Group_HOLD are specified and 
            become true.  By default, these "bad" jobs are immediately evicted.
        </td>
    </tr>

    <TR>
        <td> <b>GLIDEIN_Monitoring_Enabled</b> </td>
        <TD> Bool </TD>
 	<TD> True </TD>
 	<TD> <P>Ability to control whether the pseduo-interactive monitoring slot is started on the worker node.  Set to False if you do not want the monitoring slot started.</P>
 	</TD>
    </TR>
    <TR>

        <td> <b>GLEXEC_BIN</b> </td>
        <td> String </TD>
        <td> None </TD>
        <td>
            <P>If set, Condor will launch all user jobs via <A HREF="http://vdt.cs.wisc.edu/components/glexec.html">glexec</A>,
            thus <A HREF="configuration.html#glexec">running the job under the
            appropriate local account</A>. This is important both for <A HREF="http://cd-docdb.fnal.gov/cgi-bin/ShowDocument?docid=2061">glideinWMS
            security</A> and for <A HREF="http://cd-docdb.fnal.gov/cgi-bin/ShowDocument?docid=2943">accounting
            purposes</A>.<BR>A special value of &quot;OSG&quot; can be used to
            automatically find the locally installed gLExec on OSG worker
            nodes.</P>

            <P>This variable is renamed to <B>GLEXEC</B> in the condor
            config.</P>
        </td>
    </TR>
    <TR>
        <td><b> GLEXEC_JOB</b> </td>

        <TD> Bool </TD>
        <TD> False </TD>
        <TD>
            <P>If set to False, the condor_starter is run sharing the <A HREF="configuration.html#glexec">same
            UID as the user job</A>. This has security implications.</P>
            <P>If running Condor 7.1.3 or later, it is recommended to turn
            this on and have the condor_starter be protected from the user
            jobs. 
            </P>

        </td>
    </TR>
    <TR>
        <td> <b>GLIDEIN_Use_PGroups</b> </td>
        <TD> Bool </TD>
        <TD> False </TD>

        <TD>
            <P>Should process group monitoring be enabled?</P>
            <P>This is a <A HREF="http://www.cs.wisc.edu/condor/manual/v7.2/3_3Configuration.html#param:UseProcessGroups">Condor
            optimization</A> parameter. Unfortunately, it negatively
            interferes with the batch systems used by the Grid sites, so it
            should not be turned on unless you have a very good reason to do
            so.</P>
        </TD>
    </TR>
    <TR>

        <td> <b>UPDATE_COLLECTOR_WITH_TCP</b> </td>
        <td> Bool </td>
        <td> True </TD>
        <TD>
            <P>If True, forces the glidein to use <A HREF="configuration.html#tcp">TCP updates</A>.<BR>The collector must be configured in the same way
            for this to work.</P>

            <P>Also see the <A HREF="http://www.cs.wisc.edu/condor/manual/v7.2/3_3Configuration.html#param:UpdateCollectorWithTcp">Condor documentation</A> for implications and side effects.</P>
        </TD>
    </TR>
    <TR>
        <td> <b>WANT_UDP_COMMAND_SOCKET</b> </td>

        <TD> Bool </TD>
        <TD> False </TD>
        <TD>
            <P>If True, enable the startd UDP command socket (Condor
            default).</P>
            <P>Using the UDP command socket is a <A HREF="http://www.cs.wisc.edu/condor/manual/v7.2/3_3Configuration.html#param:WantUDPCommandSocket">Condor
            optimization</A> that makes working over firewalls and NATs very
            difficult. It is thus recommended you leave it disabled in the
            glideins.</P>

            <P>Please note if you leave it disabled, that you must configure
            the schedd with<BR>SCHEDD_SEND_VACATE_VIA_TCP = True<BR>and the
            negotiator with<BR><A HREF="http://www.cs.wisc.edu/condor/manual/v7.2/3_3Configuration.html#param:NegotiatorInformStartd">NEGOTIATOR_INFORM_STARTD</A>
            = False<BR>to have a functional system.</P>
        </TD>
    </TR>
    <TR>
        <td> <b>STARTD_SENDS_ALIVES</b> </td>

        <TD> Bool </TD>
        <TD> True </TD>
        <TD>
            <P>If set to False, the schedd will be sending keepalives to the
            startd.</P>
            <P>Setting this to True instructs the startd to send keepalives
            to the schedd. This improves the glidein behavior when running
            behind a firewall or a NAT.</P>
            <P>Please note that the schedd must be configured in the same way for this to work.</P>

        </TD>
    </TR>
    <TR>
        <td> <b>SEC_DEFAULT_INTEGRITY</b> </td>
        <TD> Exp </TD>
        <TD> REQUIRED </TD>

        <TD ROWSPAN=2>
            <P>Security related settings. Please notice that the glideins
            always require GSI authentication.</P>
            <P>For more details see the <A HREF="configuration.html#security">configuration
            page</A> or the <A HREF="http://www.cs.wisc.edu/condor/manual/v7.2/3_6Security.html">Condor
            manual</A>.</P>
        </TD>
    </TR>

    <TR>
        <td> <b>SEC_DEFAULT_ENCRYPTION</b> </td>
        <TD> Exp </TD>
        <TD> OPTIONAL </TD>
    </TR>

    <TR>
        <td> <b>USE_MATCH_AUTH</b> </td>
        <TD> Bool </td>
        <TD> False </TD>
        <TD>

            <P>Another security setting.</P>
            <P>If set to True, the schedd and the startd will use a low
            overhead protocol. See the <A HREF="configuration.html#security">configuration
            page</A> or the <A HREF="http://research.cs.wisc.edu/htcondor/manual/v8.2/3_3Configuration.html#param:SecEnableMatchPasswordAuthentication">Condor
            manual</A>.</P>
        </TD>
    </TR>
    <TR>

        <td> <b>MAX_MASTER_LOG</b> </td>
        <TD> Int </TD>
        <TD> 1M </TD>
        <TD ROWSPAN=3>
            <P>What is the maximum size the logs should grow.</P>

            <P>Setting them too low will made debugging difficult.<BR>Setting
            them too high may fill up the disk in anomalous situations, both
            on the work nodes and on the glidein factory.</P>
        </TD>
    </TR>
    <TR>
        <td> <b>MAX_STARTD_LOG</b> </td>
        <TD> Int </TD>

        <TD> 10M </TD>
    </TR>
    <TR>
        <td> <b>MAX_STARTER_LOG</b> </td>
        <TD> Int </TD>

        <td> 10M </TD>
    </TR>
    <TR>
        <td> <b>GCB_LIST</b> </td>
        <TD> List </TD>

        <TD ROWSPAN=4> - </TD>
        <TD ROWSPAN=4>
            <P>Configure <A HREF="http://www.cs.wisc.edu/condor/manual/v7.2/3_7Networking_includes.html#SECTION00473000000000000000">GCB</A>.</P>
<<<<<<< HEAD
            <P>GCB was needed to run glideins on worker nodes behind a
            firewall or a NAT in older versions of HTCondor.<BR>
            <B>Note: Newer versions of HTCondor do not support it anymore.</B></P>
=======
            <P>GCB was needed in the past to run glideins on worker nodes behind a
            firewall or a NAT.<BR><b>It is deprecated by now.</b></P>
>>>>>>> 46c2ae0f
            <P>For more information, see the <A HREF="../components/condor.html#gcb">configuration page</A>.</P>

        </TD>
    </TR>
    <TR>
        <td> <b>GCB_ORDER</b> </td>
        <TD> String </TD>
    </TR>

    <TR>
        <td> <b>GCB_MIN_FREE</b> </td>
        <TD> Int </TD>
    </TR>
    <TR>
        <td> <b>GCB_REMAP_ROUTE</b> </td>

        <TD> String </TD>
    </TR>
    <TR>
        <td> <b>MASTER_GCB_RECONNECT_TIMEOUT</b> </td>
        <td> Int </TD>

        <TD> 1200<BR>(20 mins) </TD>
        <TD>
            <P>Specifies how long should a glidein wait 
            before giving up on a
            GCB, if network connectivity is lost.</P>
        </TD>
    </TR>
    <TR>
        <td> <b>USE_CCB</b> </td>

        <TD> Bool </TD>
        <TD> False </TD>
        <TD>
            <P>If set to True, it will enable <A HREF="http://research.cs.wisc.edu/htcondor/manual/v8.2/3_7Networking_includes.html#sec:CCB">HTCondor Connection Brokering (CCB)</A>,
            which is needed if the glideins are behind a firewall or a NAT.</P>
        </TD>

    </TR>
    <TR>
        <td> <b>USE_SHARED_PORT</b> </td>

        <TD> Bool </TD>
        <TD> False </TD>
        <TD>
            <P>If set to True, it will enable <A HREF="http://research.cs.wisc.edu/htcondor/manual/v8.2/3_7Networking_includes.html#sec:shared-port-daemon">the shared port daemon</A>,
               which will reduce the number of connections between the glidein and the collectors.
               </P>
        </TD>

    </TR>
    <TR>
        <td> <b>GLIDEIN_CPUS</b> </td>
        <TD> Int</td>

        <TD> 1 </TD>
        <TD>
            <P>Number of CPUs glidein should use. GLIDEIN_CPUS is used to set NUM_CPUS for the HTCondor started by the glidein. Use "auto" to let glidein determine this from the worker node, set a value to force a different number. In case of static partitioning, glidein will create GLIDEIN_CPUS number of slots. In case of dynamic partitioning, the slots will be created automatically based on the CPUs required by the job and GLIDEIN_CPUS is the sum of the slots made available. Refer to HTCondor manual for info on <a href="http://research.cs.wisc.edu/htcondor/manual/v8.1/3_3Configuration.html#19943">NUM_CPUS</a></P>
        </TD>
    </TR>
    <TR>
        <td> <b>GLIDEIN_MaxMemMBs</b> </td>
        <TD> Int</td>
        <TD> None </TD>
        <TD>
            <P>Amount of memory glidein should use. If set, GLIDEIN_MaxMemMBs is used to set total MEMORY used for the HTCondor and Startd and jobs started by the glidein. If not GLIDEIN_MaxMemMBs is not set and GLIDEIN_MaxMemMBs_Estimate is TRUE, GLIDEIN_MaxMemMBs is calculated based on the memory available on the worker node. If GLIDEIN_MaxMemMBs is not set and GLIDEIN_MaxMemMBs_Estimate is not TRUE, glidein lets HTCondor decide the amount of memory. Refer to HTCondor manual for info on <a href="http://research.cs.wisc.edu/htcondor/manual/v8.1/3_3Configuration.html#19977">MEMORY</a></P>
        </TD>
    </TR>
    <TR>
        <td> <b>GLIDEIN_MaxMemMBs_Estimate</b> </td>
        <TD> Bool</td>

        <TD> False </TD>
        <TD>
            <P>Used in conjunction with GLIDEIN_MaxMemMBs. See GLIDEIN_MaxMemMBs for the description.</P>
        </TD>
    </TR>
    <TR>
        <td> <b>GLIDEIN_Factory_Report_Failed</b> </td>
        <td> String </TD>
        <td> ALIVEONLY </TD>

        <TD>
            <p>This attribute regulates advertising of validation failures to the Factory collector.
            <ul>
              <li><b>NEVER</b> - The glidein will just fail, and do nothing.
              <li><b>ALIVEONLY</b> - The glidein will advertise a Master ClassAd in <i>Drained</i> state and <i>Retiring</i> activity for the lifetime of the glidein script.
              <li><b>ALWAYS</b> - Similar to <b>ALIVEONLY</b>, but will also send a final ClassAd in <i>Drained</i> state and <i>Killing</i> activity just before dying.
            </ul>
            <p>When advertised, the classad is flagged <i>GLIDEIN_Failed=True</i>, 
               the error is recorded in the <i>GLIDEIN_FAILURE_REASON</i> and
                  <i>GLIDEIN_EXIT_CODE</i> attributes, and
               the failing script is recorded in the <i>GLIDEIN_LAST_SCRIPT</i> attribute.
       </TD>
    </TR>
</TABLE>
</div>
<div class="section">
<H3><A NAME="factory_vars"></A>Factory config xml - configuration</H3>
<P>The second set of variables comes from values the Glidein Factory
administrator defined to make the factory to work. They are generated
based on xml tags in the factory configuration (most in the entry tag).
They cannot be changed by an administrator in any other way.
</P>
<TABLE class="attributes">
    <TR class="head">
        <td> <b>Name</b> </td>
        <td> <b>Type</b> </td>

        <td> <b>Source</b> </td>
        <td> <b>Description</b> </td>
    </TR>
    <TR>
        <td> <b>GLIDEIN_Factory</b> </td>

        <TD> String </TD>
        <TD>
            &lt;glidein factory_name=&quot;<B>value</B>&quot;&gt;
        </TD>
        <TD>
            <P>Logical name of the Glidein Factory machine 
            (like &ldquo;osg1&rdquo;).</P>

        </TD>
    </TR>
    <TR>
        <td> <b>GLIDEIN_Name</b> </td>
        <TD> String </TD>
        <TD>

            &lt;glidein glidein_name=&quot;<B>value</B>&quot;&gt;
        </TD>
        <TD>
            <P>Identification name of the Glidein Factory 
            instance (like &ldquo;v1_0&rdquo;).</P>
        </TD>
    </TR>
        <TR>

            <td> <b>GLIDEIN_Entry_Name</b> </td>
            <TD> String </TD>
            <TD>
                ...&lt;entries&gt;&lt;entry name=&rdquo;<B>value</B>&rdquo;&gt;

            </TD>
            <TD>
                <P>Identification name of the entry point 
                (like &ldquo;ucsd5&rdquo;).</P>
            </TD>
        </TR>
        <TR>
            <td> <b>GLIDEIN_GridType</b> </td>

            <TD> String </TD>
            <TD>
                ...&lt;entries&gt;&lt;entry gridtype=&ldquo;<B>value</B>&rdquo;&gt;
            </TD>
            <TD>

                <P>Type of Grid resource (like &ldquo;gt2&rdquo;).</P>
            </TD>
        </TR>
        <TR>
            <td> <b>GLIDEIN_Gatekeeper</b> </td>
            <TD> String </TD>

            <TD>
                ...&lt;entries&gt;&lt;entry gatekeeper=&ldquo;<B>value</B>&rdquo;&gt;</P>
            </TD>
            <TD>
                <P>URI of the Grid gatekeeper (like
                &ldquo;osg1.ucsd.edu/jobmanager-pbs&rdquo;)</P>
            </TD>

        </TR>
        <TR>
            <td> <b>GLIDEIN_GlobusRSL</b> </td>
            <TD> String </TD>
            <TD>
                ...&lt;entries&gt;&lt;entry rsl=&ldquo;<B>value</B>&rdquo;&gt;

            </TD>
            <TD>
                <P>Optional RSL string 
                (like &quot;(condor_submit=('+ProdSlot'
                'TRUE'))&quot;)</P>
            </TD>
        </TR>
        <TR>
            <td> <b>PROXY_URL</b> </td>

            <TD> String </TD>
            <TD>
                ...&lt;entries&gt;&lt;entry proxy_url=&ldquo;<B>value</B>&rdquo;&gt;
            </TD>
            <TD>

                <P>Optional URL of the site Web proxy.</P>
                <P>A special value &ldquo;OSG&rdquo; can be used to automatically
                discover the local Web proxy on OSG worker nodes.</P>
                <P>This variable is exported as <B>GLIDEIN_Proxy_URL</B> to the
                use job environment.</P>
            </TD>
        </TR>
        <TR>

            <td> <b>DEBUG_MODE</b> </td>
            <TD> String </TD>
            <TD>
                ...&lt;entries&gt;&lt;entry verbosity=&ldquo;<B>value</B>&rdquo;&gt;

            </TD>
            <TD>
                <P>This setting can be either:</P>
                <UL>
                    <LI><P>&ldquo;std&rdquo; - Default mode, where all interesting debug
                    information is reported back to the Glidein Factory and the
                    glidein will wait 20 minutes on a worker node that failed
                    validation to minimize the black hole effect.</P>
                    <LI><P>&ldquo;nodebug&rdquo; - Disable most diagnostic messages. This
                    can be useful for very stable setups. The glidein still waits 20
                    minutes on a worker node that failed validation to minimize the
                    black hole effect.</P>
                    <LI><P>Fast &ndash; All debugging is enabled and the glidein waits
                    only 2 minutes on a worker node that failed validation. This
                    mode is useful when debugging a misbehaving Grid site.</P>

                </UL>
            </TD>
        </TR>
</TABLE>
</div>
<div class="section">
<H3><A NAME="frontend_vars"></A>Frontend Client Variables</H3>
<P>The third set of values comes from the Glidein Frontend
clients. While a client can set any number of variables, the ones
described below ar the most often used.</P>
<TABLE class="attributes">
    <TR class="head">
        <td> <b>Name</b> </td>

        <td> <b>Type</b> </td>
        <td> <b>Description</b> </td>
    </TR>
    <TR>
        <td> <b>GLIDEIN_Client</b> </td>

        <TD> String </TD>
        <TD>
            <P>Identification name of the VO frontend request (like
            &ldquo;ucsd5@v1_0@osg1@cms4&rdquo;).</P>
        </TD>
    </TR>
    <TR>
        <td> <b>GLIDEIN_Collector</b> </td>

        <TD> List </TD>
        <TD>
            <P>List of Collector URIs used by the VO Condor pool (like
                &ldquo;cc.cms.edu:9620,cc.cms.edu:9621&rdquo;).</P>
                <P>One of the URIs in the list will be selected and used as
                <B>HEAD_NODE</B> in the condor_config.</P>
        </TD>

    </TR>
    <TR>
        <td> <b>GLIDECLIENT_Hold</b> </td>
        <TD> Exp (Bool)</td>

        <TD ROWSPAN=2>
            <P>Condor expression to use to specify when a user job in the glideins should be held. 
            If any expression is true, the glidein is held.  This is usually done to specify "bad"
            jobs, such as those that claim too much memory.
        </TD>

    </TR>
    <TR>
        <td> <b>GLIDECLIENT_Group_Hold</b> </td>
        <TD> Exp (Bool)</td>
    </TR>

    <TR>
        <td> <b>GLIDECLIENT_PREEMPT</b> </td>
        <TD> Exp (Bool)</td>

        <TD ROWSPAN=2>
            <P>Condor expression to use to specify when a user job in the glideins should be preempted. 
            If any expression is true, the glidein is preempted.  This is usually done to specify 
            custom preemption policies.
        </TD>

    </TR>
    <TR>
        <td> <b>GLIDECLIENT_Group_PREEMPT</b> </td>
        <TD> Exp (Bool)</td>
    </TR>







    <TR>
        <td> <b>GLIDECLIENT_Rank</b> </td>
        <td>Exp (Int)</td>
        <TD ROWSPAN=2>
                <P>Used in calculating the Condor <A HREF="http://www.cs.wisc.edu/condor/manual/v7.2/3_3Configuration.html#param:Rank">RANK</A></P><P>They
                are summed together, and the user job with the largest rank will run
                first.</P>

        </TD>
    </TR>
    <TR>
        <td> <b>GLIDECLIENT_Group_Rank</b> </td>
        <td> Exp (Int) </TD>

    </TR>
    <TR>
        <td> <b>GLIDEIN_Job_Max_Time</b> </td>
        <TD> Int </TD>
        <TD>
            <P>Max allowed time for the job to end.<BR>
            This is used by the
            condor_startd.  Once the GLIDEIN_Retire_Time expires, 
            the glidein will allow the job to run for this amount
            of time before activating DAEMON_SHUTDOWN and 
            killing the job. 
            Note that, if GLIDEIN_Max_Walltime is specified,
            this variable could be reduced by the glidein in order 
            to fit within Glidein_Max_Walltime.
            See <a href="#lifetime">Lifetime of a glidein</a> for details.</P>
        </TD>
    </TR>
    <TR>
        <td> <b>GLIDEIN_Expose_Grid_Env</b> </td>
        <td> Exp (Bool) </TD>

        <TD>
            <P>If False, the user job environment will contain only glidein
            factory provided variables.</P>
            <P>If True, the user job environment will also contain the
            environment variables defined at glidein startup. 
            </P>
            <P>See <A HREF="http://www.cs.wisc.edu/condor/manual/v7.2/3_3Configuration.html#param:JobInheritsStarterEnvironment">JOB_INHERITS_STARTER_ENVIRONMENT documentation</A> for more details.</P>
        </TD>
    </TR>
    <TR>
        <td> <b>GLIDEIN_Expose_X509</b> </td>
        <td> Exp (Bool) </TD>

        <TD>
            <p>By default, the glidein will unset the variable 
            X509_USER_PROXY for security reasons to prevent the user
            jobs from accessing the pilot proxy.  Setting this
            to true will override this behavior and keep the X509_USER_PROXY
            in the environment.
        </TD>
    </TR>
    <TR>
    <TR>
        <td> <b>SLOTS_LAYOUT</b> </td>
        <td> String </TD>

        <TD>
            Defines how multi-core glideins should split their resources.<br><br>
            There are only two legal values:
            <ul>
              <li><b>fixed</b> - create N single core slots, and split memory and disk equally mong them
              <li><b>partitionable</b> - start up with 
                        <a href="http://research.cs.wisc.edu/htcondor/manual/v8.0/3_5Policy_Configuration.html#sec:SMP-dynamicprovisioning">
                        a single partitionable slot and let HTCondor do the spliting as needed</a>
            </ul>

             The default behavior is defined by the factory, but it has historically been set to "fixed".<br><br>
             <b>Note: This variable MUST NOT be passed as a parameter, or the glideins will fail!</b>
        </TD>
    </TR>
    <TR>
        <td> <b>FORCE_PARTITIONABLE</b> </td>
        <td> String (Bool) </TD>

        <TD>
            By default, single core glideins will never be configured as partitionable, 
            independently of the value of <b>SLOTS_LAYOUT</b>.<br><br>

            If partitionable slots are desired also for single-core glideins, set this variable to <b>"True"</b>.
        </TD>
    </TR>
    <TR>
        <td> <b>GLIDEIN_Report_Failed</b> </td>
        <td> String </TD>

        <TD>
            <p>This attribute regulates advertising of validation failures to the user collector.
            <ul>
              <li><b>NEVER</b> - The glidein will just fail, and do nothing.
              <li><b>ALIVEONLY</b> - The glidein will advertise a Machine ClassAd in <i>Drained</i> state and <i>Retiring</i> activity for the lifetime of the glidein script.
              <li><b>ALWAYS</b> - Similar to <b>ALIVEONLY</b>, but will also send a final ClassAd in <i>Drained</i> state and <i>Killing</i> activity just before dying.
            </ul>
            <p>When advertised, the classad is flagged <i>GLIDEIN_Failed=True</i>, 
               the error is recorded in the <i>GLIDEIN_FAILURE_REASON</i> and
                  <i>GLIDEIN_EXIT_CODE</i> attributes, and
               the failing script is recorded in the <i>GLIDEIN_LAST_SCRIPT</i> attribute.
       </TD>
    </TR>
    <TR>
        <td> <b>GLIDEIN_CLAIM_WORKLIFE</b> </td>
        <td> Int </TD>

        <TD>
            <p>CLAIM_WORKLIFE for non-dynamic slots. Defaults to -1 i.e. HTCondor will treat this as an infinite claim worklife and schedd will hold claim to the slot until jobs are preempted or user runs out of jobs.
        </TD>
    </TR>
    <TR>
        <td> <b>GLIDEIN_CLAIM_WORKLIFE_DYNAMIC</b> </td>
        <td> Int </TD>

        <TD>
            <p>CLAIM_WORKLIFE for dynamically partitionable slots. Defaults to 3600. This controls how frequently the dynamically partionable slots will coalesce.
        </TD>
    </TR>

</TABLE>
</div>





<div class="section">
<H3><A NAME="vm_vars"></A>Cloud VM specific Variables</H3>
<P>The following variables are only applicable to Cloud VMs.</P>
<P>These variables can be either configured by factory or the frontend</P>
<TABLE class="attributes">
    <TR class="head">
        <td> <P><b>Name</b></P></td>
        <td> <P><b>Type</b></P></td>
        <td> <P><b>Default Value</b></P></td>
        <td> <P><b>Description</b></P></td>

    </TR>
    <TR>
        <td> <b>VM_MAX_LIFETIME</b></td>
        <td> Int </td>
        <td> 172800 <br> (48 hours) </td>
        <td>
            <P>Max lifetime of the VM. When this timer is reached the
            glideinwms-pilot service will terminate and glidein process,
            shutdown the glideinwms-pilot service and issue a VM shutdown
            </P>
        </TD>
    </TR>
    <TR>
        <td> <b>VM_DISABLE_SHUTDOWN</b></td>
        <td> Bool </td>
        <td> False </td>
        <td>
            <P>Disables VM from automatically shutting down after
            the glideinwms-pilot service has exited.<br>
            <font color="ff0000"><b>NOTE:</b>
            This variable is for debugging purposes only and should
            not be set to True in the Production environment. Disabling
            auto shutdown could result in accumulating financial charges
            in case of paid clouds.</font></P>
        </TD>
    </TR>
</TABLE>




<div class="section">
<H3><A NAME="dyn_vars"></A>Dynamically generated variables</H3>
<P>The following variables are being dynamically generated and/or
modified by glideinWMS processes. The glideinWMS administrators
cannot directly change them.</P>
<P>The first set of variables comes from the Glidein Factory.</P>
<TABLE class="attributes">
    <TR class="head">
        <td> <b>Name</b> </td>

        <td> <b>Type</b> </td>
        <td> <b>Description</b> </td>
    </TR>
    <TR>
        <td> <b>GLIDEIN_Signature</b> </td>

        <TD> String </TD>
        <TD ROWSPAN=2>
            <P>These variables contain the SHA1 signature of the signature
            files.</P>
            <P>These signatures are used as a base to ensure the integrity of
            all the data downloaded in the glidein startup scripts, but they
            also provide a fingerprint of the configuration used by the
            glidein.</P>
            <P>These variables are published both in the glidein ClassAd and
            in the user job environenmt.</P>
        </TD>

    </TR>
    <TR>
        <td> <b>GLIDEIN_Entry_Signature</b> </td>
        <TD> String </TD>
        </TR>
    <TR>

        <td> <b>CONDORG_SCHEDD</b> </td>
        <TD> String </TD>
        <TD>
            <P>The schedd used by the Glidein Factory to submit the glidein.</P>
            <P>This variables is exported a <B>GLIDEIN_Schedd </B>both in the
            glidein ClassAd and to the user job environment.</P>

        </TD>
    </TR>
    <TR>
        <td> <b>CONDORG_CLUSTER</b> </td>
        <TD> Int </TD>
        <TD ROWSPAN=2>

            <P>The cluster and process id assigned by the Glidein Factory
            schedd to this glidein.</P>
            <P>These variables are exported as <B>GLIDEIN_ClusterId</B> and 
            <B>GLIDEIN_ProcId</B> both in the glidein ClassAd and to the user
            job environment.</P>
        </TD>
    </TR>
    <TR>

        <td> <b>CONDORG_SUBCLUSTER</b> </td>
        <TD> Int </TD>
    </TR>
</TABLE>
</div>
<div class="section">
<H3><A NAME="path_vars"></A>Directory Path Variables</H3>
<P>The next set contains the location of files and/or directories
downloaded or created by the glidein. Most of them are located under
the working directory specified by</P>
<BLOCKQUOTE>
    &lt;entry work_dir=&ldquo;value&rdquo;&gt;

</BLOCKQUOTE>
<TABLE class="attributes">
    <TR class="head">
        <td> <b>Name</b> </td>
        <td> <b>Description</b> </td>
    </TR>
    <TR>

        <td> <b>TMP_DIR</b> </td>
        <TD>
            <P>Path to the directory that admin-provided scripts and user jobs can use
            for storing temporary data.
            </P>
            <P>This variable is exported as <B>GLIDEIN_Tmp_Dir</B> both to
            the glidein ClassAd and to the user job environment.</P>
        </TD>

    </TR>
    <TR>

        <td> <b>GLIDEIN_LOCAL_TMP_DIR</b> </td>
        <TD>
            <P>Path to the directory on the local file system
            for storing temporary data.<br>
            <B>Note:</B> Only use for things that absolutely need the guarantee
                of residing in the local file system. 
                Prefer <b>TMP_DIR</b> above for everything else.
            </P>
            <P>This variable is exported to the user job environment.</P>
        </TD>

    </TR>
    <TR>
        <td> <b>CONDOR_VARS_FILE</b> </td>
        <TD ROWSPAN=2>
            <P>File path to the condor vars files.</P>
            <P>Admin-provided scripts may want to add entries to these files.</P>

        </TD>
        </TR>
    <TR>
        <td> <b>CONDOR_VARS_ENTRY_FILE</b> </td>
    </TR>
    <TR>
        <td> <b>ADD_CONFIG_LINE_SOURCE</b> </td>

        <TD>
            <P>File path to the script containing the
            add_config_line and add_confir_vars line functions.</P>
        </TD>
    </TR>
    <TR>
        <td> <b>X509_USER_PROXY</b> </td>
        <TD>

            <P>File path to the glidein proxy file.</P>
        </TD>
    </TR>
    <TR>
        <td> <b>X509_CONDORMAP</b> </td>
        <TD>
            <P>File path to the Condor mapfile used by the glidein.</P>

        </TD>
    </TR>
    <TR>
        <td> <b>X509_CERT_DIR</b> </td>
        <TD>
            <P>Path to the directory containing the trusted CAs' public keys
            and RSLs.</P>
        </TD>

    </TR>
    <TR>
        <td> <b>CONDOR_DIR</b> </td>
        <TD>
            <P>Directory where the glidein Condor binary distribution have
            been installed.</P>
        </TD>
    </TR>

    <TR>
        <td> <b>WRAPPER_LIST</b> </td>
        <TD>
            <P>File path to the list of wrapper scripts used by the glidein.</P>
        </TD>
    </TR>
    <TR>
        <td> <b>GLIDEIN_WRAPPER_EXEC</b> </td>
        <TD>
            <P>
                This is the executable that glideins will run (ie what to 
                put after "exec" in the condor job wrapper).  By default,
                glideins will perform <tt>exec "\$@"</tt> to run the pilot.
                For other modes of execution, you may need different 
                arguments.  For example, to run a program under parrot, you 
                may need 
                <tt>exec "$GLIDEIN_PARROT/parrot_run" 
                -t "$parrot_tmp" "$@" </tt>.<br/>
                Note, the syntax of this command is very sensitiv
                This needs to be double-escaped in order to function correctly.
                For the two examples listed above, you would need:
                <ul>
                <li><tt>"\\\"\\\$@\\\""</tt></li>
                <li><tt>"\\\"\\\$GLIDEIN_PARROT/parrot_run\\\" -t \\\"$parrot_tmp\\\" \\\"\\\$@\\\""</tt>
                </ul>
            </P>
        </TD>
    </TR>
</TABLE>
</div>
<div class="section">
<H3><A NAME="glidein_vars"></A>Glidein Script Variables (dynamic)</H3>

<P>The last set contains various variables generated by the glidein
startup scripts.</P>
<TABLE class="attributes">
    <TR class="head">
        <td> <b>Name</b> </td>
        <td> <b>Type</b> </td>
        <td> <b>Description</b> </td>

    </TR>
    <TR>
        <td> <b>X509_GRIDMAP_DNS</b> </td>
        <TD> String </TD>
        <TD>
            <P>List of DNs trusted by the glidein.</P>

        </TD>
    </TR>
    <TR>
        <td> <b>X509_EXPIRE</b> </td>
        <TD> time_t </TD>
        <TD>

            <P>When is the proxy expected to expire.</P>
        </TD>
    </TR>
    <TR>
        <td> <b>GLEXEC_STARTER</b> </td>
        <TD> Bool </TD>

        <TD
            <P>If gLExec is used and this is set to True, the condor_starter
            will be run sharing the <A HREF="configuration.html#glexec">same UID as
            the user job</A>.</P>
        </TD>
    </TR>
    <TR>
        <td> <b>ALTERNATIVE_SHELL</b> </td>
        <TD> String </TD>

        <TD>
            <P>If gLExec is used, this variable points to a trusted copy of a
            shell.</P>
        </TD>
    </TR>
    <TR>
        <td> <b>GLEXEC_USER_DIR</b> </td>
        <TD> String </TD>

        <TD
            <P>If gLExec is used, this variable points to the working
            directory under which all user jobs will be started.</P>
        </TD>
    </TR>
</TABLE>
</div>
<div class="section">
<a name="lifetime" />
<h2>Lifetime of a Glidein</h2>
<img src="../images/retire_times.png" />
<p>
All the various variables in the glidein configuration can be confusing.
The above diagram illustrates the lifetime of a glidein pilot that has a
long-running job.  

<ul>
<li><font color="499946"><i>Green</i></font>:
For the first GLIDEIN_Retire_Time seconds (modified by
a random spread GLIDEIN_Retire_Spread to smooth out glideins all ending
simultaneously), jobs can start on the glidein pilot.  
</li>
<li><font color="f8d844"><i>Yellow</i></font>:
During the yellow period, START will evauluate to FALSE, 
so no new jobs will start.  However,
already running jobs will continue to run for GLIDEIN_Job_Max_Time.  
(Note that the glideins will end during this period if the job ends.
They will not idle afterwards since no new jobs can start anyway).
</li>
<li>
Once this period is done, the DAEMON_SHUTDOWN variable will be true.</li>
<li><font color="f8bb44"><i>Orange</i></font>:
There can be a delay of up to UPDATE_INTERVAL (usually about 5 minutes)
between when DAEMON_SHUTDOWN becomes true and when it is actually 
updated in the collector.  This is because the collector only reevaluates
this expression periodically.
</li>
<li><font color="c7484c"><i>Red</i></font>:
Once DAEMON_SHUTDOWN is true, condor gives a short grace period of
GLIDEIN_Graceful_Shutdown before forcefully terminating everything and 
shutting down.  All of these periods are totalled and calculated to fit
within GLIDEIN_MAX_WALLTIME if specified.
</li>
</ul>
</p>
<p>Note that if a job ends early in the green period, a new job will start.
If a job ends after this period, then the glidein will shut down and end
early.  This can be seen in the example below with two jobs below:
</p>
<img src="../images/idle_times.jpg" />
<p>
<ul>
<li><font color="f8bb44"><i>Orange</i></font>:
A glidein first starts up.</li>
<li><font color="f8d844"><i>Yellow</i></font>:
After starting up, the glidein will wait for Glidein_Max_Idle
for its initial matching.  If it is Idle for longer than this,
it will assume no jobs are available and will shutdown.</li>
<li><font color="499946"><i>Green</i></font>:
A job runs (subject to the maximum limits in the previous diagram).
<li><font color="f8d844"><i>Yellow</i></font>:
Once a job runs, it will wait for Glidein_Max_Tail for another job.
</li>
<li><font color="499946"><i>Green</i></font>:
Another matching job runs.</li>
<li><font color="f8d844"><i>Yellow</i></font>:
Once the job finishes, it will wait for Glidein_Max_Tail for another job.
If cannot find one, it will shutdown.
</li>
</ul>
Note that the idle limits are cumulative (it counds total idle time), so that
the total idle times in all the yellow zones above will be counted towards
GLIDEIN_Max_Idle and GLIDEIN_Max_Tail.
</div>
<div class="footer">
Banner image by
<a href="http://www.flickr.com/people/leafwarbler/">Madhusudan Katti</a>
used under Creative Commons license.<br/>
Original Home URL: <a href="http://www.uscms.org/SoftwareComputing/Grid/WMS/glid
einWMS">http://www.uscms.org/SoftwareComputing/Grid/WMS/glideinWMS</a>.
glideinWMS email support: glideinwms-support at fnal.gov
</div>

</div>
</body>
</html><|MERGE_RESOLUTION|>--- conflicted
+++ resolved
@@ -553,14 +553,9 @@
         <TD ROWSPAN=4> - </TD>
         <TD ROWSPAN=4>
             <P>Configure <A HREF="http://www.cs.wisc.edu/condor/manual/v7.2/3_7Networking_includes.html#SECTION00473000000000000000">GCB</A>.</P>
-<<<<<<< HEAD
             <P>GCB was needed to run glideins on worker nodes behind a
             firewall or a NAT in older versions of HTCondor.<BR>
             <B>Note: Newer versions of HTCondor do not support it anymore.</B></P>
-=======
-            <P>GCB was needed in the past to run glideins on worker nodes behind a
-            firewall or a NAT.<BR><b>It is deprecated by now.</b></P>
->>>>>>> 46c2ae0f
             <P>For more information, see the <A HREF="../components/condor.html#gcb">configuration page</A>.</P>
 
         </TD>
