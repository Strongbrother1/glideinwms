--- conflicted
+++ resolved
@@ -84,63 +84,11 @@
 <div class="section">
    <a name="release" />
     <h2>Current release distributions</h2>
-<<<<<<< HEAD
-    The GlideinWMS software is available via OSG as RPM (the Frontend, the Factory and HTCondor with special configurations) and as 
-    TAR bundle (from the links below in this page). 
-    The supported platforms are currently RHEL6 and RHEL7 (and derivates like CentOS and SL).
-    RPM installations are more structured.
-    Installations from the TAR files allow more flexibility.
-
-    <h4>TAR file distribution</h4>
-
-    <table frame="box" width="750px" style="vertical-align:top;">
-      <thead style="background-color:grey; font-weight:bold; border-width:1; border-color:black; border-style:solid; ">
-        <td width="150px"><b>Release Type</b></td>
-        <td width="120px"><b>Release Version</b></td>
-        <td width="130px"><b>Release Date</b></td>
-        <td><b>Download Link</b></td>
-      </thead>
-
-      <tr style="vertical-align:top;">
-        <td>Stable Series</td>
-        <td>v3_6_2</td>
-        <td>March 26, 2020</td>
-        <td>
-          [<a target="_blank" href="http://glideinwms.fnal.gov/glideinWMS_v3_6_2_factory.tgz">GlideinWMS Factory</a>]
-          [<a target="_blank" href="http://glideinwms.fnal.gov/glideinWMS_v3_6_2_frontend.tgz">GlideinWMS Frontend</a>]
-          [<a target="_blank" href="http://glideinwms.fnal.gov/glideinWMS_v3_6_2.tgz">GlideinWMS full download</a>]
-        </td>
-      </tr>
-      <tr style="vertical-align:top;">
-        <td>Old Stable Series (GT2 support, multiuser Factory)</td>
-        <td>v3_4_6</td>
-        <td>August 8, 2019</td>
-        <td>
-          [<a target="_blank" href="http://glideinwms.fnal.gov/glideinWMS_v3_4_6_factory.tgz">GlideinWMS Factory</a>]
-          [<a target="_blank" href="http://glideinwms.fnal.gov/glideinWMS_v3_4_6_frontend.tgz">GlideinWMS Frontend</a>]
-          [<a target="_blank" href="http://glideinwms.fnal.gov/glideinWMS_v3_4_6.tgz">GlideinWMS full download</a>]
-        </td>
-      </tr>
-      <tr style="vertical-align:top;">
-	<td>Development Series</td>
-        <td>v3_7</td>
-        <td>April 3, 2020</td>
-        <td>
-          [<a target="_blank" href="http://glideinwms.fnal.gov/glideinWMS_v3_7.tgz">GlideinWMS Factory</a>]
-          [<a target="_blank" href="http://glideinwms.fnal.gov/glideinWMS_v3_7.tgz">GlideinWMS Frontend</a>]
-          [<a target="_blank" href="http://glideinwms.fnal.gov/glideinWMS_v3_7.tgz">GlideinWMS full download</a>]
-        </td>
-      </tr>
-
-    </table>
-    <br/>
-=======
     <p>
       The GlideinWMS software is available via OSG as RPM (the Frontend, the Factory and HTCondor with special configurations). 
       The supported platforms are currently RHEL6 and RHEL7 (and derivates like CentOS and SL).
     </p>
     
->>>>>>> e9a27efb
     <h4>GlideinWMS Frontend RPM</h4>
     <p>
       GlideinWMS Frontend RPM is available for download from the OSG RPM repository. The installation process will install and setup also the User Pool and User Schedd. Refer to <a href="https://opensciencegrid.org/docs/other/install-gwms-frontend">OSG GlideinWMS Frontend installation guide</a> for details.
@@ -154,16 +102,10 @@
 
 
 <h2>Downloading from the Code Repository </h2>
-<<<<<<< HEAD
-    The code is maintained in <a target="_blank" href="https://cdcvs.fnal.gov/redmine/projects/glideinwms/repository">GIT</a>. To checkout the version from git, run following commands
-    <br><br>
-    <pre> git clone http://cdcvs.fnal.gov/projects/glideinwms<br> # Stable Series<br> git checkout v3_6_1<br> # Development Series<br> git checkout v3_7</pre>
-=======
     <p>
       The code is maintained in <a target="_blank" href="https://cdcvs.fnal.gov/redmine/projects/glideinwms/repository">GIT</a>. To checkout the version from git, run following commands
     </p>
-    <pre> git clone http://cdcvs.fnal.gov/projects/glideinwms<br> # Stable Series<br> git checkout v3_6_1<br> # Development Series<br> git checkout v3_5</pre>
->>>>>>> e9a27efb
+    <pre> git clone http://cdcvs.fnal.gov/projects/glideinwms<br> # Stable Series<br> git checkout v3_6_3<br> # Development Series<br> git checkout v3_7_1</pre>
 </div>
 
 <h2>GlideinWMS Cloud VMs</h2>
