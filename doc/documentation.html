--- conflicted
+++ resolved
@@ -107,11 +107,8 @@
     <h2>Supporting Documentation</h2>
 
     <ul>
-<<<<<<< HEAD
-=======
      <li><b>CorralWMS</b> <a href="http://www.youtube.com/watch?v=fpKVyOF_goU">Screencast Tutorial</a> on how to submit and manage workflow using CorralWMS and Pegasus.</li>
      <li><a href="./tutorials.html">User Tutorials</a> with example job submission for both VO and Corral Frontends.</li>
->>>>>>> 740e2630
      <li>glideinWMS from the user point of view
      ( <a href="http://www.uscms.org/SoftwareComputing/Grid/WMS/glideinWMS/tutorials/user_glideins/user_glideins.swx">Flash</a> |
        <a href="http://www.uscms.org/SoftwareComputing/Grid/WMS/glideinWMS/tutorials/user_glideins/user_glideins.pdf">PDF</a> )     
