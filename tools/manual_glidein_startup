<<<<<<< HEAD
#!/usr/bin/python3
#
# Project:
#   glideinWMS
#
=======
#!/usr/bin/env python3

# SPDX-FileCopyrightText: 2009 Fermi Research Alliance, LLC
# SPDX-License-Identifier: Apache-2.0

>>>>>>> f8f42de0
# Description:
#   Generate the glidein_startup.sh command to be run manually for given entry

from __future__ import print_function
import sys
import os
import stat
import argparse
import logging
import itertools
import pprint
import htcondor  # pylint: disable=import-error

GLIDEIN_PARAM_PREFIX = 'GlideinParam'
SCRIPT_TEMPLATE = """#!/bin/sh

# glidein_startup.sh command
%s
"""

# Following is duplicated from glideFactoryLib to keep this script standalone
escape_table = {'.': '.dot,',
                ',': '.comma,',
                '&': '.amp,',
                '\\': '.backslash,',
                '|': '.pipe,',
                "`": '.fork,',
                '"': '.quot,',
                "'": '.singquot,',
                '=': '.eq,',
                '+': '.plus,',
                '-': '.minus,',
                '<': '.lt,',
                '>': '.gt,',
                '(': '.open,',
                ')': '.close,',
                '{': '.gopen,',
                '}': '.gclose,',
                '[': '.sopen,',
                ']': '.sclose,',
                '#': '.comment,',
                '$': '.dollar,',
                '*': '.star,',
                '?': '.question,',
                '!': '.not,',
                '~': '.tilde,',
                ':': '.colon,',
                ';': '.semicolon,',
                ' ': '.nbsp,'}


# Following is duplicated from glideFactoryLib to keep this script standalone
def escape_param(param_str):
    global escape_table
    out_str = ""
    for c in param_str:
        out_str = out_str + escape_table.get(c, c)
    return out_str


def log_debug(msg, header=''):
    if header:
        logging.debug('=' * (len(header) + 2))
        logging.debug(' %s ' % header)
        logging.debug('=' * (len(header) + 2))
    logging.debug(pprint.pformat(msg))


def parse_opts(argv):
    description = 'Generate glidein_startup command\n\n'
    description += 'Example:\n'
    description += 'manual_glidein_startup --wms-collector=fermicloud145.fnal.gov:8618 --client-name=Frontend-master-v1_0.main --req-name=TEST_SITE_2@v1_0@GlideinFactory-master --cmd-out-file=/tmp/glidein_startup_wrapper --override-args="-proxy http://httpproxy.mydomain -v fast"'

    parser = argparse.ArgumentParser(
        description=description,
        formatter_class=argparse.RawTextHelpFormatter)

    parser.add_argument(
        '--wms-collector', type=str, action='store', dest='wms_collector',
        default='gfactory-2.opensciencegrid.org,gfactory-itb-1.opensciencegrid.org',
        help='COLLECTOR_HOST for WMS Collector(s) in CSV format (default: gfactory-2.opensciencegrid.org,gfactory-itb-1.opensciencegrid.org)')

    parser.add_argument(
        '--req-name', type=str, action='store', dest='req_name',
        help='Factory entry info: ReqName in the glideclient classad')

    parser.add_argument(
        '--client-name', type=str, action='store', dest='client_name',
        help='Frontend group info: ClientName in the glideinclient classad')

    parser.add_argument(
        '--glidein-startup', type=str, action='store', dest='glidein_startup',
        default='glidein_startup.sh',
        help='Full path to glidein_startup.sh to use')

    parser.add_argument(
        '--override-args', type=str, action='store', dest='override_args',
        help='Override args to glidein_startup.sh')

    parser.add_argument(
        '--cmd-out-file', type=str, action='store', dest='cmd_out_file',
        help='File where glidein_startup.sh command is created')

    parser.add_argument(
        '--debug', action='store_true', dest='debug',
        default=False,
        help='Enable debug logging')

    options = parser.parse_args(argv[1:])

    if ((options.req_name is None) or (options.client_name is None)):
        logging.error('Missing one or more required options: --client-name, --req-name')
        sys.exit(1)

    # Initialize logging
    if options.debug:
        logging.basicConfig(format='%(levelname)s: %(message)s', level=logging.DEBUG)
    else:
        logging.basicConfig(format='%(levelname)s: %(message)s', level=logging.INFO)

    return options


def params2args(ad, param_prefix='GlideinParam'):
    args = {}
    for attr in ad:
        if attr.startswith(param_prefix):
            key = '-param_%s' % attr.replace(param_prefix, '')
            args[key] = escape_param(str(ad.get(attr)))
    return args


def main(argv):
    options = parse_opts(argv)
    req_name = options.req_name
    client_name = options.client_name
    wms_collector = options.wms_collector.split(',')

    constraint_gc = '(MyType=="glideclient") && (ClientName=="%s") && (ReqName=="%s")' % (client_name, req_name)
    constraint_gf = '(MyType=="glidefactory") && (Name=="%s")' % (req_name)

    glidein_startup_args = {}
    for collector_host in wms_collector:
        collector = htcondor.Collector(collector_host)
        ads_gc = collector.query(htcondor.AdTypes.Any, constraint_gc)

        if ads_gc:
            # If a given client name has mutliple credentials, there will be
            # multiple classads matching the criteria.
            # For manual startup of glidein, credentials will be provided by
            # the user as an option so just take first classad and ignore
            # all the other classads
            ad_gc = ads_gc[0]
            log_debug(ad_gc, header='glideclient classad')

            # entry_info = options.req_name.split('@')
            # if len(entry_info) != 3:
            #    raise InvalidValueError(
            #        '--req-name', options.req_name,
            #        '<entry_name>@gfactory_instance@<factory_name>')

            # Fetch the entry classad
            ads_gf = collector.query(htcondor.AdTypes.Any, constraint_gf)
            if len(ads_gf) == 0:
                # Did not find glidefactory classad. Cannot use this one.
                logging.warn(
                    'Found glideclient for ClientName=%s classad but corresponding entry classad with Name=%s not found in WMS Collector %s, ignoring' % (
                    client_name, req_name, collector_host))
                continue

            ad_gf = ads_gf[0]
            log_debug(ad_gf, header='glidefactory classad')

            glidein_startup_args['-factory'] = ad_gf.get('FactoryName')
            glidein_startup_args['-name'] = ad_gf.get('GlideinName')
            glidein_startup_args['-entry'] = ad_gf.get('EntryName')
            glidein_startup_args['-clientname'] = ad_gc.get('FrontendName')
            glidein_startup_args['-clientgroup'] = ad_gc.get('GroupName')
            glidein_startup_args['-proxy'] = ad_gf.get('GLIDEIN_ProxyURL')
            glidein_startup_args['-web'] = ad_gf.get('WebURL')
            glidein_startup_args['-dir'] = ad_gf.get('GLIDEIN_WorkDir')
            glidein_startup_args['-sign'] = ad_gf.get('WebDescriptSign')
            glidein_startup_args['-signtype'] = ad_gf.get('WebSignType')
            glidein_startup_args['-signentry'] = ad_gf.get('WebEntryDescriptSign')
            glidein_startup_args['-cluster'] = 0
            glidein_startup_args['-subcluster'] = 0
            glidein_startup_args['-submitcredid'] = 'UNAVAILABLE'
            glidein_startup_args['-schedd'] = 'UNAVAILABLE'
            glidein_startup_args['-descript'] = ad_gf.get('WebDescriptFile')
            glidein_startup_args['-descriptentry'] = ad_gf.get('WebEntryDescriptFile')
            glidein_startup_args['-clientweb'] = ad_gc.get('WebURL')
            glidein_startup_args['-clientwebgroup'] = ad_gc.get('WebGroupURL')
            glidein_startup_args['-clientsign'] = ad_gc.get('WebDescriptSign')
            glidein_startup_args['-clientsigntype'] = ad_gc.get('WebSignType')
            glidein_startup_args['-clientsigngroup'] = ad_gc.get('WebGroupDescriptSign')
            glidein_startup_args['-clientdescript'] = ad_gc.get('WebDescriptFile')
            glidein_startup_args['-clientdescriptgroup'] = ad_gc.get('WebGroupDescriptFile')
            glidein_startup_args['-slotslayout'] = ad_gf.get('GLIDEIN_SlotsLayout')
            glidein_startup_args['-v'] = ad_gf.get('GLIDEIN_Verbosity')
            # Default para to add
            glidein_startup_args['-param_GLIDEIN_Client'] = ad_gc.get('ClientName')

            # Now extract all the params that are advertised in the ads
            # params from glideclient classad should override params from
            # the glidefactory classad
            for ad in (ad_gf, ad_gc):
                glidein_startup_args.update(params2args(ad))

    if not glidein_startup_args:
        logging.error('Could not find entry and/or client matching your criteria')
        sys.exit(1)

    # Override args
    if options.override_args:
        o_args_list = options.override_args.split(' ')
        o_args = dict(itertools.zip_longest(*[iter(o_args_list)] * 2,
                                            fillvalue=""))
        param_prefix = '-%s' % GLIDEIN_PARAM_PREFIX
        for o_a in o_args:
            if not o_a.startswith('-'):
                logging.error('Positioning error for "%s" in --override-args' % o_a)
                sys.exit(1)
            elif ((not o_a.startswith(param_prefix)) and
                  (o_a in glidein_startup_args)):
                glidein_startup_args[o_a] = o_args[o_a]
            else:
                logging.error('Unrecognized option "%s" in --override-args' % o_a)
                sys.exit(1)

        # Override params
        glidein_startup_args.update(
            params2args(o_args, param_prefix=param_prefix))

    command = options.glidein_startup
    for arg in glidein_startup_args:
        if not (glidein_startup_args[arg] in (None, '')):
            command = '%s %s %s' % (command, arg, glidein_startup_args[arg])

    if options.cmd_out_file:
        try:
            with open(options.cmd_out_file, 'w') as out:
                out.write(SCRIPT_TEMPLATE % command)
                os.fchmod(out.fileno(),
                          stat.S_IRWXU | stat.S_IRWXG | stat.S_IROTH | stat.S_IXOTH)
        except Exception as e:
            logging.error('Unable to create cmd file %s' % options.cmd_out_file)
            logging.error(e)
    else:
        log_debug(glidein_startup_args, header='Arguments')
        print(command)

    ################################################################################


# Main
################################################################################

if __name__ == '__main__':
    sys.exit(main(sys.argv))<|MERGE_RESOLUTION|>--- conflicted
+++ resolved
@@ -1,16 +1,8 @@
-<<<<<<< HEAD
-#!/usr/bin/python3
-#
-# Project:
-#   glideinWMS
-#
-=======
 #!/usr/bin/env python3
 
 # SPDX-FileCopyrightText: 2009 Fermi Research Alliance, LLC
 # SPDX-License-Identifier: Apache-2.0
 
->>>>>>> f8f42de0
 # Description:
 #   Generate the glidein_startup.sh command to be run manually for given entry
 
