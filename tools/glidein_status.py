--- conflicted
+++ resolved
@@ -59,20 +59,6 @@
 
 
 def fmt_time(t):
-<<<<<<< HEAD
-    now=int(time.time())
-    diff=now-t
-    diff_secs=diff%60
-    diff=diff/60
-    diff_mins=diff%60
-    diff=diff/60
-    diff_hours=diff%24
-    diff_days=diff/24
-    return "%i+%02i:%02i:%02i"%(diff_days, diff_hours, diff_mins, diff_secs)
-
-
-def ltotal_cmp(x, y): # Total last
-=======
     now = int(time.time())
     diff = now - t
     diff_secs = diff % 60
@@ -85,7 +71,6 @@
 
 
 def ltotal_cmp(x, y):  # Total last
->>>>>>> b0184d34
     # Total always last
     if x == 'Total':
         if y == 'Total':
@@ -219,13 +204,8 @@
     cs.load(constraint=constraint, format_list=format_list)
 
     global data
-<<<<<<< HEAD
-    data=cs.stored_data
-    keys=list(data.keys())
-=======
     data = cs.stored_data
     keys = list(data.keys())
->>>>>>> b0184d34
 
     keys.sort(machine_cmp)
 
@@ -276,15 +256,9 @@
             if a in el:
                 cel[a] = el[a]
             else:
-<<<<<<< HEAD
-                cel[a]='???'
-        if cel['EnteredCurrentActivity']!='???':
-            cel['EnteredCurrentActivity']=fmt_time(int(cel['EnteredCurrentActivity']))
-=======
                 cel[a] = '???'
         if cel['EnteredCurrentActivity'] != '???':
             cel['EnteredCurrentActivity'] = fmt_time(int(cel['EnteredCurrentActivity']))
->>>>>>> b0184d34
 
         state = cel['State']
         activity = cel['Activity']
@@ -352,15 +326,8 @@
 
     count_print_mask = "%39s"
     for c in counts_header:
-<<<<<<< HEAD
-        count_print_mask+=" %%%is"%len(c)
-    print(count_print_mask%(('',)+counts_header))
-
-    ckeys=list(counts.keys())
-=======
         count_print_mask += " %%%is" % len(c)
     print(count_print_mask % (('',) + counts_header))
->>>>>>> b0184d34
 
     ckeys = list(counts.keys())
 
