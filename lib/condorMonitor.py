--- conflicted
+++ resolved
@@ -1057,11 +1057,7 @@
 
     @param indata: data to group
     @param group_key_func: group_by function
-<<<<<<< HEAD
-    @param group_element_func: how to handle the data in each groub (by default is a copy of the original one)
-=======
     @param group_element_func: how to handle the data in each group (by default is a copy of the original one)
->>>>>>> c1caa63d
     @return: dictionary of dictionaries with grouped indata
     """
 
