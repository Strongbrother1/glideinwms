--- conflicted
+++ resolved
@@ -18,10 +18,6 @@
 ###############################################################################
 
 
-<<<<<<< HEAD
-
-=======
->>>>>>> b0184d34
 import os
 import sys
 
@@ -99,17 +95,10 @@
                     if fd:
                         fd.close()
 
-<<<<<<< HEAD
-            #if len(modifiedFiles) > 0:
-            #    print "Modified files: %s" % " ".join(modifiedFiles)
-
-            self._version = "glideinWMS %s %s" % (ver, patch).strip()
-=======
             # if len(modifiedFiles) > 0:
             #    print "Modified files: %s" % " ".join(modifiedFiles)
 
             self._version = "glideinWMS %s %s" % (ver, patch)
->>>>>>> b0184d34
 
         def version(self):
             return self._version
