--- conflicted
+++ resolved
@@ -3,10 +3,6 @@
 #   glideinWMS
 #
 # File Version: 
-<<<<<<< HEAD
-#   $Id: condorLogParser.py,v 1.22.8.12 2011/05/05 20:01:30 dstrain Exp $
-=======
->>>>>>> fbae171d
 #
 # Description:
 #   This module implements classes and functions to parse
