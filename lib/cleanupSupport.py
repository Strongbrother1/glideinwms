--- conflicted
+++ resolved
@@ -172,13 +172,8 @@
             if self.should_log:
                 logSupport.log.info("Removed %i files for %.2fMB." % (count_removes, count_removes_bytes / (1024.0 * 1024.0)))
 
-<<<<<<< HEAD
-
-
-=======
-
-
->>>>>>> cd76ba6b
+
+
 class DirCleanupCredentials(DirCleanup):
     """
     Used to cleanup old credential files saved to disk by the factory for glidein submission (based on ctime).
