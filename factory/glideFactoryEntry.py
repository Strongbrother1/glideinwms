--- conflicted
+++ resolved
@@ -967,11 +967,7 @@
 
 
 ###############################################################################
-<<<<<<< HEAD
-# Functions to serve work requests (invoked form glideFactoryEntryGroup
-=======
 # Functions to serve work requests (invoked from glideFactoryEntryGroup)
->>>>>>> c1caa63d
 ###############################################################################
 
 def check_and_perform_work(factory_in_downtime, entry, work):
@@ -1109,11 +1105,7 @@
         done_something += work_performed['work_done']
         all_security_names = all_security_names.union(work_performed['security_names'])
 
-<<<<<<< HEAD
-    # sanitise glideins (if there was no work done, otherwise it is done in glidein submission)
-=======
     # sanitize glideins (if there was no work done, otherwise it is done in glidein submission)
->>>>>>> c1caa63d
     if done_something == 0:
         entry.log.info("Sanitizing glideins for entry %s" % entry.name)
         glideFactoryLib.sanitizeGlideins(condorQ, log=entry.log,
@@ -1122,16 +1114,6 @@
     # This is the only place where rrd_stats.getData(), updating RRD as side effect, is called for clients;
     # totals are updated aslo elsewhere
     # i.e. RRD stats and the content of XML files are not updated for clients w/o work requests
-<<<<<<< HEAD
-    # TODO: should this change and rrd_stats.getData() be called for all clients anyway?
-    #  if yes, How to get secutiry names tuples (client_security_name, credential_security_class)? - mmb
-    # entry.log.debug("Processed work requests: all_security_names = %s" % all_security_names)
-    for sec_el in all_security_names:
-        try:
-            # returned data is not used, called to trigger RRD update via side effect
-            entry.gflFactoryConfig.rrd_stats.getData(
-                "%s_%s" % sec_el, monitoringConfig=entry.monitoringConfig)
-=======
     # TODO: #22163, should this change and rrd_stats.getData() be called for all clients anyway?
     #  if yes, How to get security names tuples (client_security_name, credential_security_class)? - mmb
     # entry.log.debug("Processed work requests: all_security_names = %s" % all_security_names)
@@ -1139,7 +1121,6 @@
         try:
             # returned data is not used, function called only to trigger RRD update via side effect
             entry.gflFactoryConfig.rrd_stats.getData("%s_%s" % sec_el, monitoringConfig=entry.monitoringConfig)
->>>>>>> c1caa63d
         except glideFactoryLib.condorExe.ExeError as e:
             # Never fail for monitoring. Just log
             entry.log.exception("get_RRD_data failed with HTCondor error: ")
@@ -1652,14 +1633,9 @@
     """
     Update client_stats for the entries in the list.
     Used for entries with no job requests
-<<<<<<< HEAD
-    NOTE: qc_stats cannot be updated because the frontend certificate information are missing
-    @param factory_in_downtime: True if the Facotry is in downtime
-=======
     TODO: #22163, skip update when in downtime?
     NOTE: qc_stats cannot be updated because the frontend certificate information are missing
     @param factory_in_downtime: True if the Factory is in downtime, here for future needs (not used now)
->>>>>>> c1caa63d
     @param entry_list: list of entry names for the entries to update
     @return: list of names of the entries that have been updated (subset of entry_list)
     """
@@ -1690,14 +1666,6 @@
         entry.log.info("Sanitizing glideins for entry w/o work %s" % entry.name)
         glideFactoryLib.sanitizeGlideins(condorQ, log=entry.log, factoryConfig=entry.gflFactoryConfig)
 
-<<<<<<< HEAD
-        # TODO: RRD stats for individual clients are not updated here. Are updated only when work is done,
-        #  see check_and_perform_work. RRD for Entry Totals are still recalculared (ferom the partial RRD that
-        #  were not updated) in the loop and XML files written.
-        #  should this change and rrd_stats.getData() be called for all clients anyway?
-        #  if yes, How to get secutiry names?
-        #  see check_and_perform_work above for more.
-=======
         # TODO: #22163, RRD stats for individual clients are not updated here. Are updated only when work is done,
         #  see check_and_perform_work. RRD for Entry Totals are still recalculated (from the partial RRD that
         #  were not updated) in the loop and XML files written.
@@ -1706,7 +1674,6 @@
         #  if yes, How to get security names?
         #  see check_and_perform_work above for more.
         #  These are questions to solve in #22163
->>>>>>> c1caa63d
         #  - mmb
 
         glideFactoryLib.logStatsAll(condorQ, log=entry.log, factoryConfig=entry.gflFactoryConfig)
