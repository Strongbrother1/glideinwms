#!/usr/bin/env python3

# SPDX-FileCopyrightText: 2009 Fermi Research Alliance, LLC
# SPDX-License-Identifier: Apache-2.0

#
# Project:
#   glideinWMS
#
# File Version:
#
# Description:
#   Entry class
#


import signal
import os
import os.path
import sys
import traceback
import string
import copy
import logging
import tempfile

from glideinwms.factory import glideFactoryPidLib
from glideinwms.factory import glideFactoryConfig
from glideinwms.factory import glideFactoryLib
from glideinwms.factory import glideFactoryMonitoring
from glideinwms.factory import glideFactoryInterface as gfi
from glideinwms.factory import glideFactoryLogParser
from glideinwms.factory import glideFactoryDowntimeLib
from glideinwms.factory import glideFactoryCredentials
from glideinwms.lib import logSupport
from glideinwms.lib import util
from glideinwms.lib import classadSupport
from glideinwms.lib import glideinWMSVersion
from glideinwms.lib import cleanupSupport
<<<<<<< HEAD
from glideinwms.lib import token_util
=======
from glideinwms.lib.util import chmod
>>>>>>> 064193f0


############################################################
class Entry:

    def __init__(self, name, startup_dir, glidein_descript, frontend_descript):
        """
        Class constructor

        @type name: string
        @param name: Name of the entry

        @type startup_dir: string
        @param startup_dir: Factory workspace

        @type glidein_descript: dict
        @param glidein_descript: Factory glidein config values

        @type frontend_descript: dict
        @param frontend_descript: Security mappings for frontend identities,
        and security classes
        """
        self.limits_triggered={}
        self.name = name
        self.startupDir = startup_dir
        self.glideinDescript = glidein_descript
        self.frontendDescript = frontend_descript

        self.signatures = glideFactoryConfig.SignatureFile()

        self.jobDescript = glideFactoryConfig.JobDescript(name)
        self.jobAttributes = glideFactoryConfig.JobAttributes(name)
        self.jobParams = glideFactoryConfig.JobParams(name)

        # glideFactoryMonitoring.monitoringConfig.monitor_dir
        self.monitorDir = os.path.join(self.startupDir,
                                       "monitor/entry_%s" % self.name)

        # Dir where my logs are stored
        self.logDir = os.path.join(self.glideinDescript.data['LogDir'],
                                   "entry_%s" % self.name)

        # Schedd where my glideins will be submitted
        self.scheddName = self.jobDescript.data['Schedd']

        # glideFactoryLib.log_files
        process_logs = eval(self.glideinDescript.data['ProcessLogs'])
        for plog in process_logs:
            logSupport.add_processlog_handler(self.name, self.logDir,
                                              plog['msg_types'],
                                              plog['extension'],
                                              int(float(plog['max_days'])),
                                              int(float(plog['min_days'])),
                                              int(float(plog['max_mbytes'])),
                                              int(float(plog['backup_count'])),
                                              plog['compression'])
        self.log = logging.getLogger(self.name)

        cleaner = cleanupSupport.DirCleanupWSpace(
            self.logDir,
            "(condor_activity_.*\.log\..*\.ftstpk)",
            glideFactoryLib.days2sec(float(self.glideinDescript.data['CondorLogRetentionMaxDays'])),
            glideFactoryLib.days2sec(float(self.glideinDescript.data['CondorLogRetentionMinDays'])),
            float(self.glideinDescript.data['CondorLogRetentionMaxMBs']) * pow(2, 20))
        cleanupSupport.cleaners.add_cleaner(cleaner)

        self.monitoringConfig = glideFactoryMonitoring.MonitoringConfig(log=self.log)
        self.monitoringConfig.monitor_dir = self.monitorDir
        self.monitoringConfig.my_name = "%s@%s" % (name, self.glideinDescript.data['GlideinName'])

        self.monitoringConfig.config_log(
            self.logDir,
            float(self.glideinDescript.data['SummaryLogRetentionMaxDays']),
            float(self.glideinDescript.data['SummaryLogRetentionMinDays']),
            float(self.glideinDescript.data['SummaryLogRetentionMaxMBs']))

        # FactoryConfig object from glideFactoryInterface
        self.gfiFactoryConfig = gfi.FactoryConfig()
        #self.gfiFactoryConfig.warning_log = self.log.warning_log
        self.gfiFactoryConfig.advertise_use_tcp = (
            self.glideinDescript.data['AdvertiseWithTCP'] in ('True', '1'))
        self.gfiFactoryConfig.advertise_use_multi = (
            self.glideinDescript.data['AdvertiseWithMultiple'] in ('True', '1'))
        # set factory_collector at a global level, since we do not expect it to change
        self.gfiFactoryConfig.factory_collector = self.glideinDescript.data['FactoryCollector']

        try:
            self.gfiFactoryConfig.glideinwms_version = glideinWMSVersion.GlideinWMSDistro('checksum.factory').version()
        except:
            tb = traceback.format_exception(sys.exc_info()[0],
                                            sys.exc_info()[1],
                                            sys.exc_info()[2])
            self.log.warning("Exception occured while trying to retrieve the glideinwms version. See debug log for more details.")
            self.log.debug("Exception occurred while trying to retrieve the glideinwms version: %s" % tb)


        # FactoryConfig object from glideFactoryLib
        self.gflFactoryConfig = glideFactoryLib.FactoryConfig()

        self.gflFactoryConfig.config_whoamI(
            self.glideinDescript.data['FactoryName'],
            self.glideinDescript.data['GlideinName'])

        self.gflFactoryConfig.config_dirs(
            self.startupDir,
            self.glideinDescript.data['LogDir'],
            self.glideinDescript.data['ClientLogBaseDir'],
            self.glideinDescript.data['ClientProxiesBaseDir'])

        self.gflFactoryConfig.max_submits = int(self.jobDescript.data['MaxSubmitRate'])
        self.gflFactoryConfig.max_cluster_size = int(self.jobDescript.data['SubmitCluster'])
        self.gflFactoryConfig.slots_layout = self.jobDescript.data['SubmitSlotsLayout']
        self.gflFactoryConfig.submit_sleep = float(self.jobDescript.data['SubmitSleep'])
        self.gflFactoryConfig.max_removes = int(self.jobDescript.data['MaxRemoveRate'])
        self.gflFactoryConfig.remove_sleep = float(self.jobDescript.data['RemoveSleep'])
        self.gflFactoryConfig.max_releases = int(self.jobDescript.data['MaxReleaseRate'])
        self.gflFactoryConfig.release_sleep = float(self.jobDescript.data['ReleaseSleep'])
        self.gflFactoryConfig.log_stats = glideFactoryMonitoring.condorLogSummary(log=self.log)
        self.gflFactoryConfig.rrd_stats = glideFactoryMonitoring.FactoryStatusData(log=self.log, base_dir=self.monitoringConfig.monitor_dir)
        self.gflFactoryConfig.rrd_stats.base_dir = self.monitorDir

        # Add cleaners for the user log directories
        for username in self.frontendDescript.get_all_usernames():
            user_log_dir = self.gflFactoryConfig.get_client_log_dir(self.name,
                                                                    username)
            cleaner = cleanupSupport.DirCleanupWSpace(
                user_log_dir,
                "(job\..*\.out)|(job\..*\.err)",
                glideFactoryLib.days2sec(float(self.glideinDescript.data['JobLogRetentionMaxDays'])),
                glideFactoryLib.days2sec(float(self.glideinDescript.data['JobLogRetentionMinDays'])),
                float(self.glideinDescript.data['JobLogRetentionMaxMBs']) * pow(2, 20))
            cleanupSupport.cleaners.add_cleaner(cleaner)

            cleaner = cleanupSupport.DirCleanupWSpace(
                user_log_dir,
                "(condor_activity_.*\.log)|(condor_activity_.*\.log.ftstpk)|(submit_.*\.log)",
                glideFactoryLib.days2sec(float(self.glideinDescript.data['CondorLogRetentionMaxDays'])),
                glideFactoryLib.days2sec(float(self.glideinDescript.data['CondorLogRetentionMinDays'])),
                float(self.glideinDescript.data['CondorLogRetentionMaxMBs']) * pow(2, 20))
            cleanupSupport.cleaners.add_cleaner(cleaner)

        self.glideinTotals = None

        # Load intial context for whitelist and downtimes
        self.loadWhitelist()
        self.loadDowntimes()

        # Create entry specific descript files
        write_descript(self.name, self.jobDescript, self.jobAttributes,
                       self.jobParams, self.monitorDir)

    def loadContext(self):
        """
        Load context for this entry object so monitoring and logs are
        writen correctly. This should be called in every method for now.
        """

        glideFactoryMonitoring.monitoringConfig = self.monitoringConfig
        gfi.factoryConfig = self.gfiFactoryConfig
        glideFactoryLib.factoryConfig = self.gflFactoryConfig

    # TODO: This function should return the same number as getGlideinCpusNum(glidein) in glideinFrontendLib
    # TODO: consider moving getGlideinCpusNum to shared lib (and wrap it to avoid ValueError)
    def getGlideinExpectedCores(self):
        """
        Return the number of cores expected for each glidein.
         This is the GLIDEIN_CPU attribute when > 0,
         GLIDEIN_ESTIMATED_CPUS when GLIDEIN_CPU <= 0 or auto/node/slot,
         or 1 if not set
         The actual cores received will depend on the RSL or HTCondor attributes and the Entry
         and could also vary over time.
        """
        try:
            cpus = str(self.jobAttributes.data['GLIDEIN_CPUS'])
            try:
                glidein_cpus = int(cpus)
            except ValueError:
                cpus = int(self.jobAttributes.data['GLIDEIN_ESTIMATED_CPUS'])
                return cpus
            if glidein_cpus <= 0:
                cpus = int(self.jobAttributes.data['GLIDEIN_ESTIMATED_CPUS'])
                return cpus
            else:
                return glidein_cpus
        except (KeyError, ValueError):
            return 1

    def loadWhitelist(self):
        """
        Load the whitelist info for this entry
        """

        # Get information about which VOs to allow for this entry point.
        # This will be a comma-delimited list of pairs
        # vofrontendname:security_class,vofrontend:sec_class, ...
        self.frontendWhitelist = self.jobDescript.data['WhitelistMode']
        self.securityList = {}
        if (self.frontendWhitelist == "On"):
            allowed_vos = ''
            if 'AllowedVOs' in self.jobDescript:
                allowed_vos = self.jobDescript.data['AllowedVOs']
            frontend_allow_list = allowed_vos.split(',')
            for entry in frontend_allow_list:
                entry_part = entry.split(":");
                if (entry_part[0] in self.securityList):
                    self.securityList[entry_part[0]].append(entry_part[1])
                else:
                    self.securityList[entry_part[0]] = [entry_part[1]]
        #self.allowedProxySource = self.glideinDescript.data['AllowedJobProxySource'].split(',')


    def loadDowntimes(self):
        """
        Load the downtime info for this entry
        """

        self.downtimes = glideFactoryDowntimeLib.DowntimeFile(self.glideinDescript.data['DowntimesFile'])
        self.downtimes.checkDowntime(entry=self.name)
        self.jobAttributes.data['GLIDEIN_Downtime_Comment'] = self.downtimes.downtime_comment


    def isClientBlacklisted(self, client_sec_name):
        """
        Check if the frontend whitelist is enabled and client is not in
        whitelist

        @rtype: boolean
        @return: True if the client's security name is blacklist
        """

        return ( (self.frontendWhitelist=="On") and
                 (not self.isClientInWhitelist(client_sec_name)) )


    def isClientWhitelisted(self, client_sec_name):
        """
        Check if the client's security name is in the whitelist of this entry
        and the frontend whitelist is enabled

        @rtype: boolean
        @return: True if the client's security name is whitelisted
        """

        return ( (self.frontendWhitelist=="On") and
                 (self.isClientInWhitelist(client_sec_name)) )


    def isClientInWhitelist(self, client_sec_name):
        """
        Check if the client's security name is in the whitelist of this entry

        @rtype: boolean
        @return: True if the client's security name is in the whitelist
        """

        return (client_sec_name in self.securityList)


    def isSecurityClassAllowed(self, client_sec_name, proxy_sec_class):
        """
        Check if the security class is allowed

        @rtype: boolean
        @return: True if the security class is allowed
        """

        return ((proxy_sec_class in self.securityList[client_sec_name]) or
                ("All" in self.securityList[client_sec_name]))


    def isInDowntime(self):
        """
        Check the downtime file to find out if entry is in downtime

        @rtype: boolean
        @return: True if the entry is in downtime
        """

        return self.downtimes.checkDowntime(entry=self.name)


    def isSecurityClassInDowntime(self, client_security_name, security_class):
        """
        Check if the security class is in downtime in the Factory or in this Entry

        @rtype: boolean
        @return: True if the security class is in downtime
        """

        return ( (self.downtimes.checkDowntime(
                                     entry="factory",
                                     frontend=client_security_name,
                                     security_class=security_class)) or
                 (self.downtimes.checkDowntime(
                                     entry=self.name,
                                     frontend=client_security_name,
                                     security_class=security_class)) )

    def setDowntime(self, downtime_flag):
        """
        Check if we are in downtime and set info accordingly

        @type downtime_flag: boolean
        @param downtime_flag: Downtime flag
        """

        self.jobAttributes.data['GLIDEIN_In_Downtime'] = (downtime_flag or self.isInDowntime())


    def initIteration(self, factory_in_downtime):
        """
        Perform the reseting of stats as required before every iteration

        @type factory_in_downtime: boolean
        @param factory_in_downtime: Downtime flag for the factory
        """

        self.loadContext()

        self.setDowntime(factory_in_downtime)

        self.gflFactoryConfig.log_stats.reset()

        # This one is used for stats advertized in the ClassAd
        self.gflFactoryConfig.client_stats = glideFactoryMonitoring.condorQStats(log=self.log,
                                                                                 cores=self.getGlideinExpectedCores())
        # These two are used to write the history to disk
        self.gflFactoryConfig.qc_stats = glideFactoryMonitoring.condorQStats(log=self.log,
                                                                             cores=self.getGlideinExpectedCores())
        self.gflFactoryConfig.client_internals = {}
        self.log.info("Iteration initialized")


    def unsetInDowntime(self):
        """
        Clear the downtime status of this entry
        """

        del self.jobAttributes.data['GLIDEIN_In_Downtime']


    def queryQueuedGlideins(self):
        """
        Query WMS schedd (on Factory) and get glideins info. Re-raise in case of failures.
        Return a loaded condorMonitor.CondorQ object using the entry attributes (name, schedd, ...).
        Consists of a fetched dictionary w/ jobs (keyed by job cluster, ID) in .stored_data,
        some query attributes and the ability to reload (load/fetch)

        @rtype: condorMonitor.CondorQ already loaded
        @return: Information about the jobs in condor_schedd
        """

        try:
            return glideFactoryLib.getCondorQData(
                       self.name, None, self.scheddName,
                       factoryConfig=self.gflFactoryConfig)
        except Exception as e:
            self.log.info("Schedd %s not responding, skipping"%self.scheddName)
            tb = traceback.format_exception(sys.exc_info()[0], sys.exc_info()[1],
                                            sys.exc_info()[2])
            self.log.warning("getCondorQData failed, traceback: %s"%''.join(tb))
            raise e

    def glideinsWithinLimits(self, condorQ):
        """
        Check the condorQ info and see we are within limits & init entry limits

        @rtype: boolean
        @return: True if glideins are in limits and we can submit more
        """

        # Flag that says whether or not we can submit any more
        can_submit_glideins = True

        # Initialize entry and frontend limit dicts
        self.glideinTotals = glideFactoryLib.GlideinTotals(
                                 self.name, self.frontendDescript,
                                 self.jobDescript, condorQ,
                                 log=self.log)

        # Check if entry has exceeded max idle
        if self.glideinTotals.has_entry_exceeded_max_idle():
            self.log.warning("Entry %s has hit the limit for idle glideins, cannot submit any more" % self.name)
            can_submit_glideins = False
        # Check if entry has exceeded max glideins
        if can_submit_glideins and self.glideinTotals.has_entry_exceeded_max_glideins():
            self.log.warning("Entry %s has hit the limit for total glideins, cannot submit any more" % self.name)
            can_submit_glideins = False

        # Check if entry has exceeded max held
        if can_submit_glideins and self.glideinTotals.has_entry_exceeded_max_held():
            self.log.warning("Entry %s has hit the limit for held glideins, cannot submit any more" % self.name)
            can_submit_glideins = False

        # set limits_triggered here so that it can be getStated and setStated later
        glideinTotals = self.glideinTotals
        if glideinTotals.has_entry_exceeded_max_idle():
            self.limits_triggered['IdleGlideinsPerEntry']  = 'count=%i, limit=%i'% (glideinTotals.entry_idle, glideinTotals.entry_max_idle)

        if glideinTotals.has_entry_exceeded_max_held():
            self.limits_triggered['HeldGlideinsPerEntry']  = 'count=%i, limit=%i' % (glideinTotals.entry_held, glideinTotals.entry_max_held)

        if glideinTotals.has_entry_exceeded_max_glideins():
            total_max_glideins = glideinTotals.entry_idle + glideinTotals.entry_running + glideinTotals.entry_held
            self.limits_triggered['TotalGlideinsPerEntry'] = 'count=%i, limit=%i' % (total_max_glideins,   glideinTotals.entry_max_glideins)

        all_frontends = self.frontendDescript.get_all_frontend_sec_classes()
        self.limits_triggered['all_frontends'] = all_frontends

        for fe_sec_class in all_frontends:
            if glideinTotals.frontend_limits[fe_sec_class]['idle'] > glideinTotals.frontend_limits[fe_sec_class]['max_idle']:
                fe_key = 'IdlePerClass_%s' % fe_sec_class
                self.limits_triggered[fe_key] = 'count=%i, limit=%i' % (glideinTotals.frontend_limits[fe_sec_class]['idle'], glideinTotals.frontend_limits[fe_sec_class]['max_idle'])

            total_sec_class_glideins = glideinTotals.frontend_limits[fe_sec_class]['idle']+glideinTotals.frontend_limits[fe_sec_class]['held']+glideinTotals.frontend_limits[fe_sec_class]['running']
            if total_sec_class_glideins > glideinTotals.frontend_limits[fe_sec_class]['max_glideins']:
                fe_key = 'TotalPerClass_%s' % fe_sec_class
                self.limits_triggered[fe_key] = 'count=%i, limit=%i' % (total_sec_class_glideins, glideinTotals.frontend_limits[fe_sec_class]['max_glideins'] )

        return can_submit_glideins


    def getGlideinConfiguredLimits(self):
        """
        Extract the required info to write to classads
        """

        configured_limits = {}

        # Create list of attributes upfrontend and iterate over them.
        limits = (
            # DefaultPerFrontend limits
            'DefaultPerFrontendMaxIdle', 'DefaultPerFrontendMaxHeld',
            'DefaultPerFrontendMaxGlideins',
            # PerFrontend limits
            'PerFrontendMaxIdle', 'PerFrontendMaxHeld',
            'PerFrontendMaxGlideins',
            # PerEntry limits
            'PerEntryMaxIdle', 'PerEntryMaxHeld',
            'PerEntryMaxGlideins',
        )

        for limit in limits:
            if limit.startswith('PerFrontend'):
                # PerFrontend limit has value that cannot be converted to int
                # without further processing.
                # 'Frontend-master:frontend;100,Frontend-master:foo;100'
                # Add the string values for PerFrontend limits along with
                # processed values
                configured_limits[limit] = self.jobDescript.data[limit].replace(';', '=')

                # NOTE: (Parag: March 04, 2016)
                # Rest of the code is disabled for now. Assumption is that
                # the external monitoring components can do the processing
                # so we dont have to. If required we can just easily enable
                # the code if required.
                #for fe_sec in self.jobDescript.data[limit].split(','):
                #    try:
                #        tokens = fe_sec.split(';')
                #        k = '%s_%s' % (limit, tokens[0].replace(':', '__'))
                #        configured_limits[k] = int(tokens[1])
                #    except:
                #        logSupport.log.warning('Error extracting %s for %s from %s' % (limit, fe_sec, self.jobDescript.data[limit]))
            else:
                try:
                    # Default and per entry limits are numeric
                    configured_limits[limit] = int(self.jobDescript.data[limit])
                except:
                    logSupport.log.warning('%s (value=%s) is not an int' % (limit, self.jobDescript.data[limit]))

        return configured_limits


    def writeClassadsToFile(self, downtime_flag, gf_filename,
                            gfc_filename, append=True):
        """
        Create the glidefactory and glidefactoryclient classads to advertise
        but do not advertise

        @type downtime_flag: boolean
        @param downtime_flag: downtime flag

        @type gf_filename: string
        @param gf_filename: Filename to write glidefactory classads

        @type gfc_filename: string
        @param gfc_filename: Filename to write glidefactoryclient classads

        @type append: boolean
        @param append: True to append new classads. i.e Multi classads file
        """

        self.loadContext()

        classads = {}
        trust_domain = self.jobDescript.data['TrustDomain']
        auth_method = self.jobDescript.data['AuthMethod']
        pub_key_obj = self.glideinDescript.data['PubKeyObj']

        self.gflFactoryConfig.client_stats.finalizeClientMonitor()
        current_qc_total = self.gflFactoryConfig.client_stats.get_total()

        ########################################################################
        # Logic to generate glidefactory classads file
        ########################################################################

        glidein_monitors = {}
        for w in current_qc_total:
            for a in current_qc_total[w]:
                # Summary stats to publish in GF and all GFC ClassAds
                glidein_monitors['Total%s%s'%(w, a)] = current_qc_total[w][a]

        # Load serialized aggregated Factory statistics
        stats = util.file_pickle_load(
            os.path.join(
                self.startupDir,
                glideFactoryConfig.factoryConfig.aggregated_stats_file),
            mask_exceptions=(logSupport.log.exception, "Reading of aggregated statistics failed: "),
            default={},
            expiration=3600)

        stats_dict = {}
        try:
            stats_dict['entry'] = util.dict_normalize(stats['LogSummary']['entries'][self.name]['total']['CompletedCounts']['JobsNr'],
                                                      glideFactoryMonitoring.getAllJobRanges(),
                                                      'CompletedJobsPerEntry',
                                                      default=0)
            stats_dict['total'] = util.dict_normalize(stats['LogSummary']['total']['CompletedCounts']['JobsNr'],
                                                      glideFactoryMonitoring.getAllJobRanges(),
                                                      'CompletedJobsPerFactory',
                                                      default=0)
        except (KeyError, TypeError):
            # dict_normalize() already handles partial availability
            # If there is an error all stats may be corrupted, do not publish
            stats_dict = {}

        glidein_web_attrs = {
            #'GLIDEIN_StartupDir': self.jobDescript.data["StartupDir"],
            #'GLIDEIN_Verbosity': self.jobDescript.data["Verbosity"],
            'URL': self.glideinDescript.data["WebURL"],
            'SignType': 'sha1',
            'DescriptFile': self.signatures.data["main_descript"],
            'DescriptSign': self.signatures.data["main_sign"],
            'EntryDescriptFile': self.signatures.data["entry_%s_descript" % self.name],
            'EntryDescriptSign': self.signatures.data["entry_%s_sign" % self.name]
        }

        # Make copy of job attributes so can override the validation
        # downtime setting with the true setting of the entry
        # (not from validation)
        myJobAttributes = self.jobAttributes.data.copy()
        myJobAttributes['GLIDEIN_In_Downtime'] = (downtime_flag or self.isInDowntime())
        gf_classad = gfi.EntryClassad(self.gflFactoryConfig.factory_name,
                                      self.gflFactoryConfig.glidein_name,
                                      self.name, trust_domain, auth_method,
                                      self.gflFactoryConfig.supported_signtypes,
                                      pub_key_obj=pub_key_obj,
                                      glidein_attrs=myJobAttributes,
                                      glidein_params=self.jobParams.data.copy(),
                                      glidein_monitors=glidein_monitors.copy(),
                                      glidein_stats=stats_dict,
                                      glidein_web_attrs=glidein_web_attrs,
                                      glidein_config_limits=self.getGlideinConfiguredLimits())
        try:
            gf_classad.writeToFile(gf_filename, append=append)
        except:
            self.log.warning("Error writing classad to file %s" % gf_filename)
            self.log.exception("Error writing classad to file %s: " % gf_filename)

        ########################################################################
        # Logic to generate glidefactoryclient classads file
        ########################################################################

        # Advertise the monitoring, use the downtime found in
        # validation of the credentials

        advertizer = gfi.MultiAdvertizeGlideinClientMonitoring(
                         self.gflFactoryConfig.factory_name,
                         self.gflFactoryConfig.glidein_name,
                         self.name, self.jobAttributes.data.copy())

        current_qc_data = self.gflFactoryConfig.client_stats.get_data()
        for client_name in current_qc_data:
            client_qc_data = current_qc_data[client_name]
            if client_name not in self.gflFactoryConfig.client_internals:
                self.log.warning("Client '%s' has stats, but no classad! Ignoring." % client_name)
                continue
            client_internals = self.gflFactoryConfig.client_internals[client_name]
            client_monitors = {}
            for w in client_qc_data:
                for a in client_qc_data[w]:
                    # report only numbers
                    if isinstance(client_qc_data[w][a], int):
                        client_monitors['%s%s' % (w, a)] = client_qc_data[w][a]
            merged_monitors = glidein_monitors.copy()
            merged_monitors.update(client_monitors)

            try:
                fparams = current_qc_data[client_name]['Requested']['Parameters']
            except:
                fparams = {}
            params = self.jobParams.data.copy()
            for p in list(fparams.keys()):
                # Can only overwrite existing params, not create new ones
                if p in list(params.keys()):
                    params[p] = fparams[p]

            advertizer.add(client_internals["CompleteName"],
                           client_name, client_internals["ReqName"],
                           params, merged_monitors,
                           self.limits_triggered)

        try:
            advertizer.writeToMultiClassadFile(gfc_filename)
        except:
            self.log.warning("Writing monitoring classad to file %s failed" % gfc_filename)

        return



    def advertise(self, downtime_flag):
        """
        Advertises the glidefactory and the glidefactoryclient classads.

        @type downtime_flag: boolean
        @param downtime_flag: Downtime flag
        """

        self.loadContext()

        # Classad files to use
        gf_filename = classadSupport.generate_classad_filename(prefix='gfi_adm_gf')
        gfc_filename = classadSupport.generate_classad_filename(prefix='gfi_adm_gfc')
        self.writeClassadsToFile(downtime_flag, gf_filename, gfc_filename)

        # ADVERTISE: glidefactory classads
        gfi.advertizeGlideinFromFile(gf_filename, remove_file=True, is_multi=True)

        # ADVERTISE: glidefactoryclient classads
        gfi.advertizeGlideinClientMonitoringFromFile(gfc_filename,
                                                     remove_file=True,
                                                     is_multi=True)
        return


    def writeStats(self):
        """
        Calls the statistics functions to record and write stats for this
        iteration.

        There are several main types of statistics:

        log stats: That come from parsing the condor_activity
        and job logs.  This is computed every iteration
        (in perform_work()) and diff-ed to see any newly
        changed job statuses (ie. newly completed jobs)

        qc stats: From condor_q data.

        rrd stats: Used in monitoring statistics for javascript rrd graphs.
        """

        global log_rrd_thread, qc_rrd_thread

        self.loadContext()

        self.log.info("Computing log_stats diff for %s" % self.name)
        self.gflFactoryConfig.log_stats.computeDiff()
        self.log.info("log_stats diff computed")

        self.log.info("Writing log_stats for %s" % self.name)
        self.gflFactoryConfig.log_stats.write_file(monitoringConfig=self.monitoringConfig)
        self.log.info("log_stats written")

        self.log.info("Writing glidein job info for %s" % self.name)
        self.gflFactoryConfig.log_stats.write_job_info(scheddName=self.scheddName, collectorName=self.gfiFactoryConfig.factory_collector)
        self.log.info("glidein job info written")

        self.gflFactoryConfig.qc_stats.finalizeClientMonitor()
        self.log.info("Writing qc_stats for %s" % self.name)
        self.gflFactoryConfig.qc_stats.write_file(monitoringConfig=self.monitoringConfig, alt_stats=self.gflFactoryConfig.client_stats)
        self.log.info("qc_stats written")

        self.log.info("Writing rrd_stats for %s" % self.name)
        self.gflFactoryConfig.rrd_stats.writeFiles(monitoringConfig=self.monitoringConfig)
        self.log.info("rrd_stats written")

        return


    def getLogStatsOldStatsData(self):
        """
        Returns the gflFactoryConfig.log_stats.old_stats_data that can be pickled

        @rtype: glideFactoryMonitoring.condorLogSummary
        @return: condorLogSummary from previous iteration
        """

        return self.getLogStatsData(self.gflFactoryConfig.log_stats.old_stats_data)


    def getLogStatsCurrentStatsData(self):
        """
        Returns the gflFactoryConfig.log_stats.current_stats_data that can be pickled

        @rtype: glideFactoryMonitoring.condorLogSummary
        @return: condorLogSummary from current iteration
        """

        return self.getLogStatsData(self.gflFactoryConfig.log_stats.current_stats_data)


    def getLogStatsData(self, stats_data):
        """
        Returns the stats_data(stats_data[frontend][user].data) that can be pickled

        @rtype: dict
        @return: Relevant stats data to pickle
        """

        return_dict = {}

        for frontend in stats_data:
            return_dict[frontend] = {}
            for user in stats_data[frontend]:
                return_dict[frontend][user] = stats_data[frontend][user].data
        return return_dict


    def setLogStatsOldStatsData(self, new_data):
        """
        Set old_stats_data or current_stats_data from pickled info

        @type new_data: glideFactoryMonitoring.condorLogSummary
        @param new_data: Data from pickled object to load
        """

        self.setLogStatsData(self.gflFactoryConfig.log_stats.old_stats_data,
                             new_data )


    def setLogStatsCurrentStatsData(self, new_data):
        """
        Set gflFactoryConfig.log_stats.current_stats_data from pickled info

        @type new_data: glideFactoryMonitoring.condorLogSummary
        @param new_data: Data from pickled object to load
        """

        self.setLogStatsData(self.gflFactoryConfig.log_stats.current_stats_data,
                             new_data )


    def setLogStatsData(self, stats_data, new_data):
        """
        Sets the stats_data(stats_data[frontend][user].data) from pickled info

        @type stats_data: dict
        @param stats_data: Stats data

        @type new_data: dict
        @param new_data: Stats data from pickled info
        """

        for frontend in new_data:
            stats_data[frontend] = {}
            for user in new_data[frontend]:
                x509_proxy_username = (user.split(':'))[0]
                client_int_name = (user.split(':'))[1]
                client_log_dir = self.gflFactoryConfig.get_client_log_dir(
                                     self.name, x509_proxy_username)
                stats = glideFactoryLogParser.dirSummaryTimingsOut(
                            client_log_dir, self.logDir,
                            client_int_name, x509_proxy_username)
                stats.load()
                stats_data[frontend][user] = stats.get_simple()
                stats_data[frontend][user].data = new_data


    def getState(self):
        """
        Compile a dictionary containt useful state information

        @rtype: dict
        @return: Useful state information that can be pickled and restored
        """

        # Set logger to None else we can't pickle file objects
        self.gflFactoryConfig.client_stats.log = None
        self.gflFactoryConfig.qc_stats.log = None
        self.gflFactoryConfig.rrd_stats.log = None
        self.gflFactoryConfig.log_stats.log = None

        state = {
            'client_internals': self.gflFactoryConfig.client_internals,
            'glidein_totals': self.glideinTotals,
            'limits_triggered': self.limits_triggered,
            'client_stats': self.gflFactoryConfig.client_stats,
            'qc_stats': self.gflFactoryConfig.qc_stats,
            'rrd_stats': self.gflFactoryConfig.rrd_stats,
            'log_stats': self.gflFactoryConfig.log_stats
        }
        return state


    def setState_old(self, state):
        """
        Load the post work state from the pickled info

        @type post_work_info: dict
        @param post_work_info: Picked state after doing work
        """

        self.gflFactoryConfig.client_stats = state.get('client_stats')
        self.gflFactoryConfig.qc_stats = state.get('qc_stats')
        self.gflFactoryConfig.rrd_stats = state.get('rrd_stats')
        self.gflFactoryConfig.client_internals = state.get('client_internals')
        self.glideinTotals = state.get('glidein_totals')
        self.gflFactoryConfig.log_stats = state['log_stats']


    def setState(self, state):
        """
        Load the post work state from the pickled info

        @type post_work_info: dict
        @param post_work_info: Pickled state after doing work
        """

        self.gflFactoryConfig.client_stats = state.get('client_stats')
        if self.gflFactoryConfig.client_stats:
            self.gflFactoryConfig.client_stats.log = self.log

        self.gflFactoryConfig.qc_stats = state.get('qc_stats')
        if self.gflFactoryConfig.qc_stats:
            self.gflFactoryConfig.qc_stats.log = self.log

        self.gflFactoryConfig.rrd_stats = state.get('rrd_stats')
        if self.gflFactoryConfig.rrd_stats:
            self.gflFactoryConfig.rrd_stats.log = self.log

        self.gflFactoryConfig.client_internals = state.get('client_internals')

        self.glideinTotals = state.get('glidein_totals')
        self.limits_triggered = state.get('limits_triggered')

        self.gflFactoryConfig.log_stats = state['log_stats']
        if self.gflFactoryConfig.log_stats:
            self.gflFactoryConfig.log_stats.log = self.log

        # Load info for latest log_stats correctly
        """
        self.gflFactoryConfig.log_stats.data = state['log_stats']['data']
        self.gflFactoryConfig.log_stats.updated = state['log_stats']['updated']
        self.gflFactoryConfig.log_stats.updated_year = state['log_stats']['updated_year']
        self.gflFactoryConfig.log_stats.stats_diff = state['log_stats']['stats_diff']
        self.gflFactoryConfig.log_stats.files_updated = state['log_stats']['files_updated']
        self.setLogStatsCurrentStatsData(state['log_stats']['current_stats_data'])
        self.setLogStatsOldStatsData(state['log_stats']['old_stats_data'])
        """

    #####################
    # Debugging functions
    #####################
    def logLogStats(self, marker=""):
        self.log.debug(marker)
        self.log.debug("data = %s" % self.gflFactoryConfig.log_stats.data)
        self.log.debug("updated = %s" % self.gflFactoryConfig.log_stats.updated)
        self.log.debug("updated_year = %s" % self.gflFactoryConfig.log_stats.updated_year)
        self.log.debug("stats_diff = %s" % self.gflFactoryConfig.log_stats.stats_diff)
        self.log.debug("files_updated = %s" % self.gflFactoryConfig.log_stats.files_updated)
        self.log.debug("old_stats_data = %s" % self.gflFactoryConfig.log_stats.old_stats_data)
        self.log.debug("current_stats_data = %s" % self.gflFactoryConfig.log_stats.current_stats_data)
        self.log.debug(marker)

# TODO: NOT USED - to be removed - Unused debug method. Commented out
#    def dump(self):
#       # return
#        stdout = sys.stdout
#        #sys.stdout = self.log.debug_log
#        dump_obj(self)
#        sys.stdout = stdout

# end class Entry

# TODO: NOT USED - to be removed - Was used only in Entry.dump that has been commented out
# def dump_obj(obj):
#     import types
#     print(obj.__dict__)
#     print("======= START: %s ======" % obj)
#     for key in obj.__dict__:
#         if not isinstance(obj.__dict__[key], types.InstanceType):
#             print("%s = %s" % (key, obj.__dict__[key]))
#         else:
#             dump_obj(obj.__dict__[key])
#     print("======= END: %s ======" % obj)


# ###############################################################################
# # TODO: NOT USED - to be removed
#
# class X509Proxies:
#
#     def __init__(self, frontendDescript, client_security_name):
#         self.frontendDescript=frontendDescript
#         self.client_security_name=client_security_name
#         self.usernames={}
#         self.fnames={}
#         self.count_fnames=0  # len of sum(fnames)
#         return
#
#     # Return None, if cannot convert
#     def get_username(self, x509_proxy_security_class):
#         if x509_proxy_security_class not in self.usernames:
#             # lookup only the first time
#             x509_proxy_username=self.frontendDescript.get_username(self.client_security_name, x509_proxy_security_class)
#             if x509_proxy_username is None:
#                 # but don't cache misses
#                 return None
#             self.usernames[x509_proxy_security_class]=x509_proxy_username
#         return self.usernames[x509_proxy_security_class][:]
#
#     def add_fname(self, x509_proxy_security_class, x509_proxy_identifier, x509_proxy_fname):
#         if x509_proxy_security_class not in self.fnames:
#             self.fnames[x509_proxy_security_class]={}
#         self.fnames[x509_proxy_security_class][x509_proxy_identifier]=x509_proxy_fname
#         self.count_fnames+=1
#

###############################################################################
# Functions to serve work requests (invoked from glideFactoryEntryGroup)
###############################################################################

def check_and_perform_work(factory_in_downtime, entry, work):
    """
    Check if we need to do the work and then do the work. Called by child
    process per entry

    @param factory_in_downtime: Flag if factory is in downtime

    @type entry: glideFactoryEntry.Entry
    @param entry: Entry object

    @param work: all the work requests for the Entry

    :return:

    """

    entry.loadContext()

    # Query glidein queue
    try:
        condorQ = entry.queryQueuedGlideins()
    except:
        # Protect and exit
        entry.log.debug("Failed condor_q for entry %s, skipping stats update and work" % entry.name)
        return 0

    # Consider downtimes and see if we can submit glideins
    all_security_names = set()
    done_something = 0
    entry.loadWhitelist()
    entry.loadDowntimes()
    # Variable to identify if frontend or sec_class is in downtime
    in_downtime = factory_in_downtime
    auth_method = entry.jobDescript.data['AuthMethod']

    #
    # STEP: Process every work one at a time. This is done only for entries with work to do
    #
    for work_key in work:
        if not glideFactoryLib.is_str_safe(work_key):
            # may be used to write files... make sure it is reasonable
            entry.log.warning("Request name '%s' not safe. Skipping request" % work_key)
            continue

        # merge work and default params
        params = work[work_key]['params']
        decrypted_params = {key: value.decode() for key, value in work[work_key]['params_decrypted'].items()}

        # add default values if not defined
        for k in entry.jobParams.data:
            if k not in params:
                params[k] = entry.jobParams.data[k]

        # Set client name (i.e. frontend.group) &
        # request name (i.e. entry@glidein@factory)
        try:
            client_int_name = work[work_key]['internals']["ClientName"]
            client_int_req = work[work_key]['internals']["ReqName"]
        except:
            entry.log.warning("Request %s did not provide the client and/or request name. Skipping request" % work_key)
            continue

        if not glideFactoryLib.is_str_safe(client_int_name):
            # may be used to write files... make sure it is reasonable
            entry.log.warning("Client name '%s' not safe. Skipping request" % client_int_name)
            continue

        # Retrieve client_security_name, used in logging and to check entry's whitelist
        client_security_name = decrypted_params.get('SecurityName')
        if client_security_name is None:
            entry.log.warning("Client %s did not provide the security name, skipping request" % client_int_name)
            continue

        # Skipping requests using v2 protocol - No more supported
        if 'x509_proxy_0' in decrypted_params:
            entry.log.warning("Request from client %s (secid: %s) using unsupported protocol v2 (x509_proxy_0 in message). "
                              "Skipping." % (client_int_name, client_security_name))
            continue

        #
        # STEP: DOWNTIME AND FRONTEND/SECURITY_CLASS WHITELISTING CALCULATION
        #

        # Check request has the required credentials and nothing else
        try:
            entry.log.debug("Checking security credentials for client %s " % client_int_name)
            glideFactoryCredentials.check_security_credentials(
                auth_method, decrypted_params, client_int_name,
                entry.name)
        except glideFactoryCredentials.CredentialError:
            entry.log.exception("Error checking credentials, skipping request: ")
            continue

        # Check whether the frontend is in the whitelist of the entry
        if entry.isClientBlacklisted(client_security_name):
            entry.log.warning("Client name '%s' not in whitelist. Preventing glideins from %s " %
                              (client_security_name, client_int_name))
            in_downtime = True

        client_expected_identity = entry.frontendDescript.get_identity(client_security_name)
        if client_expected_identity is None:
            entry.log.warning("Client %s (secid: %s) not in white list. Skipping request" %
                              (client_int_name, client_security_name))
            continue

        client_authenticated_identity = work[work_key]['internals']["AuthenticatedIdentity"]
        if client_authenticated_identity != client_expected_identity:
            entry.log.warning("Client %s (secid: %s) is not coming from a trusted source; AuthenticatedIdentity %s!=%s. "
                              "Skipping for security reasons." % (client_int_name, client_security_name,
                                                                  client_authenticated_identity, client_expected_identity))
            continue

        entry.gflFactoryConfig.client_internals[client_int_name] = {
            'CompleteName': '%s@%s' % (client_int_req, client_int_name),
            'CompleteNameWithCredentialsId': work_key,
            'ReqName': client_int_req
        }

        #
        # STEP: Actually process the unit work using v3 protocol
        #
        work_performed = unit_work_v3(entry, work[work_key], work_key,
                                      client_int_name, client_int_req,
                                      client_expected_identity,
                                      decrypted_params,
                                      params, in_downtime, condorQ)

        if not work_performed['success']:
            # There was error processing this unit work request.
            # Ignore this work request and continue to next one.
            continue

        done_something += work_performed['work_done']
        all_security_names = all_security_names.union(work_performed['security_names'])

    # sanitize glideins (if there was no work done, otherwise it is done in glidein submission)
    if done_something == 0:
        entry.log.info("Sanitizing glideins for entry %s" % entry.name)
        glideFactoryLib.sanitizeGlideins(condorQ, log=entry.log,
                                         factoryConfig=entry.gflFactoryConfig)

    # This is the only place where rrd_stats.getData(), updating RRD as side effect, is called for clients;
    # totals are updated aslo elsewhere
    # i.e. RRD stats and the content of XML files are not updated for clients w/o work requests
    # TODO: #22163, should this change and rrd_stats.getData() be called for all clients anyway?
    #  if yes, How to get security names tuples (client_security_name, credential_security_class)? - mmb
    # entry.log.debug("Processed work requests: all_security_names = %s" % all_security_names)
    for sec_el in all_security_names:
        try:
            # returned data is not used, function called only to trigger RRD update via side effect
            entry.gflFactoryConfig.rrd_stats.getData("%s_%s" % sec_el, monitoringConfig=entry.monitoringConfig)
        except glideFactoryLib.condorExe.ExeError as e:
            # Never fail for monitoring. Just log
            entry.log.exception("get_RRD_data failed with HTCondor error: ")
        except:
            # Never fail for monitoring. Just log
            entry.log.exception("get_RRD_data failed with unknown error: ")

    return done_something


###############################################################################
def unit_work_v3(entry, work, client_name, client_int_name, client_int_req,
                 client_expected_identity, decrypted_params, params,
                 in_downtime, condorQ):
    """    Perform a single work unit using the v3 protocol.

    :param entry: Entry
    :param work: work requests
    :param client_name: work_key (key used in the work request)
    :param client_int_name: client name declared in the request
    :param client_int_req: name of the request (declared in the request)
    :param client_expected_identity:
    :param decrypted_params:
    :param params:
    :param in_downtime:
    :param condorQ: list of HTCondor jobs for this entry as returned by entry.queryQueuedGlideins()
    :return: Return dictionary w/ success, security_names and work_done
    """

    # Return dictionary. Only populate information to be passed at the end
    # just before returning.
    return_dict = {
        'success': False,
        'security_names': None,
        'work_done': None,
    }

    #
    # STEP: CHECK THAT GLIDEINS ARE WITHIN ALLOWED LIMITS
    #
    can_submit_glideins = entry.glideinsWithinLimits(condorQ)

    # TODO REV: check if auth_method is a string or list.
    #  If string split at + and make list and use list below (in), otherwise there could be partial string matches
    auth_method = entry.jobDescript.data['AuthMethod']
    grid_type = entry.jobDescript.data['GridType']
    all_security_names = set()

    # Get credential security class
    credential_security_class = decrypted_params.get('SecurityClass')
    client_security_name = decrypted_params.get('SecurityName')

    if not credential_security_class:
        entry.log.warning("Client %s did not provide a security class. Skipping bad request." % client_int_name)
        return return_dict

    # Check security class for downtime (in downtimes file)
    entry.log.info("Checking downtime for frontend %s security class: %s (entry %s)." % (client_security_name, credential_security_class, entry.name))

    if entry.isSecurityClassInDowntime(client_security_name,
                                       credential_security_class):

        # Cannot use proxy for submission but entry is not in downtime
        # since other proxies may map to valid security classes
        entry.log.warning("Security class %s is currently in a downtime window for entry: %s. Ignoring request." % (credential_security_class, entry.name))
        # this below change is based on redmine ticket 3110.
        # even though we do not return here, setting in_downtime=True (for entry downtime)
        # will make sure no new glideins will be submitted in the same way that
        # the code does for the factory downtime
        in_downtime = True
#        return return_dict

    # Deny Frontend from requesting glideins if the whitelist
    # does not have its security class (or "All" for everyone)
    if entry.isClientWhitelisted(client_security_name):
        if entry.isSecurityClassAllowed(client_security_name,
                                        credential_security_class):
            entry.log.info("Security test passed for : %s %s " % (entry.name, credential_security_class))
        else:
            entry.log.warning("Security class not in whitelist, skipping request (%s %s). " % (client_security_name, credential_security_class))
            return return_dict

    # Check that security class maps to a username for submission
    # The username is still used also in single user factory (for log dirs, ...)
    credential_username = entry.frontendDescript.get_username(
                              client_security_name, credential_security_class)
    if credential_username is None:
        entry.log.warning("No username mapping for security class %s of credential for %s (secid: %s), skipping request." % (credential_security_class, client_int_name, client_security_name))
        return return_dict

    # Initialize submit credential object & determine the credential location
    submit_credentials = glideFactoryCredentials.SubmitCredentials(
                             credential_username, credential_security_class)
    submit_credentials.cred_dir = entry.gflFactoryConfig.get_client_proxies_dir(credential_username)

    condortoken = "%s.idtoken" % entry.name
    condortoken_file = os.path.join(submit_credentials.cred_dir, condortoken)
    condortoken_data = decrypted_params.get(condortoken)
    if condortoken_data:
        (fd, tmpnm) = tempfile.mkstemp(dir=submit_credentials.cred_dir)
        try:
            entry.log.info("frontend_token supplied, writing to %s" % condortoken_file)
            chmod(tmpnm,0o600)
            os.write(fd, condortoken_data.encode('utf-8'))
            os.close(fd)
            util.file_tmp2final(condortoken_file, tmpnm)
                
        except Exception as err:
            entry.log.exception('failed to create token: %s' % err)
            for i in sys.exc_info():
                entry.log.exception('%s' % i)
        finally:
            if os.path.exists(tmpnm):
                os.remove(tmpnm)
    if os.path.exists(condortoken_file):
        if not submit_credentials.add_identity_credential('frontend_condortoken', condortoken_file):
            entry.log.warning('failed to add frontend_condortoken %s to the security credentials %s' % (condortoken_file,str(submit_credentials.identity_credentials)))

    scitoken = "credential_%s.scitoken" % entry.name
    scitoken_file = os.path.join(submit_credentials.cred_dir, scitoken)
    scitoken_data = decrypted_params.get('frontend_scitoken')
    if scitoken_data:
<<<<<<< HEAD
        if token_util.token_str_expired(scitoken_data):
            entry.log.warning("frontend_scitoken supplied by frontend, but expired. Renaming to %s.expired" % scitoken_file)
            if os.path.exists(scitoken_file):
                os.rename(scitoken_file, scitoken_file+".expired")
            if 'frontend_scitoken' in submit_credentials.identity_credentials:
                del submit_credentials.identity_credentials['frontend_scitoken']
        else:
            (fd, tmpnm) = tempfile.mkstemp(dir=submit_credentials.cred_dir)
            try:
                entry.log.info("frontend_scitoken supplied, writing to %s" % scitoken_file)
                os.chmod(tmpnm,0o600)
                os.write(fd, scitoken_data)
                os.close(fd)
                util.file_tmp2final(scitoken_file, tmpnm)
            except Exception as err:
                entry.log.exception('failed to create scitoken: %s' % err)
            finally:
                if os.path.exists(tmpnm):
                     os.remove(tmpnm)
=======
        (fd, tmpnm) = tempfile.mkstemp(dir=submit_credentials.cred_dir)
        try:
            entry.log.info("frontend_scitoken supplied, writing to %s" % scitoken_file)
            chmod(tmpnm,0o600)
            os.write(fd, scitoken_data.encode('utf-8'))
            os.close(fd)
            util.file_tmp2final(scitoken_file, tmpnm)
        except Exception as err:
            entry.log.exception('failed to create scitoken: %s' % err)
        finally:
            if os.path.exists(tmpnm):
                os.remove(tmpnm)
>>>>>>> 064193f0

    if os.path.exists(scitoken_file):
        if not submit_credentials.add_identity_credential('frontend_scitoken', scitoken_file):
            entry.log.warning('failed to add frontend_scitoken %s to security credentials %s' % (scitoken_file, str(submit_credentials.identity_credentials)))

    if 'scitoken' in auth_method:
        if os.path.exists(scitoken_file):
            if token_util.token_file_expired(scitoken_file):
                entry.log.warning('frontend_scitoken %s is expired, skipping request' % (scitoken_file))
                if 'frontend_scitoken' in submit_credentials.identity_credentials:
                    del submit_credentials.identity_credentials['frontend_scitoken']
                return return_dict
        else:
            entry.log.warning("auth method is scitoken, but file %s not found. skipping request" % scitoken_file)
            return return_dict


    elif 'grid_proxy' in auth_method:
        ########################
        # ENTRY TYPE: Grid Sites
        ########################

        # Check if project id is required
        if 'project_id' in auth_method:
            if 'ProjectId' in decrypted_params:
                submit_credentials.add_identity_credential('ProjectId', decrypted_params['ProjectId'])
            else:
                # ProjectId is required, cannot service request
                entry.log.warning("Client '%s' did not specify a Project Id in the request, this is required by entry %s, skipping request." % (client_int_name, entry.name))
                return return_dict

        # Check if voms_attr required
        if 'voms_attr' in auth_method:
            # TODO: PM: determine how to verify voms attribute on a proxy
            pass

        # Determine identifier for file name and add to
        # credentials to be passed to submit
        proxy_id = decrypted_params['SubmitProxy']

        if not submit_credentials.add_security_credential('SubmitProxy', "%s_%s" % (client_int_name, proxy_id)):
            entry.log.warning("Credential %s for the submit proxy cannot be found for client %s, skipping request." % (proxy_id, client_int_name))
            return return_dict

        # Set the id used for tracking what is in the factory queue
        submit_credentials.id = proxy_id

    else:
        ###################################
        # ENTRY TYPE: Other than grid sites
        # - Cloud Sites
        # - BOSCO
        ###################################

        # Verify that the glidein proxy was provided. We still need it as it
        # is used to by the glidein's condor daemons to authenticate with the
        # user collector
        proxy_id = decrypted_params.get('GlideinProxy')

        if proxy_id:
            if grid_type in ('ec2', 'gce'):
                # the GlideinProxy must be compressed for usage within user data
                # so we specify the compressed version of the credential
                credential_name = "%s_%s_compressed" % (client_int_name, proxy_id)
            else:
                # BOSCO is using regular proxy, not compressed
                credential_name = "%s_%s" % (client_int_name, proxy_id)
            if not submit_credentials.add_security_credential('GlideinProxy', credential_name):
                entry.log.warning("Credential %s for the glidein proxy cannot be found for client %s, skipping request." % (proxy_id, client_int_name))
                return return_dict
        else:
            entry.log.warning("Glidein proxy cannot be found for client %s, skipping request" % client_int_name)
            return return_dict

        # VM id and type are required for cloud sites.
        # Either frontend or factory should provide it
        vm_id = None
        vm_type = None
        remote_username = None

        if grid_type in ('ec2', 'gce'):
            # vm_id and vm_type are only applicable to Clouds

            if 'vm_id' in auth_method:
                # First check if the Frontend supplied it
                vm_id = decrypted_params.get('VMId')
                if not vm_id:
                    entry.log.warning("Client '%s' did not specify a VM Id in the request, this is required by entry %s, skipping request. " % (client_int_name, entry.name))
                    return return_dict
            else:
                # Validate factory provided vm id exists
                if 'EntryVMId' in entry.jobDescript.data:
                    vm_id = entry.jobDescript.data['EntryVMId']
                else:
                    entry.log.warning("Entry does not specify a VM Id, this is required by entry %s, skipping request." % entry.name)
                    return return_dict

            if 'vm_type' in auth_method:
                # First check if the Frontend supplied it
                vm_type = decrypted_params.get('VMType')
                if not vm_type:
                    entry.log.warning("Client '%s' did not specify a VM Type in the request, this is required by entry %s, skipping request." % (client_int_name, entry.name))
                    return return_dict
            else:
                # Validate factory provided vm type exists
                if 'EntryVMType' in entry.jobDescript.data:
                    vm_type = entry.jobDescript.data['EntryVMType']
                else:
                    entry.log.warning("Entry does not specify a VM Type, this is required by entry %s, skipping request." %
                                      entry.name)
                    return return_dict

        submit_credentials.add_identity_credential('VMId', vm_id)
        submit_credentials.add_identity_credential('VMType', vm_type)

        if 'cert_pair' in auth_method:
            public_cert_id = decrypted_params.get('PublicCert')
            submit_credentials.id = public_cert_id
            if (public_cert_id and
                not submit_credentials.add_security_credential(
                    'PublicCert',
                    '%s_%s' % (client_int_name, public_cert_id))):
                entry.log.warning("Credential %s for the public certificate is not safe for client %s, skipping request." %
                                  (public_cert_id, client_int_name))
                return return_dict

            private_cert_id = decrypted_params.get('PrivateCert')
            if (private_cert_id and
                submit_credentials.add_security_credential(
                    'PrivateCert',
                    '%s_%s' % (client_int_name, private_cert_id))):
                entry.log.warning("Credential %s for the private certificate is not safe for client %s, skipping request" %
                                  (private_cert_id, client_int_name))
                return return_dict

        elif 'key_pair' in auth_method:
            # Used by AWS & BOSCO so handle accordingly
            public_key_id = decrypted_params.get('PublicKey')
            submit_credentials.id = public_key_id
            if (public_key_id and
                not submit_credentials.add_security_credential(
                    'PublicKey',
                    '%s_%s' % (client_int_name, public_key_id))):
                entry.log.warning("Credential %s for the public key is not safe for client %s, skipping request" %
                                  (public_key_id, client_int_name))
                return return_dict

            if grid_type == 'ec2':
                # AWS usecase. Added empty if block for clarity
                pass
            else:
                # BOSCO Use case
                # Entry Gatekeeper is [<user_name>@]hostname[:port]
                # PublicKey can have RemoteUsername
                # Can we just put this else block with if grid_type.startswith('batch '):
                # and remove if clause? Check with Marco Mambelli
                remote_username = decrypted_params.get('RemoteUsername')
                if not remote_username:
                    if 'username' in auth_method:
                        entry.log.warning("Client '%s' did not specify a remote username in the request, this is required by entry %s, skipping request." % (client_int_name, entry.name))
                        return return_dict
                    # default remote_username from entry (if present)
                    gatekeeper_list = entry.jobDescript.data['Gatekeeper'].split('@')
                    if len(gatekeeper_list) == 2:
                        remote_username = gatekeeper_list[0].strip()
                    else:
                        entry.log.warning(
                            "Client '%s' did not specify a Username in Key %s and the entry %s does not provide a default username in the gatekeeper string, skipping request" %
                            (client_int_name, public_key_id, entry.name)
                        )
                        return return_dict

            private_key_id = decrypted_params.get('PrivateKey')
            if (private_key_id and
                not submit_credentials.add_security_credential(
                    'PrivateKey',
                    '%s_%s' % (client_int_name, private_key_id))):
                entry.log.warning("Credential %s for the private key is not safe for client %s, skipping request" %
                                  (private_key_id, client_int_name))
                return return_dict

        elif 'auth_file' in auth_method:
            auth_file_id = decrypted_params.get('AuthFile')
            submit_credentials.id = auth_file_id
            if (auth_file_id and
                not submit_credentials.add_security_credential(
                    'AuthFile',
                    '%s_%s' % (client_int_name, auth_file_id))):
                entry.log.warning("Credential %s for the auth file is not safe for client %s, skipping request" %
                                  (auth_file_id, client_int_name))
                return return_dict

        elif 'username_password' in auth_method:
            username_id = decrypted_params.get('Username')
            submit_credentials.id = username_id
            if (username_id and
                not submit_credentials.add_security_credential(
                        'Username',
                        '%s_%s' % (client_int_name, username_id))):
                entry.log.warning("Credential %s for the username is not safe for client %s, skipping request" %
                                  (username_id, client_int_name))
                return return_dict

            password_id = decrypted_params.get('Password')
            if (password_id and
                not submit_credentials.add_security_credential(
                        'Password',
                        '%s_%s' % (client_int_name, password_id))):
                entry.log.warning("Credential %s for the password is not safe for client %s, skipping request" % (password_id, client_int_name))
                return return_dict

        else:
            logSupport.log.warning("Factory entry %s has invalid authentication method. Skipping request for client %s." %
                                   (entry.name, client_int_name))
            return return_dict

        submit_credentials.add_identity_credential('RemoteUsername', remote_username)


    # Set the downtime status so the frontend-specific
    # downtime is advertised in glidefactoryclient ads
    entry.setDowntime(in_downtime)
    entry.gflFactoryConfig.qc_stats.set_downtime(in_downtime)

    #
    # STEP: CHECK IF CLEANUP OF IDLE GLIDEINS IS REQUIRED
    #

    remove_excess = (work['requests'].get('RemoveExcess', 'NO'), work['requests'].get('RemoveExcessMargin', 0), work['requests'].get('IdleGlideins', 0))
    idle_lifetime = work['requests'].get('IdleLifetime', 0)

    if 'IdleGlideins' not in work['requests']:
        # Malformed, if no IdleGlideins
        entry.log.warning("Skipping malformed classad for client %s" % client_name)
        return return_dict

    try:
        idle_glideins = int(work['requests']['IdleGlideins'])
    except ValueError as e:
        entry.log.warning("Client %s provided an invalid ReqIdleGlideins: '%s' not a number. Skipping request" %
                          (client_int_name, work['requests']['IdleGlideins']))
        return return_dict

    if 'MaxGlideins' in work['requests']:
        try:
            max_glideins = int(work['requests']['MaxGlideins'])
        except ValueError as e:
            entry.log.warning("Client %s provided an invalid ReqMaxGlideins: '%s' not a number. Skipping request." %
                              (client_int_name, work['requests']['MaxGlideins']))
            return return_dict
    else:
        try:
            max_glideins = int(work['requests']['MaxRunningGlideins'])
        except ValueError as e:
            entry.log.warning("Client %s provided an invalid ReqMaxRunningGlideins: '%s' not a number. Skipping request" %
                              (client_int_name, work['requests']['MaxRunningGlideins']))
            return return_dict

    # If we got this far, it was because we were able to
    # successfully update all the credentials in the request
    # If we already have hit our limits checked at beginning of this
    # method and logged there, we can't submit.
    # We still need to check/update all the other request credentials
    # and do cleanup.

    # We'll set idle glideins to zero if hit max or in downtime.
    if in_downtime or not can_submit_glideins:
        idle_glideins = 0

    try:
        client_web_url = work['web']['URL']
        client_signtype = work['web']['SignType']
        client_descript = work['web']['DescriptFile']
        client_sign = work['web']['DescriptSign']
        client_group = work['internals']['GroupName']
        client_group_web_url = work['web']['GroupURL']
        client_group_descript = work['web']['GroupDescriptFile']
        client_group_sign = work['web']['GroupDescriptSign']

        client_web = glideFactoryLib.ClientWeb(client_web_url, client_signtype,
                                               client_descript, client_sign,
                                               client_group,
                                               client_group_web_url,
                                               client_group_descript,
                                               client_group_sign)
    except:
        # malformed classad, skip
        entry.log.warning("Malformed classad for client %s, missing web parameters, skipping request." % client_name)
        return return_dict



    # Should log here or in perform_work
    glideFactoryLib.logWorkRequest(
        client_int_name, client_security_name,
        submit_credentials.security_class, idle_glideins,
        max_glideins, remove_excess, work, log=entry.log, factoryConfig=entry.gflFactoryConfig
    )

    all_security_names.add((client_security_name, credential_security_class))

    # Iv v2 this was:
    # entry_condorQ = glideFactoryLib.getQProxSecClass(
    #                    condorQ, client_int_name,
    #                    submit_credentials.security_class,
    #                    client_schedd_attribute=entry.gflFactoryConfig.client_schedd_attribute,
    #                    credential_secclass_schedd_attribute=entry.gflFactoryConfig.credential_secclass_schedd_attribute,
    #                    factoryConfig=entry.gflFactoryConfig)

    # Sub-query selecting jobs in Factory schedd (still dictionary keyed by cluster, proc)
    # for (client_schedd_attribute, credential_secclass_schedd_attribute, credential_id_schedd_attribute)
    # ie (GlideinClient, GlideinSecurityClass, GlideinCredentialIdentifier)
    entry_condorQ = glideFactoryLib.getQCredentials(
                        condorQ, client_int_name, submit_credentials,
                        entry.gflFactoryConfig.client_schedd_attribute,
                        entry.gflFactoryConfig.credential_secclass_schedd_attribute,
                        entry.gflFactoryConfig.credential_id_schedd_attribute)

    # Map the identity to a frontend:sec_class for tracking totals
    frontend_name = "%s:%s" % (entry.frontendDescript.get_frontend_name(client_expected_identity),
                               credential_security_class)

    # do one iteration for the credential set (maps to a single security class)
    #entry.gflFactoryConfig.client_internals[client_int_name] = \
    #    {"CompleteName":client_name, "ReqName":client_int_req}

    done_something = perform_work_v3(entry, entry_condorQ, client_name,
                                     client_int_name, client_security_name,
                                     submit_credentials, remove_excess,
                                     idle_glideins, max_glideins, idle_lifetime,
                                     credential_username, entry.glideinTotals,
                                     frontend_name, client_web, params)

    # Gather the information to be returned back
    return_dict['success'] = True
    return_dict['work_done'] = done_something
    return_dict['security_names'] = all_security_names

    return return_dict

###############################################################################

# removed
# def unit_work_v2(entry, work, client_name, client_int_name, client_int_req,
#             client_expected_identity, decrypted_params, params,
#             in_downtime, condorQ):


###############################################################################

def perform_work_v3(entry, condorQ, client_name, client_int_name,
                    client_security_name, submit_credentials, remove_excess,
                    idle_glideins, max_glideins, idle_lifetime, credential_username,
                    glidein_totals, frontend_name, client_web, params):
    """    Perform the work (Submit or remove glideins)

    @type entry: glideFactoryEntry.Entry
    @param entry: Entry object

    @type condorQ: condorMonitor.CondorQ
    @param condorQ: Information about the jobs in condor_schedd (entry values sub-query from glideFactoryLib.getQCredentials())

    @type client_int_name: string
    @param client_in_name: Internal name of the client

    @type client_securty_name: string
    @param client_security_name: Security name of the client

    @type submit_credentials:
    @param submit_credentials: credentials used

    @type remove_excess: tuple
    @param remove_excess: remove_excess_str, remove_excess_margin; if frontend wants us to remove excess glideins

    @type idle_glideins: int
    @param idle_glideins: Number of idle glideins

    @type max_glideins: int
    @param max_glideins: Maximum number of running glideins

    @type idle_lifetime:
    @param idle_lifetime:

    @type credential_username: string
    @param credential_username: Credential username

    @type glidein_totals: object
    @param glidein_totals: glidein_totals object

    @type frontend_name: string
    @param frontend_name: Name of the frontend

    @type client_web: string
    @param client_web: Client's web location

    @type params: object
    @param params: Params object

    @return: 1 if something was submitted, 0 otherwise

    """

    # find out the users it is using
    log_stats = {}
    log_stats[credential_username + ":" + client_int_name] = \
        glideFactoryLogParser.dirSummaryTimingsOut(
            entry.gflFactoryConfig.get_client_log_dir(entry.name,
                                                      credential_username),
            entry.logDir, client_int_name, credential_username
        )

    try: # the logParser class will throw an exception if the input file is bad
        log_stats[credential_username + ":" + client_int_name].load()
    except Exception as e:
        entry.log.exception(e)

    glideFactoryLib.logStats(condorQ, client_int_name,
                             client_security_name,
                             submit_credentials.security_class, log=entry.log,
                             factoryConfig=entry.gflFactoryConfig)

    client_log_name = glideFactoryLib.secClass2Name(
                          client_security_name,
                          submit_credentials.security_class)
    entry.gflFactoryConfig.log_stats.logSummary(client_log_name, log_stats)

    entry.log.info("Using v3+ protocol and credential %s" % submit_credentials.id)
    nr_submitted = glideFactoryLib.keepIdleGlideins(
                       condorQ, client_int_name, idle_glideins,
                       max_glideins, idle_lifetime, remove_excess, submit_credentials,
                       glidein_totals, frontend_name, client_web, params,
                       log=entry.log, factoryConfig=entry.gflFactoryConfig)

    if nr_submitted>0:
        entry.log.info("Submitted %s glideins" % nr_submitted)
        # We submitted something
        return 1

    return 0


####################

def update_entries_stats(factory_in_downtime, entry_list):
    """
    Update client_stats for the entries in the list.
    Used for entries with no job requests
    TODO: #22163, skip update when in downtime?
    NOTE: qc_stats cannot be updated because the frontend certificate information are missing
    @param factory_in_downtime: True if the Factory is in downtime, here for future needs (not used now)
    @param entry_list: list of entry names for the entries to update
    @return: list of names of the entries that have been updated (subset of entry_list)
    """

    updated_entries = []
    for entry in entry_list:

        # Add a heuristic to improve efficiency. Skip if no changes in the entry
        # if nothing_to_do:
        #    continue

        entry.loadContext()

        # Query glidein queue
        try:
            condorQ = entry.queryQueuedGlideins()
        except:
            # Protect and exit
            logSupport.log.warning("Failed condor_q for entry %s, skipping stats update" % entry.name)
            continue

        if condorQ is None or len(condorQ.stored_data) == 0:
            # no glideins
            logSupport.log.debug("No glideins for entry %s, skipping stats update" % entry.name)
            continue

        # Sanitizing glideins, e.g. removing unrecoverable held glideins
        entry.log.info("Sanitizing glideins for entry w/o work %s" % entry.name)
        glideFactoryLib.sanitizeGlideins(condorQ, log=entry.log, factoryConfig=entry.gflFactoryConfig)

        # TODO: #22163, RRD stats for individual clients are not updated here. Are updated only when work is done,
        #  see check_and_perform_work. RRD for Entry Totals are still recalculated (from the partial RRD that
        #  were not updated) in the loop and XML files written.
        #  should this behavior change and rrd_stats.getData() be called for all clients anyway?
        #  should this behavior change and rrd_stats.getData() be called for all clients anyway?
        #  if yes, How to get security names?
        #  see check_and_perform_work above for more.
        #  These are questions to solve in #22163
        #  - mmb

        glideFactoryLib.logStatsAll(condorQ, log=entry.log, factoryConfig=entry.gflFactoryConfig)

        updated_entries.append(entry)

    return updated_entries


###############################################################################
# removed
# def perform_work_v2(entry, condorQ, client_name, client_int_name,
#                    client_security_name, credential_security_class,
#                    remove_excess, idle_glideins, max_running, idle_lifetime,
#                    credential_fnames, credential_username,
#                    identity_credentials, glidein_totals, frontend_name,
#                    client_web, params):


############################################################

# added by C.W. Murphy for glideFactoryEntryDescript
def write_descript(entry_name, entryDescript, entryAttributes, entryParams, monitor_dir):
    entry_data = {entry_name:{}}
    entry_data[entry_name]['descript'] = copy.deepcopy(entryDescript.data)
    entry_data[entry_name]['attributes'] = copy.deepcopy(entryAttributes.data)
    entry_data[entry_name]['params'] = copy.deepcopy(entryParams.data)

    descript2XML = glideFactoryMonitoring.Descript2XML()
    str = descript2XML.entryDescript(entry_data)
    xml_str = ""
    for line in str.split("\n")[1:-2]:
        line = line[3:] + "\n" # remove the extra tab
        xml_str += line

    try:
        descript2XML.writeFile(monitor_dir + "/",
                               xml_str, singleEntry = True)
    except IOError:
        logSupport.log.debug("IOError in writeFile in descript2XML")

    return


############################################################
#
# S T A R T U P
#
############################################################

def termsignal(signr, frame):
    raise KeyboardInterrupt("Received signal %s"%signr)

if __name__ == '__main__':
    signal.signal(signal.SIGTERM, termsignal)
    signal.signal(signal.SIGQUIT, termsignal)<|MERGE_RESOLUTION|>--- conflicted
+++ resolved
@@ -37,11 +37,8 @@
 from glideinwms.lib import classadSupport
 from glideinwms.lib import glideinWMSVersion
 from glideinwms.lib import cleanupSupport
-<<<<<<< HEAD
 from glideinwms.lib import token_util
-=======
 from glideinwms.lib.util import chmod
->>>>>>> 064193f0
 
 
 ############################################################
@@ -1249,7 +1246,6 @@
     scitoken_file = os.path.join(submit_credentials.cred_dir, scitoken)
     scitoken_data = decrypted_params.get('frontend_scitoken')
     if scitoken_data:
-<<<<<<< HEAD
         if token_util.token_str_expired(scitoken_data):
             entry.log.warning("frontend_scitoken supplied by frontend, but expired. Renaming to %s.expired" % scitoken_file)
             if os.path.exists(scitoken_file):
@@ -1260,7 +1256,7 @@
             (fd, tmpnm) = tempfile.mkstemp(dir=submit_credentials.cred_dir)
             try:
                 entry.log.info("frontend_scitoken supplied, writing to %s" % scitoken_file)
-                os.chmod(tmpnm,0o600)
+                chmod(tmpnm,0o600)
                 os.write(fd, scitoken_data)
                 os.close(fd)
                 util.file_tmp2final(scitoken_file, tmpnm)
@@ -1269,20 +1265,6 @@
             finally:
                 if os.path.exists(tmpnm):
                      os.remove(tmpnm)
-=======
-        (fd, tmpnm) = tempfile.mkstemp(dir=submit_credentials.cred_dir)
-        try:
-            entry.log.info("frontend_scitoken supplied, writing to %s" % scitoken_file)
-            chmod(tmpnm,0o600)
-            os.write(fd, scitoken_data.encode('utf-8'))
-            os.close(fd)
-            util.file_tmp2final(scitoken_file, tmpnm)
-        except Exception as err:
-            entry.log.exception('failed to create scitoken: %s' % err)
-        finally:
-            if os.path.exists(tmpnm):
-                os.remove(tmpnm)
->>>>>>> 064193f0
 
     if os.path.exists(scitoken_file):
         if not submit_credentials.add_identity_credential('frontend_scitoken', scitoken_file):
