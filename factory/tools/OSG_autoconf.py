--- conflicted
+++ resolved
@@ -189,50 +189,6 @@
             if resource:
                 result.setdefault(resource, {})[gatekeeper] = {}
                 if "OSG_ResourceCatalog" in celem:
-<<<<<<< HEAD
-                    vos = set()
-                    memory = sys.maxsize
-                    walltime = sys.maxsize
-                    cpus = ""
-                    for osg_catalog in celem["OSG_ResourceCatalog"]:
-                        if "AllowedVOs" in osg_catalog:
-                            if len(vos) == 0:
-                                vos = get_vos(osg_catalog["AllowedVOs"])
-                            else:
-                                vos = vos.intersection(get_vos(osg_catalog["AllowedVOs"]))
-                        if "Memory" in osg_catalog:
-                            memory = min(memory, osg_catalog["Memory"])
-                        if "MaxWallTime" in osg_catalog:
-                            walltime = min(walltime, osg_catalog["MaxWallTime"])
-                        if "CPUs" in osg_catalog:
-                            if cpus == "":
-                                cpus = osg_catalog["CPUs"]
-                            else:
-                                cpus = fractions.gcd(cpus, osg_catalog["CPUs"])
-                    # Assigning this to an entry dict variable to shorten the line
-                    edict = {}
-                    result[resource][gatekeeper][entry] = edict
-                    edict["gridtype"] = "condor"
-                    edict["attrs"] = {}
-                    edict["attrs"]["GLIDEIN_Site"] = {"value": resource}
-                    if resource:
-                        edict["attrs"]["GLIDEIN_ResourceName"] = {"value": resource}
-                    if len(vos) > 0:
-                        edict["attrs"]["GLIDEIN_Supported_VOs"] = {"value": ",".join(vos)}
-#                    else:
-#                        print(gatekeeper + " CE does not have VOs")
-                    edict["submit_attrs"] = {}
-                    if cpus != "":
-                        edict["attrs"]["GLIDEIN_CPUS"] = {"value": cpus}
-                        edict["submit_attrs"]["+xcount"] = cpus
-                    if walltime != sys.maxsize:
-                        glide_walltime = walltime * 60 - 1800
-                        edict["attrs"]["GLIDEIN_Max_Walltime"] = {"value": glide_walltime}
-                        edict["submit_attrs"]["+maxWallTime"] = walltime
-                    if memory != sys.maxsize:
-                        edict["attrs"]["GLIDEIN_MaxMemMBs"] = {"value": memory}
-                        edict["submit_attrs"]["+maxMemory"] = memory
-=======
                     pilot_entries = [osg_catalog for osg_catalog in celem["OSG_ResourceCatalog"] if osg_catalog.get('IsPilotEntry') is True]
                     requires_bestfit = pilot_entries == []
                     if requires_bestfit:
@@ -240,7 +196,6 @@
                     else:
                         for pentry in pilot_entries:
                             result[resource][gatekeeper].setdefault(pentry["Name"], {})[entry] = get_pilot(resource, pentry)
->>>>>>> f42d7fd0
                 else:
                     print(gatekeeper + " CE does not have OSG_ResourceCatalog attribute")
             else:
@@ -259,24 +214,6 @@
         str: The factory xml file as a string
     """
     entries_configuration = ""
-<<<<<<< HEAD
-    for _, site_information in sorted(list(data.items())):
-        for celem, ce_information in sorted(list(site_information.items())):
-            for entry, entry_information in sorted(list(ce_information.items())):
-                entry_configuration = copy.deepcopy(entry_information)
-                entry_configuration["entry_name"] = entry
-                # Can we get these information (next key)?
-                entry_configuration["attrs"]["GLIDEIN_REQUIRED_OS"] = (
-                    {"comment": "This value has been hardcoded", "value": "any"}
-                )
-                # Probably we can use port from attribute AddressV1 or CollectorHost
-                entry_configuration["gatekeeper"] = celem + " " + celem + ":9619"
-                entry_configuration["rsl"] = ""
-                entry_configuration["attrs"] = get_attr_str(entry_configuration["attrs"])
-                if "submit_attrs" in entry_configuration:
-                    entry_configuration["submit_attrs"] = (
-                        get_submit_attr_str(entry_configuration["submit_attrs"])
-=======
     for _, site_information in sorted(data.items()):
         for celem, ce_information in sorted(site_information.items()):
             for _, q_information in sorted(ce_information.items()):
@@ -286,7 +223,6 @@
                     # Can we get these information (next key)?
                     entry_configuration["attrs"]["GLIDEIN_REQUIRED_OS"] = (
                         {"comment": "This value has been hardcoded", "value": "any"}
->>>>>>> f42d7fd0
                     )
                     # Probably we can use port from attribute AddressV1 or CollectorHost
                     entry_configuration["gatekeeper"] = celem + " " + celem + ":9619"
