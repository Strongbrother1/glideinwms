--- conflicted
+++ resolved
@@ -1,10 +1,5 @@
-<<<<<<< HEAD
-#!/usr/bin/env python
-"""Allows to retrieve information from the OSG collector and generate the factory xml file
-=======
 #!/usr/bin/env python3
 """ Allows to retrieve information from the OSG collector and generate the factory xml file
->>>>>>> 91288dc6
 """
 
 
