#
# Project:
#   glideinWMS
#
# File Version: 
#
# Description:
#   This module implements the functions needed to advertize
#   and get commands from the Collector
#
# Author:
#   Igor Sfiligoi (Sept 7th 2006)
#

import os
import time
import string
import fcntl
from glideinwms.lib import condorExe
from glideinwms.lib import condorMonitor
from glideinwms.lib import condorManager
from glideinwms.lib import logSupport
from glideinwms.lib import classadSupport

############################################################
#
# Global Variables
#
############################################################

# Define global variables that keep track of the Daemon lifetime
start_time = time.time()
# Advertize counter for glidefactory classad
advertizeGFCounter = {}
# Advertize counter for glidefactoryclient classad
advertizeGFCCounter = {}
# Advertize counter for glidefactoryglobal classad
advertizeGlobalCounter = 0


############################################################
#
# Configuration
#
############################################################

#class FakeLog:
#    def write(self,str):
#        pass

class FactoryConfig:
    def __init__(self):
        # set default values
        # user should modify if needed

        # The name of the attribute that identifies the glidein
        self.factory_id = "glidefactory"
        self.client_id = "glideclient"
        self.factoryclient_id = "glidefactoryclient"
        self.factory_global = 'glidefactoryglobal'

        #Default the glideinWMS version string
        self.glideinwms_version = "glideinWMS UNKNOWN"

        # String to prefix for the attributes
        self.glidein_attr_prefix = ""

        # String to prefix for the parameters
        self.glidein_param_prefix = "GlideinParam"
        self.encrypted_param_prefix = "GlideinEncParam"

        # String to prefix for the monitoring
        self.glidein_monitor_prefix = "GlideinMonitor"

        # String to prefix for the configured limits
        self.glidein_config_prefix = "GlideinConfig"

        # String to prefix for the requests
        self.client_req_prefix = "Req"

        # String to prefix for the web passing
        self.client_web_prefix = "Web"
        self.glidein_web_prefix = "Web"

        # The name of the signtype
        self.factory_signtype_id = "SupportedSignTypes"
        self.client_web_signtype_suffix = "SignType"

        # Should we use TCP for condor_advertise?
        self.advertise_use_tcp = False
        # Should we use the new -multiple for condor_advertise?
        self.advertise_use_multi = False


        # warning log files
        # default is FakeLog, any other value must implement the write(str) method
        #self.warning_log = FakeLog()

        # Location of lock directory
        self.lock_dir = "."

        # Location of the factory Collector
        # Please notice that None means "use the system collector"
        # while any string value will force the use of that specific collector
        # i.e. the -pool argument coption to HTCondor cmdline tools
        self.factory_collector=None


# global configuration of the module
factoryConfig = FactoryConfig()

#
# When something is set to this,
# use the value set in factoryConfig
# This is useful when None has a well defined semantics
#   end cannot be used to signal the use of the default
# e.g.
#   the functions getting the default factory_collector value
#   will use
#   factoryConfig.factory_collector
#   (None means "use system collector" in that context)
#
DEFAULT_VAL = "default"


#####################################################
# Exception thrown when multiple executions are used
# Helps handle partial failures

class MultiExeError(condorExe.ExeError):
    def __init__(self, arr):
        """
        arr is a list of ExeError exceptions
        """
        self.arr = arr

        # First approximation of implementation, can be improved
        str_arr = []
        for e in arr:
            str_arr.append('%s' % e)

        error_str = '\\n'.join(str_arr)

        condorExe.ExeError.__init__(self, error_str)

############################################################
#
# User functions
#
############################################################

def findGroupWork(factory_name, glidein_name, entry_names, supported_signtypes,
                  pub_key_obj=None, additional_constraints=None,
                  factory_collector=DEFAULT_VAL):
    """
    Find request classAds that have my (factory, glidein name, entries) and
    create the dictionary of dictionary of work request information.
    Example: work[entry_name][frontend] = {'params':'value', 'requests':'value}

    @type factory_name: string
    @param factory_name: name of the factory

    @type glidein_name: string
    @param glidein_name: name of the glidein instance

    @type entry_names: list
    @param entry_names: list of factory entry names

    @type supported_signtypes: list
    @param supported_signtypes: only support one kind of signtype, 'sha1', default is None

    @type pub_key_obj: string
    @param pub_key_obj: only support 'RSA', defaults to None

    @type additional_constraints: string
    @param additional_constraints: any additional constraints to include for querying the WMS collector, default is None

    @type factory_collector: string or None
    @param factory_collector: the collector to query, special value 'default' will get it from the global config

    @rtype: dict
    @return: Dictionary of work to perform. Return format is work[entry_name][frontend] = {'params':'value', 'requests':'value}
    """

    global factoryConfig

    if factory_collector==DEFAULT_VAL:
        factory_collector=factoryConfig.factory_collector

    req_glideins = ''
    for entry in entry_names:
        req_glideins = '%s@%s@%s,%s' % (entry, glidein_name,
                                        factory_name, req_glideins)
    # Strip off leading & trailing comma
    req_glideins = req_glideins.strip(',')

    status_constraint='(GlideinMyType=?="%s") && (stringListMember(ReqGlidein,"%s")=?=True)' % (factoryConfig.client_id, req_glideins)

    if (supported_signtypes is not None):
        status_constraint += ' && stringListMember(%s%s,"%s")' % \
            (factoryConfig.client_web_prefix,
             factoryConfig.client_web_signtype_suffix,
             ",".join(supported_signtypes))

    if (pub_key_obj is not None):
        # Get only classads that have my key or no key at all
        # Any other key will not work
        status_constraint += ' && (((ReqPubKeyID=?="%s") && (ReqEncKeyCode=!=Undefined) && (ReqEncIdentity=!=Undefined)) || (ReqPubKeyID=?=Undefined))' % pub_key_obj.get_pub_key_id()

    if (additional_constraints is not None):
        status_constraint = "(%s)&&(%s)" % (status_constraint,
                                            additional_constraints)

    status = condorMonitor.CondorStatus(subsystem_name="any", pool_name=factory_collector)
    # Important, this dictates what gets submitted
    status.require_integrity(True)
    status.glidein_name = glidein_name

    # Serialize access to the Collector accross all the processes
    # these is a single Collector anyhow
    lock_fname = os.path.join(factoryConfig.lock_dir, "gfi_status.lock")
    if not os.path.exists(lock_fname):
        # Create a lock file if needed
        try:
            fd = open(lock_fname, "w")
            fd.close()
        except:
            # could be a race condition
            pass

    with open(lock_fname, "r+") as fd:
        fcntl.flock(fd, fcntl.LOCK_EX)
        try:
            status.load(status_constraint)
        finally:
            fcntl.flock(fd, fcntl.LOCK_UN)

    data = status.fetchStored()

    reserved_names = ("ReqName", "ReqGlidein", "ClientName", "FrontendName",
                      "GroupName", "ReqPubKeyID", "ReqEncKeyCode",
                      "ReqEncIdentity", "AuthenticatedIdentity")

    # Output is now in the format of
    # out[entry_name][frontend]
    out = {}

    # Copy over requests and parameters

    for k in data:
        kel = data[k]
        el = {"requests":{}, "web":{}, "params":{},
              "params_decrypted":{}, "monitor":{}, "internals":{}}

        for (key, prefix) in (("requests", factoryConfig.client_req_prefix),
                             ("web", factoryConfig.client_web_prefix),
                             ("params", factoryConfig.glidein_param_prefix),
                             ("monitor", factoryConfig.glidein_monitor_prefix)):
            plen = len(prefix)
            for attr in kel:
                if attr in reserved_names:
                    # Skip reserved names
                    continue
                if attr[:plen] == prefix:
                    el[key][attr[plen:]] = kel[attr]

        # sym_key_obj will stay None if
        # 1) extract_sym_key throws exception
        # 2) kel does not contain 'ReqPubKeyID'
        # 3) pub_key_obj is None and there is no key to decrypt
        sym_key_obj = None
        if (pub_key_obj is not None) and ('ReqPubKeyID' in kel):
            try:
                sym_key_obj = pub_key_obj.extract_sym_key(kel['ReqEncKeyCode'])
            except:
                continue

        if (sym_key_obj is not None):
            # Verify that the identity the client claims to be is the
            # identity that Condor thinks it is
            try:
                enc_identity = sym_key_obj.decrypt_hex(kel['ReqEncIdentity']).decode("utf-8")
            except:
                logSupport.log.warning("Client %s provided invalid ReqEncIdentity, could not decode. Skipping for security reasons." % k)
                continue # Corrupted classad
            if enc_identity != kel['AuthenticatedIdentity']:
                logSupport.log.warning("Client %s provided invalid ReqEncIdentity(%s!=%s). Skipping for security reasons." % (k, enc_identity,
                                            kel['AuthenticatedIdentity']))
                # Either the client is misconfigured or someone is cheating
                continue

        invalid_classad = False

        for (key, prefix) in (("params_decrypted", factoryConfig.encrypted_param_prefix),):
            # TODO: useless for, only one element
            plen = len(prefix)
            for attr in kel:
                if attr in reserved_names:
                    # Skip reserved names
                    continue
                if attr[:plen] == prefix:
                    # Define it even if I don't understand the content
                    el[key][attr[plen:]] = None
                    if sym_key_obj is not None :
                        try:
                            el[key][attr[plen:]] = sym_key_obj.decrypt_hex(kel[attr])
                        except:
                            # I don't understand it -> invalid
                            invalid_classad = True
                            break

        # Continue if I have problems in an inner loop
        if invalid_classad:
            logSupport.log.warning("At least one of the encrypted parameters for client %s cannot be decoded. Skipping for security reasons."%k)
            continue

        for attr in kel:
            if attr in ("ClientName", "FrontendName", "GroupName", "ReqName",
                        "LastHeardFrom", "ReqPubKeyID", "AuthenticatedIdentity"):
                el["internals"][attr] = kel[attr]

        out[k] = el

    return workGroupByEntries(out)


def workGroupByEntries(work):
    """
    Given the dictionary of work items, group the work based on the entry
    Example: grouped_work[entry][w]
    """

    grouped_work = {}

    for w in work:
        req_name = work[w]['internals']['ReqName']
        try:
            entry = (req_name.split('@'))[0]
            if not (entry in grouped_work):
                grouped_work[entry] = {}
            grouped_work[entry][w] = work[w]
        except:
            logSupport.log.warning("Unable to group work for '%s' based on ReqName '%s'. This work item will not be processed." % (w, req_name))

    return grouped_work


# TODO: PM: findWork is still needed by tools/wmsXMLView. Modify wmsXMLView
# its still being used before removing the function below

def findWork(factory_name, glidein_name, entry_name, supported_signtypes,
             pub_key_obj=None, additional_constraints=None,
             factory_collector=DEFAULT_VAL):
    """
    Find request classAds that have my (factory, glidein name, entry name) and create the dictionary of work request information.

    @type factory_name: string
    @param factory_name: name of the factory
    @type glidein_name: string
    @param glidein_name: name of the glidein instance
    @type entry_name: string
    @param entry_name: name of the factory entry
    @type supported_signtypes: list
    @param supported_signtypes: only support one kind of signtype, 'sha1', default is None
    @type pub_key_obj: string
    @param pub_key_obj: only support 'RSA'
    @type additional_constraints: string
    @param additional_constraints: any additional constraints to include for querying the WMS collector, default is None
    
    @type factory_collector: string or None
    @param factory_collector: the collector to query, special value 'default' will get it from the global config

    @return: dictionary, each key is the name of a frontend.  Each value has a 'requests' and a 'params' key.  Both refer to classAd dictionaries.
    """

    global factoryConfig
    logSupport.log.debug("Querying collector for requests")

    if factory_collector==DEFAULT_VAL:
        factory_collector=factoryConfig.factory_collector

    status_constraint = '(GlideinMyType=?="%s") && (ReqGlidein=?="%s@%s@%s")' % (factoryConfig.client_id, entry_name, glidein_name, factory_name)

    if supported_signtypes is not None:
        status_constraint += ' && stringListMember(%s%s,"%s")' % (factoryConfig.client_web_prefix, factoryConfig.client_web_signtype_suffix, ",".join(supported_signtypes))

    if additional_constraints is not None:
        status_constraint = "((%s)&&(%s))" % (status_constraint, additional_constraints)

    status = condorMonitor.CondorStatus(subsystem_name="any", pool_name=factory_collector)
    status.require_integrity(True) #important, this dictates what gets submitted
    status.glidein_name = glidein_name
    status.entry_name = entry_name

    # serialize access to the Collector accross all the processes
    # these is a single Collector anyhow
    lock_fname=os.path.join(factoryConfig.lock_dir, "gfi_status.lock")
    if not os.path.exists(lock_fname): #create a lock file if needed
        try:
            fd=open(lock_fname, "w")
            fd.close()
        except:
            # could be a race condition
            pass

    with open(lock_fname, "r+") as fd:
        fcntl.flock(fd, fcntl.LOCK_EX)
        try:
            status.load(status_constraint)
        finally:
            fcntl.flock(fd, fcntl.LOCK_UN)

    data = status.fetchStored()

    reserved_names = ("ReqName", "ReqGlidein", "ClientName", "FrontendName", "GroupName", "ReqPubKeyID", "ReqEncKeyCode", "ReqEncIdentity", "AuthenticatedIdentity")

    out = {}

    # copy over requests and parameters
    for k in list(data.keys()):
        kel = data[k]
        el = {"requests":{}, "web":{}, "params":{}, "params_decrypted":{}, "monitor":{}, "internals":{}}
        for (key, prefix) in (("requests", factoryConfig.client_req_prefix),
                             ("web", factoryConfig.client_web_prefix),
                             ("params", factoryConfig.glidein_param_prefix),
                             ("monitor", factoryConfig.glidein_monitor_prefix)):
            plen = len(prefix)
            for attr in list(kel.keys()):
                if attr in reserved_names:
                    continue # skip reserved names
                if attr[:plen] == prefix:
                    el[key][attr[plen:]] = kel[attr]
        if pub_key_obj is not None:
            if 'ReqPubKeyID' in kel:
                try:
                    sym_key_obj = pub_key_obj.extract_sym_key(kel['ReqEncKeyCode'])
                except:
                    continue # bad key, ignore entry
            else:
                sym_key_obj = None # no key used, will not decrypt
        else:
            sym_key_obj = None # have no key, will not decrypt

        if sym_key_obj is not None:
            # this is verifying that the identity that the client claims to be is the identity that Condor thinks it is
            try:
                enc_identity = sym_key_obj.decrypt_hex(kel['ReqEncIdentity'])
            except:
                logSupport.log.warning("Client %s provided invalid ReqEncIdentity, could not decode. Skipping for security reasons." % k)
                continue # corrupted classad
            if enc_identity != kel['AuthenticatedIdentity']:
                logSupport.log.warning("Client %s provided invalid ReqEncIdentity(%s!=%s). Skipping for security reasons." % (k, enc_identity, kel['AuthenticatedIdentity']))
                continue # uh oh... either the client is misconfigured, or someone is trying to cheat


        invalid_classad = False
        for (key, prefix) in (("params_decrypted", factoryConfig.encrypted_param_prefix),):
            plen = len(prefix)
            for attr in list(kel.keys()):
                if attr in reserved_names:
                    continue # skip reserved names
                if attr[:plen] == prefix:
                    el[key][attr[plen:]] = None # define it even if I don't understand the content
                    if sym_key_obj is not None:
                        try:
                            el[key][attr[plen:]] = sym_key_obj.decrypt_hex(kel[attr])
                        except:
                            invalid_classad = True
                            break  # I don't understand it -> invalid
        if invalid_classad:
            logSupport.log.warning("At least one of the encrypted parameters for client %s cannot be decoded. Skipping for security reasons." % k)
            continue  # need to go this way as I may have problems in an inner loop

        for attr in list(kel.keys()):
            if attr in ("ClientName", "FrontendName", "GroupName", "ReqName", "LastHeardFrom", "ReqPubKeyID", "AuthenticatedIdentity"):
                el["internals"][attr] = kel[attr]

        out[k] = el

    return out


###############################################################################
# Code to advertise glidefactory classads to the WMS Pool
###############################################################################

class EntryClassad(classadSupport.Classad):
    """
    This class describes the glidefactory classad. Factory advertises the
    glidefactory classad to the user pool as an UPDATE_AD_GENERIC type classad
    """

    def __init__(self, factory_name, glidein_name, entry_name,
                 trust_domain, auth_method, supported_signtypes,
                 pub_key_obj=None, glidein_attrs={}, glidein_params={},
                 glidein_monitors={}, glidein_stats={}, glidein_web_attrs={},
                 glidein_config_limits={}):
        """Class Constructor

        :param factory_name: Name of the factory
        :param glidein_name: Name of the resource in the glideclient classad?
        :param entry_name: Name of the resource in the glidefactory classad
        :param trust_domain: trust domain for this entry
        :param auth_method: the authentication methods this entry supports in glidein submission, i.e. grid_proxy
        :param supported_signtypes: suppported sign types, i.e. sha1
        :param pub_key_obj: GlideinKey - for the frontend to use in encryption
        :param glidein_attrs: glidein attrs to be published, not be overwritten by Frontends
        :param glidein_params: params to be published, can be overwritten by Frontends
        :param glidein_monitors: monitor attrs to be published
        :param glidein_stats: aggregated Entry(entry) and Factory(total) statistics to be published
        :param glidein_config_limits: Factory configuration limits to be published
        :return:

        glidein_attrs is a dictionary of values to publish like {"Arch":"INTEL","MinDisk":200000}
        similar for glidein_params and glidein_monitor_monitors

        """
        # TODO: rename glidein_ to entry_ (entry_monitors)?

        global factoryConfig, advertizeGFCounter

        classadSupport.Classad.__init__(self, factoryConfig.factory_id,
                                        'UPDATE_AD_GENERIC',
                                        'INVALIDATE_ADS_GENERIC')

        # Short hand for easy access
        classad_name = "%s@%s@%s" % (entry_name, glidein_name, factory_name)
        self.adParams['Name'] = classad_name
        self.adParams['FactoryName'] = "%s" % factory_name
        self.adParams['GlideinName'] = "%s" % glidein_name
        self.adParams['EntryName'] = "%s" % entry_name
        self.adParams[factoryConfig.factory_signtype_id] = "%s" % ','.join(supported_signtypes)
        self.adParams['DaemonStartTime'] = int(start_time)
        advertizeGFCounter[classad_name] = advertizeGFCounter.get(classad_name, -1) + 1
        self.adParams['UpdateSequenceNumber'] = advertizeGFCounter[classad_name]
        self.adParams['GlideinWMSVersion'] = factoryConfig.glideinwms_version

        if pub_key_obj is not None:
            self.adParams['PubKeyID'] = "%s" % pub_key_obj.get_pub_key_id()
            self.adParams['PubKeyType'] = "%s" % pub_key_obj.get_pub_key_type()
<<<<<<< HEAD
            self.adParams['PubKeyValue'] = "%s" % pub_key_obj.get_pub_key_value().replace('\n', '\\n')
=======
            self.adParams['PubKeyValue'] = "%s" % pub_key_obj.get_pub_key_value().decode('ascii').replace('\n', '\\n')
>>>>>>> 0d4a8956
        if 'grid_proxy' in auth_method:
            self.adParams['GlideinAllowx509_Proxy'] = '%s' % True
            self.adParams['GlideinRequirex509_Proxy'] = '%s' % True
            self.adParams['GlideinRequireGlideinProxy'] = '%s' % False
        else:
            self.adParams['GlideinAllowx509_Proxy'] = '%s' % False
            self.adParams['GlideinRequirex509_Proxy'] = '%s' % False
            self.adParams['GlideinRequireGlideinProxy'] = '%s' % True

        # write out both the attributes, params and monitors
        for (prefix, data) in ((factoryConfig.glidein_attr_prefix, glidein_attrs),
                               (factoryConfig.glidein_param_prefix, glidein_params),
                               (factoryConfig.glidein_monitor_prefix, glidein_monitors),
                               (factoryConfig.glidein_web_prefix, glidein_web_attrs),
                               (factoryConfig.glidein_config_prefix, glidein_config_limits)):
            for attr in list(data.keys()):
                el = data[attr]
                if isinstance(el, int):
                    # don't quote ints
                    self.adParams['%s%s' % (prefix, attr)] = el
                else:
                    escaped_el = str(el).replace('\n', '\\n')
                    self.adParams['%s%s' % (prefix, attr)] = "%s" % escaped_el

        # write job completion statistics
        if glidein_stats:
            prefix = factoryConfig.glidein_monitor_prefix
            for k, v in list(glidein_stats['entry'].items()):
                self.adParams['%s%s' % (prefix, k)] = v
            for k, v in list(glidein_stats['total'].items()):
                self.adParams['%s%s' % (prefix, k)] = v


###############################################################################
# Code to advertise glidefactoryglobal classads to the WMS Pool
###############################################################################

class FactoryGlobalClassad(classadSupport.Classad):
    """
    This class describes the glidefactoryglobal classad. Factory advertises the
    glidefactoryglobal classad to the user pool as an UPDATE_AD_GENERIC type classad

    glidefactory and glidefactoryglobal classads must be of the same type because they may be
    invalidated together (with a single command)
    """

    def __init__(self, factory_name, glidein_name, supported_signtypes,
                 pub_key_obj):
        """Class Constructor

        :param factory_name: Name of the factory
        :param glidein_name: Name of the resource in the glidefactoryglobal classad?
        :param supported_signtypes: suppported sign types, i.e. sha1
        :param pub_key_obj: GlideinKey - for the frontend to use in encryption
        :return:
        """

        global factoryConfig, advertizeGlobalCounter

        classadSupport.Classad.__init__(self, factoryConfig.factory_global,
                                        'UPDATE_AD_GENERIC',
                                        'INVALIDATE_ADS_GENERIC')

        # Short hand for easy access
        classad_name = "%s@%s" % (glidein_name, factory_name)
        self.adParams['Name'] = classad_name
        self.adParams['FactoryName'] = "%s" % factory_name
        self.adParams['GlideinName'] = "%s" % glidein_name
        self.adParams[factoryConfig.factory_signtype_id] = "%s" % ','.join(supported_signtypes)
        self.adParams['DaemonStartTime'] = int(start_time)
        self.adParams['UpdateSequenceNumber'] = advertizeGlobalCounter
        advertizeGlobalCounter += 1
        self.adParams['GlideinWMSVersion'] = factoryConfig.glideinwms_version
        self.adParams['PubKeyID'] = "%s" % pub_key_obj.get_pub_key_id()
        self.adParams['PubKeyType'] = "%s" % pub_key_obj.get_pub_key_type()
<<<<<<< HEAD
        self.adParams['PubKeyValue'] = "%s" % pub_key_obj.get_pub_key_value().replace('\n', '\\n')
=======
        self.adParams['PubKeyValue'] = "%s" % pub_key_obj.get_pub_key_value().decode('ascii').replace('\n', '\\n')
>>>>>>> 0d4a8956


def advertizeGlobal(factory_name, glidein_name, supported_signtypes,
                    pub_key_obj, stats_dict={}, factory_collector=DEFAULT_VAL):

    """
    Creates the glidefactoryglobal classad and advertises.

    @type factory_name: string
    @param factory_name: the name of the factory
    @type glidein_name: string
    @param glidein_name: name of the glidein
    @type supported_signtypes: string
    @param supported_signtypes: suppported sign types, i.e. sha1
    @type pub_key_obj: GlideinKey
    @param pub_key_obj: for the frontend to use in encryption
    @type stats_dict: dict
    @param stats_dict: completed jobs statistics
    @type factory_collector: string or None
    @param factory_collector: the collector to query, special value 'default' will get it from the global config

    @todo add factory downtime?
    """

    tmpnam = classadSupport.generate_classad_filename(prefix='gfi_ad_gfg')

    gfg_classad = FactoryGlobalClassad(factory_name, glidein_name,
                                       supported_signtypes, pub_key_obj)

    try:
        gfg_classad.writeToFile(tmpnam, append=False)
        exe_condor_advertise(tmpnam, gfg_classad.adAdvertiseCmd,
                             factory_collector=factory_collector)
    finally:
        # Unable to write classad
        _remove_if_there(tmpnam)


def deadvertizeGlidein(factory_name, glidein_name, entry_name, factory_collector=DEFAULT_VAL):
    """
    Removes the glidefactory classad advertising the entry from the WMS Collector.
    """
    tmpnam = classadSupport.generate_classad_filename(prefix='gfi_de_gf')
    # TODO: use tempfile
    try:
        with open(tmpnam, "w") as fd:
            fd.write('MyType = "Query"\n')
            fd.write('TargetType = "%s"\n' % factoryConfig.factory_id)
            fd.write('Requirements = (Name == "%s@%s@%s")&&(GlideinMyType == "%s")\n' % (entry_name, glidein_name, factory_name, factoryConfig.factory_id))
        exe_condor_advertise(tmpnam, "INVALIDATE_ADS_GENERIC", factory_collector=factory_collector)
    finally:
        _remove_if_there(tmpnam)


def deadvertizeGlobal(factory_name, glidein_name, factory_collector=DEFAULT_VAL):
    """
    Removes the glidefactoryglobal classad advertising the factory globals from the WMS Collector.
    """
    tmpnam = classadSupport.generate_classad_filename(prefix='gfi_de_gfg')
    # TODO: use tempfile
    try:
        with open(tmpnam, "w") as fd:
            fd.write('MyType = "Query"\n')
            fd.write('TargetType = "%s"\n' % factoryConfig.factory_global)
            fd.write('Requirements = (Name == "%s@%s")&&(GlideinMyType == "%s")\n' % (glidein_name, factory_name, factoryConfig.factory_id))
        exe_condor_advertise(tmpnam, "INVALIDATE_ADS_GENERIC", factory_collector=factory_collector)
    finally:
        _remove_if_there(tmpnam)


def deadvertizeFactory(factory_name, glidein_name, factory_collector=DEFAULT_VAL):
    """
    Deadvertize all entry and global classads for this factory.
    """
    tmpnam = classadSupport.generate_classad_filename(prefix='gfi_de_fact')
    # TODO: use tempfile
    try:
        with open(tmpnam, "w") as fd:
            fd.write('MyType = "Query"\n')
            fd.write('TargetType = "%s"\n' % factoryConfig.factory_id)
            fd.write('Requirements = (FactoryName =?= "%s")&&(GlideinName =?= "%s")\n' % (factory_name, glidein_name))
        exe_condor_advertise(tmpnam, "INVALIDATE_ADS_GENERIC", factory_collector=factory_collector)
    finally:
        _remove_if_there(tmpnam)


############################################################

# glidein_attrs is a dictionary of values to publish
#  like {"Arch":"INTEL","MinDisk":200000}
# similar for glidein_params and glidein_monitor_monitors
def advertizeGlideinClientMonitoring(factory_name, glidein_name, entry_name,
                                     client_name, client_int_name, client_int_req,
                                     glidein_attrs={}, client_params={}, client_monitors={},
                                     factory_collector=DEFAULT_VAL):
    tmpnam = classadSupport.generate_classad_filename(prefix='gfi_adm_gfc')

    createGlideinClientMonitoringFile(tmpnam, factory_name, glidein_name, entry_name,
                                      client_name, client_int_name, client_int_req,
                                      glidein_attrs, client_params, client_monitors)
    advertizeGlideinClientMonitoringFromFile(tmpnam, remove_file=True, factory_collector=factory_collector)

class MultiAdvertizeGlideinClientMonitoring:
    # glidein_attrs is a dictionary of values to publish
    #  like {"Arch":"INTEL","MinDisk":200000}
    def __init__(self, factory_name, glidein_name, entry_name, glidein_attrs, factory_collector=DEFAULT_VAL):
        self.factory_name = factory_name
        self.glidein_name = glidein_name
        self.entry_name = entry_name
        self.glidein_attrs = glidein_attrs
        self.client_data = []
        self.factory_collector = factory_collector

    def add(self, client_name, client_int_name, client_int_req,
            client_params={}, client_monitors={}, limits_triggered={}):
        el = {'client_name':client_name,
            'client_int_name':client_int_name,
            'client_int_req':client_int_req,
            'client_params':client_params,
            'client_monitors':client_monitors,
            'limits_triggered':limits_triggered}
        self.client_data.append(el)

    # do the actual advertizing
    # can throw MultiExeError
    def do_advertize(self):
        if factoryConfig.advertise_use_multi:
            self.do_advertize_multi()
        else:
            self.do_advertize_iterate()
        self.client_data = []

    # INTERNAL
    def do_advertize_iterate(self):
        error_arr = []

        tmpnam = classadSupport.generate_classad_filename(prefix='gfi_ad_gfc')

        for el in self.client_data:
            createGlideinClientMonitoringFile(
                tmpnam, self.factory_name, self.glidein_name, self.entry_name,
                el['client_name'], el['client_int_name'], el['client_int_req'],
                self.glidein_attrs, el['client_params'], el['client_monitors'])
            try:
                advertizeGlideinClientMonitoringFromFile(tmpnam,
                                                         remove_file=True,
                                                         factory_collector=self.factory_collector)
            except condorExe.ExeError as e:
                error_arr.append(e)

        if len(error_arr) > 0:
            raise MultiExeError(error_arr)

    def do_advertize_multi(self):
        tmpnam = classadSupport.generate_classad_filename(prefix='gfi_adm_gfc')

        ap = False
        for el in self.client_data:
            createGlideinClientMonitoringFile(
                tmpnam, self.factory_name, self.glidein_name, self.entry_name,
                el['client_name'], el['client_int_name'], el['client_int_req'],
                self.glidein_attrs, el['client_params'], el['client_monitors'],
                do_append=ap)
            ap = True  # Append from here on

        if ap:
            error_arr = []
            try:
                advertizeGlideinClientMonitoringFromFile(tmpnam,
                                                         remove_file=True,
                                                         is_multi=True,
                                                         factory_collector=self.factory_collector)
            except condorExe.ExeError as e:
                error_arr.append(e)

            if len(error_arr) > 0:
                raise MultiExeError(error_arr)

    def writeToMultiClassadFile(self, filename=None, append=True):
        # filename: Name of the file to write classads to
        # append: Wether the classads need to be appended to the file
        #         If we create file append is in a way ignored

        if filename is None:
            filename = classadSupport.generate_classad_filename(prefix='gfi_adm_gfc')
            append = False

        for el in self.client_data:
            createGlideinClientMonitoringFile(
                filename, self.factory_name, self.glidein_name, self.entry_name,
                el['client_name'], el['client_int_name'], el['client_int_req'],
                self.glidein_attrs, el['client_params'], el['client_monitors'],
                el['limits_triggered'], do_append=append)
            # Append from here on anyways
            append = True

        return filename


##############################
# Start INTERNAL

# glidein_attrs is a dictionary of values to publish
#  like {"Arch":"INTEL","MinDisk":200000}
# similar for glidein_params and glidein_monitor_monitors
def createGlideinClientMonitoringFile(fname,
                                      factory_name, glidein_name, entry_name,
                                      client_name, client_int_name, client_int_req,
                                      glidein_attrs={}, client_params={}, client_monitors={}, limits_triggered={},
                                      do_append=False):
    global factoryConfig
    global advertizeGFCCounter

    if do_append:
        open_type = "a"
    else:
        open_type = "w"

    try:
        with open(fname, open_type) as fd:
            limits = ('IdleGlideinsPerEntry', 'HeldGlideinsPerEntry', 'TotalGlideinsPerEntry')
            for limit in limits:
                if limit in limits_triggered:
                    fd.write('%sStatus_GlideFactoryLimit%s = "%s"\n' % (factoryConfig.glidein_monitor_prefix, limit, limits_triggered[limit]))

            all_frontends = limits_triggered.get('all_frontends')
            for fe_sec_class in all_frontends:
                sec_class_limits = ('IdlePerClass_%s'%fe_sec_class, 'TotalPerClass_%s'%fe_sec_class)
                for limit in sec_class_limits:
                    if limit in limits_triggered:
                        fd.write('%sStatus_GlideFactoryLimit%s = "%s"\n' % (factoryConfig.glidein_monitor_prefix, limit, limits_triggered[limit]))
            fd.write('MyType = "%s"\n' % factoryConfig.factoryclient_id)
            fd.write('GlideinMyType = "%s"\n' % factoryConfig.factoryclient_id)
            fd.write('GlideinWMSVersion = "%s"\n' % factoryConfig.glideinwms_version)
            fd.write('Name = "%s"\n' % client_name)
            fd.write('ReqGlidein = "%s@%s@%s"\n' % (entry_name, glidein_name, factory_name))
            fd.write('ReqFactoryName = "%s"\n' % factory_name)
            fd.write('ReqGlideinName = "%s"\n' % glidein_name)
            fd.write('ReqEntryName = "%s"\n' % entry_name)
            fd.write('ReqClientName = "%s"\n' % client_int_name)
            fd.write('ReqClientReqName = "%s"\n' % client_int_req)
            # fd.write('DaemonStartTime = %li\n'%start_time)
            advertizeGFCCounter[client_name] = advertizeGFCCounter.get(client_name, -1) + 1
            fd.write('UpdateSequenceNumber = %i\n'%advertizeGFCCounter[client_name])

            # write out both the attributes, params and monitors
            for (prefix, data) in ((factoryConfig.glidein_attr_prefix, glidein_attrs),
                                   (factoryConfig.glidein_param_prefix, client_params),
                                   (factoryConfig.glidein_monitor_prefix, client_monitors)):
                for attr in list(data.keys()):
                    el = data[attr]
                    if isinstance(el, int):
                        # don't quote ints
                        fd.write('%s%s = %s\n' % (prefix, attr, el))
                    else:
                        escaped_el = str(el).replace('"', '\\"')
                        fd.write('%s%s = "%s"\n' % (prefix, attr, escaped_el))
            # add a final empty line... useful when appending
            fd.write('\n')
    except:
        # remove file in case of problems
        if os.path.exists(fname):
            os.remove(fname)
        raise


# Given a file, advertize
# Can throw a CondorExe/ExeError exception
def advertizeGlideinClientMonitoringFromFile(fname, remove_file=True,
                                             is_multi=False, factory_collector=DEFAULT_VAL):
    if os.path.exists(fname):
        try:
            logSupport.log.info("Advertising glidefactoryclient classads")
            exe_condor_advertise(fname, "UPDATE_LICENSE_AD", is_multi=is_multi, factory_collector=factory_collector)
        except:
            logSupport.log.warning("Advertising glidefactoryclient classads failed")
            logSupport.log.exception("Advertising glidefactoryclient classads failed: ")
        if remove_file:
            os.remove(fname)
    else:
        logSupport.log.warning("glidefactoryclient classad file %s does not exist. Check if frontends are allowed to submit to entry" % fname)


def advertizeGlideinFromFile(fname, remove_file=True, is_multi=False, factory_collector=DEFAULT_VAL):
    if os.path.exists(fname):
        try:
            logSupport.log.info("Advertising glidefactory classads")
            exe_condor_advertise(fname, "UPDATE_AD_GENERIC", is_multi=is_multi, factory_collector=factory_collector)
        except:
            logSupport.log.warning("Advertising glidefactory classads failed")
            logSupport.log.exception("Advertising glidefactory classads failed: ")
        if remove_file:
            os.remove(fname)
    else:
        logSupport.log.warning("glidefactory classad file %s does not exist. Check if you have atleast one entry enabled" % fname)

# End INTERNAL
###########################################


# remove classads from Collector
def deadvertizeAllGlideinClientMonitoring(factory_name, glidein_name, entry_name, factory_collector=DEFAULT_VAL):
    """
    Deadvertize  monitoring classads for the given entry.
    """
    tmpnam = classadSupport.generate_classad_filename(prefix='gfi_de_gfc')
    # TODO: use tempfile
    try:
        with open(tmpnam, "w") as fd:
            fd.write('MyType = "Query"\n')
            fd.write('TargetType = "%s"\n' % factoryConfig.factoryclient_id)
            fd.write('Requirements = (ReqGlidein == "%s@%s@%s")&&(GlideinMyType == "%s")\n' %
                     (entry_name, glidein_name, factory_name, factoryConfig.factoryclient_id))

        exe_condor_advertise(tmpnam, "INVALIDATE_LICENSE_ADS", factory_collector=factory_collector)
    finally:
        _remove_if_there(tmpnam)


def deadvertizeFactoryClientMonitoring(factory_name, glidein_name, factory_collector=DEFAULT_VAL):
    """
    Deadvertize all monitoring classads for this factory.
    """
    tmpnam = classadSupport.generate_classad_filename(prefix='gfi_de_gfc')
    # TODO: use tempfile
    try:
        with open(tmpnam, "w") as fd:
            fd.write('MyType = "Query"\n')
            fd.write('TargetType = "%s"\n' % factoryConfig.factoryclient_id)
            fd.write('Requirements = (ReqFactoryName=?="%s")&&(ReqGlideinName=?="%s")&&(GlideinMyType == "%s")' %
                     (factory_name, glidein_name, factoryConfig.factoryclient_id))

        exe_condor_advertise(tmpnam, "INVALIDATE_LICENSE_ADS", factory_collector=factory_collector)
    finally:
        _remove_if_there(tmpnam)


############################################################
#
# I N T E R N A L - Do not use
#
############################################################

def _remove_if_there(fname):
    """Remove the file and ignore errors (e.g. file not there)"""
    try:
        os.remove(fname)
    except OSError:
        # Do the possible to remove the file if there
        pass


# serialize access to the Collector accross all the processes
# these is a single Collector anyhow
def exe_condor_advertise(fname, command,
                         is_multi=False, factory_collector=None):
    global factoryConfig

    if factory_collector == DEFAULT_VAL:
        factory_collector = factoryConfig.factory_collector

    lock_fname = os.path.join(factoryConfig.lock_dir, "gfi_advertize.lock")
    if not os.path.exists(lock_fname):  # create a lock file if needed
        try:
            fd = open(lock_fname, "w")
            fd.close()
        except:
            # could be a race condition
            pass

    with open(lock_fname, "r+") as fd:
        fcntl.flock(fd, fcntl.LOCK_EX)
        try:
            ret = condorManager.condorAdvertise(fname, command, factoryConfig.advertise_use_tcp,
                                                is_multi, factory_collector)
        finally:
            fcntl.flock(fd, fcntl.LOCK_UN)

    return ret<|MERGE_RESOLUTION|>--- conflicted
+++ resolved
@@ -538,11 +538,7 @@
         if pub_key_obj is not None:
             self.adParams['PubKeyID'] = "%s" % pub_key_obj.get_pub_key_id()
             self.adParams['PubKeyType'] = "%s" % pub_key_obj.get_pub_key_type()
-<<<<<<< HEAD
-            self.adParams['PubKeyValue'] = "%s" % pub_key_obj.get_pub_key_value().replace('\n', '\\n')
-=======
             self.adParams['PubKeyValue'] = "%s" % pub_key_obj.get_pub_key_value().decode('ascii').replace('\n', '\\n')
->>>>>>> 0d4a8956
         if 'grid_proxy' in auth_method:
             self.adParams['GlideinAllowx509_Proxy'] = '%s' % True
             self.adParams['GlideinRequirex509_Proxy'] = '%s' % True
@@ -618,11 +614,7 @@
         self.adParams['GlideinWMSVersion'] = factoryConfig.glideinwms_version
         self.adParams['PubKeyID'] = "%s" % pub_key_obj.get_pub_key_id()
         self.adParams['PubKeyType'] = "%s" % pub_key_obj.get_pub_key_type()
-<<<<<<< HEAD
-        self.adParams['PubKeyValue'] = "%s" % pub_key_obj.get_pub_key_value().replace('\n', '\\n')
-=======
         self.adParams['PubKeyValue'] = "%s" % pub_key_obj.get_pub_key_value().decode('ascii').replace('\n', '\\n')
->>>>>>> 0d4a8956
 
 
 def advertizeGlobal(factory_name, glidein_name, supported_signtypes,
