--- conflicted
+++ resolved
@@ -329,22 +329,12 @@
     forkm_obj = ForkManager()
     # Only fork of child processes for entries that have corresponding
     # work to do, ie glideclient classads.
-<<<<<<< HEAD
-    # TODO: coordinate w/ find_work(): all entries or only the ones w/ work to do?
-    # TODO: currently work contains all entries
-    # TODO: check if cleanup is still done correctly
-    # TODO: empry work entries were added to perform cleanup
-    entries_without_work = []
-    for ent in my_entries:
-        # TODO: here was hitting all entries,  if ent in work:
-=======
     # TODO: #22163, change in 3.5 coordinate w/ find_work():
     #  change so that only the entries w/ work to do are returned in 'work'
     #  currently work contains all entries
     #  cleanup is still done correctly, handled also in the entries w/o work function (forked as single function)
     entries_without_work = []
     for ent in my_entries:
->>>>>>> c1caa63d
         if work.get(ent):
             entry = my_entries[ent]  # ent is the entry.name
             forkm_obj.add_fork(ent,
