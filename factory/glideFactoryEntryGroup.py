--- conflicted
+++ resolved
@@ -416,33 +416,8 @@
             pipe_ids[entry.name] = {'r': r, 'pid': pid}
         else:
             # This is the child process
-<<<<<<< HEAD
-            os.close(r)
-            logSupport.disable_rotate = True
             try:
-                work_done = glideFactoryEntry.check_and_perform_work(
-                                factory_in_downtime, entry, work[entry.name])
-                # entry object now has updated info in the child process
-                # This info is required for monitoring and advertising
-                # Compile the return info from th  updated entry object 
-                # Can't dumps the entry object directly, so need to extract
-                # the info required.
-                return_dict = compile_pickle_data(entry, work_done)
-                os.write(w,cPickle.dumps(return_dict))
-            except Exception, ex:
-                tb = traceback.format_exception(sys.exc_info()[0],
-                                                sys.exc_info()[1],
-                                                sys.exc_info()[2])
-                entry.log.exception("Error in check_and_perform_work for entry '%s' " % entry.name)
-
-            os.close(w)
-            # Hard kill myself. Don't want any cleanup, since I was created
-            # just for doing check and perform work for each entry
-            os.kill(os.getpid(),signal.SIGKILL)
-
-        logSupport.roll_all_logs()
-=======
-            try:
+                logSupport.disable_rotate = True
                 os.close(r)
 
                 try:
@@ -468,7 +443,6 @@
                 # Exit, immediately. Don't want any cleanup, since I was created
                 # just for doing check and perform work for each entry
                 os._exit(0)
->>>>>>> 77e808d2
 
     # Gather info from rest of the entries
     try:
@@ -477,6 +451,8 @@
     except RuntimeError:
         # Expect all errors logged already
         work_info_read_err = True
+
+    logSupport.roll_all_logs()
 
     # Gather results from the forked children
     logSupport.log.info("All children forked for glideFactoryEntry.check_and_perform_work terminated. Loading post work state for the entry.")
@@ -685,13 +661,13 @@
                         # Exit without triggering SystemExit exception
                         os._exit(0)
 
-                    logSupport.roll_all_logs()
-
                 try:
                     logSupport.log.info("Processing response from children after write stats")
                     post_writestats_info = fetch_fork_result_list(pipe_ids)
                 except:
                     logSupport.log.exception("Error processing response from one or more children after write stats")
+
+                logSupport.roll_all_logs()
 
                 for i in post_writestats_info:
                     for ent in post_writestats_info[i]:
