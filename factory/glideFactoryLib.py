--- conflicted
+++ resolved
@@ -530,13 +530,10 @@
     @param req_min_idle: min number of idle glideins needed from the frontend request
     @type req_max_glideins: int
     @param req_max_glideins: max number of running glideins allowed in the frontend request
-<<<<<<< HEAD
     @type  idle_lifetime: int
     @param idle_lifetime:
-=======
     @type remove_excess: tuple
     @param remove_excess: remove_excess_str (NO, WAIT, IDLE, ALL), remove_excess_margin
->>>>>>> cfce77ac
     @type submit_credentials: SubmitCredentials
     @param submit_credentials: all the information needed to submit the glideins
     @type glidein_totals: GlideinTotals
