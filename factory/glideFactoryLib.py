#
# Project:
#   glideinWMS
#
# File Version: 
<<<<<<< HEAD
#   $Id: glideFactoryLib.py,v 1.55.2.23 2011/06/07 18:59:44 klarson1 Exp $
=======
>>>>>>> fbae171d
#
# Description:
#   This module implements the functions needed to keep the
#   required number of idle glideins
#   It also has support for glidein sanitizing
#
# Author:
#   Igor Sfiligoi (Sept 7th 2006)
#

import os,sys
import time
import string
import re
import traceback
import pwd
import binascii
import condorExe,condorPrivsep
import logSupport
import condorMonitor
import glideFactoryConfig

MY_USERNAME=pwd.getpwuid(os.getuid())[0]

############################################################
#
# Configuration
#
############################################################

class FactoryConfig:
    def __init__(self):
        # set default values
        # user should modify if needed

        # The name of the attribute that identifies the glidein
        self.factory_schedd_attribute = "GlideinFactory"
        self.glidein_schedd_attribute = "GlideinName"
        self.entry_schedd_attribute = "GlideinEntryName"
        self.client_schedd_attribute = "GlideinClient"
        self.x509id_schedd_attribute = "GlideinX509Identifier"
        self.x509secclass_schedd_attribute = "GlideinX509SecurityClass"

        self.factory_startd_attribute = "GLIDEIN_Factory"
        self.glidein_startd_attribute = "GLIDEIN_Name"
        self.entry_startd_attribute = "GLIDEIN_Entry_Name"
        self.client_startd_attribute = "GLIDEIN_Client"
        self.schedd_startd_attribute = "GLIDEIN_Schedd"
        self.clusterid_startd_attribute = "GLIDEIN_ClusterId"
        self.procid_startd_attribute = "GLIDEIN_ProcId"

        self.count_env = 'GLIDEIN_COUNT'

        self.submit_fname="job_submit.sh"


        # Stale value settings, in seconds
        self.stale_maxage={ 1:7*24*3600,      # 1 week for idle
                            2:31*24*3600,     # 1 month for running
                           -1:2*3600}         # 2 hours for unclaimed (using special value -1 for this)

        # Sleep times between commands
        self.submit_sleep = 0.2
        self.remove_sleep = 0.2
        self.release_sleep = 0.2

        # Max commands per cycle
        self.max_submits = 100
        self.max_cluster_size=10
        self.max_removes = 5
        self.max_releases = 20

        # monitoring objects
        # create them for the logging to occur
        self.client_internals = None
        self.client_stats = None # this one is indexed by client name
        self.qc_stats = None     # this one is indexed by security class
        self.log_stats = None
        self.rrd_stats = None

        self.supported_signtypes=['sha1']

        # who am I
        self.factory_name=None
        self.glidein_name=None
        # do not add the entry_name, as we may decide someday to share
        # the same process between multiple entries

        # used directories
        self.submit_dir=None
        self.log_base_dir=None
        self.client_log_base_dir=None
        self.client_proxies_base_dir=None

    def config_whoamI(self,factory_name,glidein_name):
        self.factory_name=factory_name
        self.glidein_name=glidein_name

    def config_dirs(self,submit_dir,log_base_dir,client_log_base_dir,client_proxies_base_dir):
        self.submit_dir=submit_dir
        self.log_base_dir=log_base_dir
        self.client_log_base_dir=client_log_base_dir
        self.client_proxies_base_dir=client_proxies_base_dir

    def config_submit_freq(self,sleepBetweenSubmits,maxSubmitsXCycle):
        self.submit_sleep=sleepBetweenSubmits
        self.max_submits=maxSubmitsXCycle

    def config_remove_freq(self,sleepBetweenRemoves,maxRemovesXCycle):
        self.remove_sleep=sleepBetweenRemoves
        self.max_removes=maxRemovesXCycle

    def get_client_log_dir(self,entry_name,username):
        log_dir=os.path.join(self.client_log_base_dir,"user_%s/glidein_%s/entry_%s"%(username,self.glidein_name,entry_name))
        return log_dir

    def get_client_proxies_dir(self,entry_name,username):
        proxy_dir=os.path.join(self.client_proxies_base_dir,"user_%s/glidein_%s/entry_%s"%(username,self.glidein_name,entry_name))
        return proxy_dir


# global configuration of the module
factoryConfig=FactoryConfig()

############################################################
#
def secClass2Name(client_security_name,proxy_security_class):
    return "%s_%s"%(client_security_name,proxy_security_class)

############################################################
#
# Log files
#
# Consider moving them to a dedicated file
# since it is the only part in common between main and entries
#
############################################################

class PrivsepDirCleanupWSpace(logSupport.DirCleanupWSpace):
    def __init__(self,
                 username,         # if None, no privsep
                 dirname,
                 fname_expression, # regular expression, used with re.match
                 maxlife,          # max lifetime after which it is deleted
                 minlife,maxspace, # max space allowed for the sum of files, unless they are too young
                 activity_log,warning_log): # if None, no logging
        logSupport.DirCleanupWSpace.__init__(self,dirname,fname_expression,
                                             maxlife,minlife,maxspace,
                                             activity_log,warning_log)
        self.username=username

    def delete_file(self,fpath):
        if (self.username!=None) and (self.username!=MY_USERNAME):
            # use privsep
            # do not use rmtree as we do not want root privileges
            condorPrivsep.execute(self.username,os.path.dirname(fpath),'/bin/rm',['rm',fpath],stdout_fname=None)
        else:
            # use the native method, if possible
            os.unlink(fpath)

class LogFiles:
    def __init__(self,log_dir,max_days,min_days,max_mbs):
        self.log_dir=log_dir
        self.activity_log=logSupport.DayLogFile(os.path.join(log_dir,"factory"),"info.log")
        self.warning_log=logSupport.DayLogFile(os.path.join(log_dir,"factory"),"err.log")
        self.debug_log=logSupport.DayLogFile(os.path.join(log_dir,"factory"),"debug.log")
        # no need to use the privsep version
        self.cleanupObjs=[logSupport.DirCleanupWSpace(log_dir,"(factory\.[0-9]*\.info\.log)|(factory\.[0-9]*\.err\.log)|(factory\.[0-9]*\.debug\.log)",
                                                      int(max_days*24*3600),int(min_days*24*3600),
                                                      long(max_mbs*(1024.0*1024.0)),
                                                      self.activity_log,self.warning_log)]

    def logActivity(self,str):
        try:
            self.activity_log.write(str)
        except:
            # logging must never throw an exception!
            self.logWarning("logActivity failed, was logging: %s"%str,False)

    def logWarning(self,str, log_in_activity=True):
        try:
            self.warning_log.write(str)
        except:
            # logging must throw an exception!
            # silently ignore
            pass
        if log_in_activity:
            self.logActivity("WARNING: %s"%str)

    def logDebug(self,str):
        try:
            self.debug_log.write(str)
        except:
            # logging must never throw an exception!
            # silently ignore
            pass

    def cleanup(self):
        for cleanupObj in self.cleanupObjs:
            try:
                cleanupObj.cleanup()
            except:
                # logging must never throw an exception!
                tb = traceback.format_exception(sys.exc_info()[0],sys.exc_info()[1],
                                                sys.exc_info()[2])
                self.logWarning("%s cleanup failed."%cleanupObj.dirname)
                self.logDebug("%s cleanup failed: Exception %s"%(cleanupObj.dirname,string.join(tb,'')))
                
    #
    # Clients can add additional cleanup objects, if needed
    #
    def add_dir_to_cleanup(self,
                           username,       # if None, no privsep
                           dir_to_cleanup,fname_expression,
                           max_days,min_days,max_mbs):
        self.cleanupObjs.append(PrivsepDirCleanupWSpace(username,dir_to_cleanup,fname_expression,
                                                        int(max_days*24*3600),int(min_days*24*3600),
                                                        long(max_mbs*(1024.0*1024.0)),
                                                        self.activity_log,self.warning_log))
        

# someone needs to initialize this
# type LogFiles
log_files=None

############################################################
#
# User functions
#
############################################################

#
# Get Condor data, given the glidein name
# To be passed to the main functions
#

def getCondorQData(entry_name,
                   client_name,                    # if None, return all clients
                   schedd_name,
                   factory_schedd_attribute=None,  # if None, use the global one
                   glidein_schedd_attribute=None,  # if None, use the global one
                   entry_schedd_attribute=None,    # if None, use the global one
                   client_schedd_attribute=None,   # if None, use the global one
                   x509secclass_schedd_attribute=None): # if None, use the global one
    global factoryConfig

    if factory_schedd_attribute==None:
        fsa_str=factoryConfig.factory_schedd_attribute
    else:
        fsa_str=factory_schedd_attribute

    if glidein_schedd_attribute==None:
        gsa_str=factoryConfig.glidein_schedd_attribute
    else:
        gsa_str=glidein_schedd_attribute
   
    if entry_schedd_attribute==None:
        esa_str=factoryConfig.entry_schedd_attribute
    else:
        esa_str=entry_schedd_attribute

    if client_schedd_attribute==None:
        csa_str=factoryConfig.client_schedd_attribute
    else:
        csa_str=client_schedd_attribute

    if x509secclass_schedd_attribute==None:
        xsa_str=factoryConfig.x509secclass_schedd_attribute
    else:
        xsa_str=x509secclass_schedd_attribute

    if client_name==None:
        client_constraint=""
    else:
        client_constraint=' && (%s =?= "%s")'%(csa_str,client_name)

    x509id_str=factoryConfig.x509id_schedd_attribute

    q_glidein_constraint='(%s =?= "%s") && (%s =?= "%s") && (%s =?= "%s")%s && (%s =!= UNDEFINED)'%(fsa_str,factoryConfig.factory_name,gsa_str,factoryConfig.glidein_name,esa_str,entry_name,client_constraint,x509id_str)
    q_glidein_format_list=[("JobStatus","i"),("GridJobStatus","s"),("ServerTime","i"),("EnteredCurrentStatus","i"),(factoryConfig.x509id_schedd_attribute,"s"),("HoldReasonCode","i"), ("HoldReasonSubCode","i"),(csa_str,"s"),(xsa_str,"s")]

    q=condorMonitor.CondorQ(schedd_name)
    q.factory_name=factoryConfig.factory_name
    q.glidein_name=factoryConfig.glidein_name
    q.entry_name=entry_name
    q.client_name=client_name
    q.load(q_glidein_constraint,q_glidein_format_list)
    return q

# fiter only a specific client and proxy security class
def getQProxSecClass(condorq,
                     client_name,
                     proxy_security_class,
                     client_schedd_attribute=None,  # if None, use the global one
                     x509secclass_schedd_attribute=None): # if None, use the global one
                     
    if client_schedd_attribute==None:
        csa_str=factoryConfig.client_schedd_attribute
    else:
        csa_str=client_schedd_attribute

    if x509secclass_schedd_attribute==None:
        xsa_str=factoryConfig.x509secclass_schedd_attribute
    else:
        xsa_str=x509secclass_schedd_attribute

    entry_condorQ=condorMonitor.SubQuery(condorq,lambda d:(d.has_key(csa_str) and (d[csa_str]==client_name) and
                                                           d.has_key(xsa_str) and (d[xsa_str]==proxy_security_class)))
    entry_condorQ.schedd_name=condorq.schedd_name
    entry_condorQ.factory_name=condorq.factory_name
    entry_condorQ.glidein_name=condorq.glidein_name
    entry_condorQ.entry_name=condorq.entry_name
    entry_condorQ.client_name=condorq.client_name
    entry_condorQ.load()
    return entry_condorQ

def getQStatus(condorq):
    qc_status=condorMonitor.Summarize(condorq,hash_status).countStored()
    return qc_status

def getQStatusStale(condorq):
    qc_status=condorMonitor.Summarize(condorq,hash_statusStale).countStored()
    return qc_status

def getCondorStatusData(entry_name,client_name,pool_name=None,
                        factory_startd_attribute=None,  # if None, use the global one
                        glidein_startd_attribute=None,  # if None, use the global one
                        entry_startd_attribute=None,    # if None, use the global one
                        client_startd_attribute=None):  # if None, use the global one
    global factoryConfig

    if factory_startd_attribute==None:
        fsa_str=factoryConfig.factory_startd_attribute
    else:
        fsa_str=factory_startd_attribute

    if glidein_startd_attribute==None:
        gsa_str=factoryConfig.glidein_startd_attribute
    else:
        gsa_str=glidein_startd_attribute

    if entry_startd_attribute==None:
        esa_str=factoryConfig.entry_startd_attribute
    else:
        esa_str=entry_startd_attribute

    if client_startd_attribute==None:
        csa_str=factoryConfig.client_startd_attribute
    else:
        csa_str=client_startd_attribute

    status_glidein_constraint='(%s =?= "%s") && (%s =?= "%s") && (%s =?= "%s") && (%s =?= "%s")'%(fsa_str,factoryConfig.factory_name,gsa_str,factoryConfig.glidein_name,esa_str,entry_name,csa_str,client_name)
    status=condorMonitor.CondorStatus(pool_name=pool_name)
    status.factory_name=factoryConfig.factory_name
    status.glidein_name=factoryConfig.glidein_name
    status.entry_name=entry_name
    status.client_name=client_name
    status.load(status_glidein_constraint)
    return status


#
# Create/update the proxy file
# returns the proxy fname
def update_x509_proxy_file(entry_name,username,client_id, proxy_data):
    proxy_dir=factoryConfig.get_client_proxies_dir(entry_name,username)
    fname_short='x509_%s.proxy'%escapeParam(client_id)
    fname=os.path.join(proxy_dir,fname_short)
    if username!=MY_USERNAME:
        # use privsep
        # all args go through the environment, so they are protected
        update_proxy_env=['HEXDATA=%s'%binascii.b2a_hex(proxy_data),'FNAME=%s'%fname]
        for var in ('PATH','LD_LIBRARY_PATH','PYTHON_PATH'):
            if os.environ.has_key(var):
                update_proxy_env.append('%s=%s'%(var,os.environ[var]))

        try:
            condorPrivsep.execute(username,factoryConfig.submit_dir,os.path.join(factoryConfig.submit_dir,'update_proxy.py'),['update_proxy.py'],update_proxy_env)
        except condorPrivsep.ExeError, e:
            raise RuntimeError,"Failed to update proxy %s in %s (user %s): %s"%(client_id,proxy_dir,username,e)
        except:
            raise RuntimeError,"Failed to update proxy %s in %s (user %s): Unknown privsep error"%(client_id,proxy_dir,username)
        return fname
    else:
        # do it natively when you can
        if not os.path.isfile(fname):
            # new file, create
            fd=os.open(fname,os.O_CREAT|os.O_WRONLY,0600)
            try:
                os.write(fd,proxy_data)
            finally:
                os.close(fd)
            return fname

        # old file exists, check if same content
        fl=open(fname,'r')
        try:
            old_data=fl.read()
        finally:
            fl.close()
        if proxy_data==old_data:
            # nothing changed, done
            return fname

        #
        # proxy changed, neeed to update
        #
        
        # remove any previous backup file
        try:
            os.remove(fname+".old")
        except:
            pass # just protect
    
        # create new file
        fd=os.open(fname+".new",os.O_CREAT|os.O_WRONLY,0600)
        try:
            os.write(fd,proxy_data)
        finally:
            os.close(fd)

        # move the old file to a tmp and the new one into the official name
        try:
            os.rename(fname,fname+".old")
        except:
            pass # just protect
        os.rename(fname+".new",fname)
        return fname

    # end of update_x509_proxy_file
    # should never reach this point
#
# Main function
#   Will keep the required number of Idle glideins
#
class ClientWebNoGroup:
    def __init__(self,client_web_url,
                 client_signtype,
                 client_descript,client_sign):
        if not (client_signtype in factoryConfig.supported_signtypes):
            raise ValueError, "Signtype '%s' not supported!"%client_signtype
        self.url=client_web_url
        self.signtype=client_signtype
        self.descript=client_descript
        self.sign=client_sign
        return

    def get_glidein_args(self):
        return ["-clientweb",self.url,"-clientsign",self.sign,"-clientsigntype",self.signtype,"-clientdescript",self.descript]


class ClientWeb(ClientWebNoGroup):
    def __init__(self,client_web_url,
                 client_signtype,
                 client_descript,client_sign,
                 client_group,client_group_web_url,
                 client_group_descript,client_group_sign):
        ClientWebNoGroup.__init__(self,client_web_url,
                                  client_signtype,
                                  client_descript,client_sign)
        self.group_name=client_group
        self.group_url=client_group_web_url
        self.group_descript=client_group_descript
        self.group_sign=client_group_sign
        return

    def get_glidein_args(self):
        return (ClientWebNoGroup.get_glidein_args(self)+
                ["-clientgroup",self.group_name,"-clientwebgroup",self.group_url,"-clientsigngroup",self.group_sign,"-clientdescriptgroup",self.group_descript])

# Returns number of newely submitted glideins
# Can throw a condorExe.ExeError exception
def keepIdleGlideins(client_condorq,client_int_name,
                     in_downtime,remove_excess_wait,remove_excess_idle,remove_excess_running,
                     min_nr_idle,max_nr_running,max_held,
                     x509_proxy_identifier,x509_proxy_fname,x509_proxy_username,x509_proxy_security_class,
                     client_web, # None means client did not pass one, backwards compatibility
                     params):
    global factoryConfig

    # filter out everything but the proper x509_proxy_identifier
    condorq=condorMonitor.SubQuery(client_condorq,lambda d:(d[factoryConfig.x509id_schedd_attribute]==x509_proxy_identifier))
    condorq.schedd_name=client_condorq.schedd_name
    condorq.factory_name=client_condorq.factory_name
    condorq.glidein_name=client_condorq.glidein_name
    condorq.entry_name=client_condorq.entry_name
    condorq.client_name=client_condorq.client_name
    condorq.load()
    condorq.x509_proxy_identifier=x509_proxy_identifier

    #
    # First check if we have enough glideins in the queue
    #

    # Count glideins by status
    qc_status=getQStatus(condorq)

    #   Held==JobStatus(5)
    held_glideins=0
    if qc_status.has_key(5):
        held_glideins=qc_status[5]

    #   Idle==Jobstatus(1)
    sum_idle_count(qc_status)
    idle_glideins=qc_status[1]

    #   Running==Jobstatus(2)
    if qc_status.has_key(2):
        running_glideins=qc_status[2]
    else:
        running_glideins=0

    if ((idle_glideins<min_nr_idle) and
        ((max_nr_running==None) or  #no max
         ((running_glideins+idle_glideins)<max_nr_running))):
        # need more glideins, submit
        stat_str="min_idle=%i, idle=%i, running=%i"%(min_nr_idle,idle_glideins,running_glideins)
        if max_nr_running!=None:
            stat_str="%s, max_running=%i"%(stat_str,max_nr_running)
        log_files.logActivity("Need more glideins: %s"%stat_str)
        if in_downtime:
            log_files.logActivity("In downtime, not submitting")
            return 0
        if held_glideins>max_held:
            log_files.logActivity("Too many held (%s>%s), not submitting"%(held_glideins,max_held))
            return 0

        add_glideins=min_nr_idle-idle_glideins
        if ((max_nr_running!=None) and
            ((running_glideins+idle_glideins+add_glideins)>max_nr_running)):
            # never exceed max_nr_running
            add_glideins=max_nr_running-(running_glideins+idle_glideins)
        try:
            submitGlideins(condorq.entry_name,condorq.schedd_name,x509_proxy_username,
                           client_int_name,add_glideins,
                           x509_proxy_identifier,x509_proxy_security_class,x509_proxy_fname,
                           client_web,params)
            return add_glideins # exit, some submitted
        except RuntimeError, e:
            log_files.logWarning("%s"%e)
            return 0 # something is wrong... assume 0 and exit
        except:
            log_files.logWarning("Unexpected error in glideFactoryLib.submitGlideins")
            return 0 # something is wrong... assume 0 and exit
    elif (((remove_excess_wait or remove_excess_idle) and
           (idle_glideins>min_nr_idle)) or
          (remove_excess_running and 
           ((max_nr_running!=None) and  #make sure there is a max
            ((running_glideins+idle_glideins)>max_nr_running)))):
        # too many glideins, remove
        remove_nr=idle_glideins-min_nr_idle
        if (remove_excess_running and 
            ((max_nr_running!=None) and  #make sure there is a max
             ((running_glideins+idle_glideins)>max_nr_running))):
            remove_all_nr=(running_glideins+idle_glideins)-max_nr_running
            if remove_all_nr>remove_nr:
                # if we are past max_run, then min_idle does not make sense to start with
                remove_nr=remove_all_nr
            
        idle_list=extractIdleUnsubmitted(condorq)

        if remove_excess_wait and (len(idle_list)>0):
            # remove unsubmitted first, if any
            if len(idle_list)>remove_nr:                
                idle_list=idle_list[:remove_nr] #shorten
            stat_str="min_idle=%i, idle=%i, unsubmitted=%i"%(min_nr_idle,idle_glideins, len(idle_list))
            log_files.logActivity("Too many glideins: %s"%stat_str)
            log_files.logActivity("Removing %i unsubmitted idle glideins"%len(idle_list))
            removeGlideins(condorq.schedd_name,idle_list)
            return 1 # stop here... the others will be retried in next round, if needed

        idle_list=extractIdleQueued(condorq)
        if remove_excess_idle and (len(idle_list)>0):
            # no unsubmitted, go for all the others now
            if len(idle_list)>remove_nr:                
                idle_list=idle_list[:remove_nr] #shorten
            stat_str="min_idle=%i, idle=%i, unsubmitted=%i"%(min_nr_idle,idle_glideins, 0)
            log_files.logActivity("Too many glideins: %s"%stat_str)
            log_files.logActivity("Removing %i idle glideins"%len(idle_list))
            removeGlideins(condorq.schedd_name,idle_list)
            return 1 # exit, even if no submitted

        if remove_excess_running:
            # no idle left, remove anything you can

            stat_str="idle=%i, running=%i, max_running=%i"%(idle_glideins,running_glideins,max_nr_running)
            log_files.logActivity("Too many glideins: %s"%stat_str)

            run_list=extractRunSimple(condorq)
            if len(run_list)>remove_nr:                
                run_list=run_list[:remove_nr] #shorten
            log_files.logActivity("Removing %i running glideins"%len(run_list))

            rm_list=run_list

            #
            # Remove Held as well
            # No reason to keep them alive if we are about to kill running glideins anyhow
            #

            log_files.logActivity("No glideins requested.")
            # Check if there are held glideins that are not recoverable
            unrecoverable_held_list=extractUnrecoverableHeldSimple(condorq)
            if len(unrecoverable_held_list)>0:
                log_files.logActivity("Removing %i unrecoverable held glideins"%len(unrecoverable_held_list))
                rm_list+=unrecoverable_held_list

            # Check if there are held glideins
            held_list=extractRecoverableHeldSimple(condorq)
            if len(held_list)>0:
                log_files.logActivity("Removing %i held glideins"%len(held_list))
                rm_list+=held_list

            removeGlideins(condorq.schedd_name,rm_list)
            return 1 # exit, even if no submitted
    elif remove_excess_running and (max_nr_running==0) and (held_glideins>0):
        # no glideins desired, remove all held
        # (only held should be left at this point... idle and running addressed above)

        # Check if there are held glideins that are not recoverable
        unrecoverable_held_list=extractUnrecoverableHeldSimple(condorq)
        if len(unrecoverable_held_list)>0:
            log_files.logActivity("Removing %i unrecoverable held glideins"%len(unrecoverable_held_list))

        # Check if there are held glideins
        held_list=extractRecoverableHeldSimple(condorq)
        if len(held_list)>0:
            log_files.logActivity("Removing %i held glideins"%len(held_list))

        removeGlideins(condorq.schedd_name,unrecoverable_held_list+held_list)
        return 1 # exit, even if no submitted
        
        
    return 0

#
# Sanitizing function
#   Can be used if we the glidein connect to a reachable Collector
#

def sanitizeGlideins(condorq,status):
    global factoryConfig

    # Check if some glideins have been in idle state for too long
    stale_list=extractStale(condorq,status)
    if len(stale_list)>0:
        log_files.logWarning("Found %i stale glideins"%len(stale_list))
        removeGlideins(condorq.schedd_name,stale_list)

    # Check if some glideins have been in running state for too long
    runstale_list=extractRunStale(condorq)
    if len(runstale_list)>0:
        log_files.logWarning("Found %i stale (>%ih) running glideins"%(len(runstale_list),factoryConfig.stale_maxage[2]/3600))
        removeGlideins(condorq.schedd_name,runstale_list)

    # Check if there are held glideins that are not recoverable
    unrecoverable_held_list=extractUnrecoverableHeld(condorq,status)
    if len(unrecoverable_held_list)>0:
        log_files.logWarning("Found %i unrecoverable held glideins"%len(unrecoverable_held_list))
        removeGlideins(condorq.schedd_name,unrecoverable_held_list,force=False)

    # Check if there are held glideins
    held_list=extractRecoverableHeld(condorq,status)
    if len(held_list)>0:
        log_files.logWarning("Found %i held glideins"%len(held_list))
        releaseGlideins(condorq.schedd_name,held_list)

    # Now look for VMs that have not been claimed for a long time
    staleunclaimed_list=extractStaleUnclaimed(condorq,status)
    if len(staleunclaimed_list)>0:
        log_files.logWarning("Found %i stale unclaimed glideins"%len(staleunclaimed_list))
        removeGlideins(condorq.schedd_name,staleunclaimed_list)


    #
    # A check of glideins in "Running" state but not in status
    # should be implemented, too
    # However, it needs some sort of history to account for
    # temporary network outages
    #

    return

def sanitizeGlideinsSimple(condorq):
    global factoryConfig

    # Check if some glideins have been in idle state for too long
    stale_list=extractStaleSimple(condorq)
    if len(stale_list)>0:
        log_files.logWarning("Found %i stale glideins"%len(stale_list))
        removeGlideins(condorq.schedd_name,stale_list)

    # Check if some glideins have been in running state for too long
    runstale_list=extractRunStale(condorq)
    if len(runstale_list)>0:
        log_files.logWarning("Found %i stale (>%ih) running glideins"%(len(runstale_list),factoryConfig.stale_maxage[2]/3600))
        removeGlideins(condorq.schedd_name,runstale_list)

    # Check if there are held glideins that are not recoverable
    unrecoverable_held_list=extractUnrecoverableHeldSimple(condorq)
    if len(unrecoverable_held_list)>0:
        log_files.logWarning("Found %i unrecoverable held glideins"%len(unrecoverable_held_list))
        removeGlideins(condorq.schedd_name,unrecoverable_held_list, force=False)

    # Check if there are held glideins
    held_list=extractRecoverableHeldSimple(condorq)
    if len(held_list)>0:
        log_files.logWarning("Found %i held glideins"%len(held_list))
        releaseGlideins(condorq.schedd_name,held_list)

    return

def logStats(condorq,condorstatus,client_int_name, client_security_name,proxy_security_class):
    global factoryConfig
    #
    # First check if we have enough glideins in the queue
    #

    # Count glideins by status
    qc_status=getQStatus(condorq)
    sum_idle_count(qc_status)
    if condorstatus!=None:
        s_running_str=" collector running %s"%len(condorstatus.fetchStored().keys())
    else:
        s_running_str="" # not monitored
    
    log_files.logActivity("Client %s (secid: %s_%s) schedd status %s%s"%(client_int_name,client_security_name,proxy_security_class,qc_status,s_running_str))
    if factoryConfig.qc_stats!=None:
        client_log_name=secClass2Name(client_security_name,proxy_security_class)
        factoryConfig.client_stats.logSchedd(client_int_name,qc_status)
        factoryConfig.qc_stats.logSchedd(client_log_name,qc_status)
    
    return

def logWorkRequest(client_int_name, client_security_name,proxy_security_class,
                   req_idle, req_max_run,
                   work_el, fraction=1.0):
    # temporary workaround; the requests should always be processed at the caller level
    if work_el['requests'].has_key('RemoveExcess'):
        remove_excess=work_el['requests']['RemoveExcess']
    else:
        remove_excess='NO'

    client_log_name=secClass2Name(client_security_name,proxy_security_class)

    log_files.logActivity("Client %s (secid: %s) requesting %i glideins, max running %i, remove excess '%s'"%(client_int_name,client_log_name,req_idle,req_max_run,remove_excess))
    log_files.logActivity("  Params: %s"%work_el['params'])
    log_files.logActivity("  Decrypted Param Names: %s"%work_el['params_decrypted'].keys()) # cannot log decrypted ones... they are most likely sensitive

    reqs={'IdleGlideins':req_idle,'MaxRunningGlideins':req_max_run}
    factoryConfig.client_stats.logRequest(client_int_name,reqs)
    factoryConfig.qc_stats.logRequest(client_log_name,reqs)

    factoryConfig.client_stats.logClientMonitor(client_int_name,work_el['monitor'],work_el['internals'],fraction)
    factoryConfig.qc_stats.logClientMonitor(client_log_name,work_el['monitor'],work_el['internals'],fraction)

############################################################
#
# I N T E R N A L - Do not use
#
############################################################

#condor_status_strings = {0:"Wait",1:"Idle", 2:"Running", 3:"Removed", 4:"Completed", 5:"Held", 6:"Suspended", 7:"Assigned"}
#myvm_status_strings = {-1:"Unclaimed}

#
# Hash functions
#

def get_status_glideidx(el):
    global factoryConfig
    return (el[factoryConfig.clusterid_startd_attribute],el[factoryConfig.procid_startd_attribute])

# Split idle depending on GridJobStatus
#   1001 : Unsubmitted
#   1002 : Submitted/Pending
#   1010 : Staging in
#   1100 : Other
#   4010 : Staging out
# All others just return the JobStatus
def hash_status(el):
    job_status=el["JobStatus"]
    if job_status==1:
        # idle jobs, look of GridJobStatus
        if el.has_key("GridJobStatus"):
            grid_status=el["GridJobStatus"]
            if grid_status in ("PENDING","INLRMS: Q","PREPARED","SUBMITTING","IDLE","SUSPENDED"):
                return 1002
            elif grid_status in ("STAGE_IN","PREPARING","ACCEPTING"):
                return 1010
            else:
                return 1100
        else:
            return 1001
    elif job_status==2:
        # count only real running, all others become Other
        if el.has_key("GridJobStatus"):
            grid_status=el["GridJobStatus"]
            if grid_status in ("ACTIVE","REALLY-RUNNING","INLRMS: R"):
                return 2
            elif grid_status in ("STAGE_OUT","INLRMS: E","EXECUTED","FINISHING","DONE"):
                return 4010
            else:
                return 1100
        else:
            return 2        
    else:
        # others just pass over
        return job_status

# helper function that sums up the idle states
def sum_idle_count(qc_status):
    #   Idle==Jobstatus(1)
    #   Have to integrate all the variants
    qc_status[1]=0
    for k in qc_status.keys():
        if (k>=1000) and (k<1100):
            qc_status[1]+=qc_status[k]
    return

def hash_statusStale(el):
    global factoryConfig
    age=el["ServerTime"]-el["EnteredCurrentStatus"]
    jstatus=el["JobStatus"]
    if factoryConfig.stale_maxage.has_key(jstatus):
        return [jstatus,age>factoryConfig.stale_maxage[jstatus]]
    else:
        return [jstatus,0] # others are not stale


#
# diffList == base_list - subtract_list
#

def diffList(base_list, subtract_list):
    if len(subtract_list)==0:
        return base_list # nothing to do
    
    out_list=[]
    for i in base_list:
        if not (i in subtract_list):
            out_list.append(i)

    return out_list
    

#
# Extract functions
# Will compare with the status info to make sure it does not show good ones
#

# return list of glidein clusters within the search list
def extractRegistered(q,status,search_list):
    global factoryConfig
    sdata=status.fetchStored(lambda el:(el[factoryConfig.schedd_startd_attribute]==q.schedd_name) and (get_status_glideidx(el) in search_list))

    out_list=[]
    for vm in sdata.keys():
        el=sdata[vm]
        i=get_status_glideidx(el)
        if not (i in out_list): # prevent duplicates from multiple VMs
            out_list.append(i)

    return out_list


def extractStale(q,status):
    # first find out the stale idle jids
    #  hash: (Idle==1, Stale==1)
    qstale=q.fetchStored(lambda el:(hash_statusStale(el)==[1,1]))
    qstale_list=qstale.keys()
    
    # find out if any "Idle" glidein is running instead (in condor_status)
    sstale_list=extractRegistered(q,status,qstale_list)

    return diffList(qstale_list,sstale_list)

def extractStaleSimple(q):
    # first find out the stale idle jids
    #  hash: (Idle==1, Stale==1)
    qstale=q.fetchStored(lambda el:(hash_statusStale(el)==[1,1]))
    qstale_list=qstale.keys()
    
    return qstale_list

def extractUnrecoverableHeld(q,status):
    # first find out the held jids that are not recoverable
    #  Held==5 and glideins are not recoverable
    #qheld=q.fetchStored(lambda el:(el["JobStatus"]==5 and isGlideinUnrecoverable(el["HeldReasonCode"],el["HoldReasonSubCode"])))
    qheld=q.fetchStored(lambda el:(el["JobStatus"]==5 and isGlideinUnrecoverable(el)))
    qheld_list=qheld.keys()
    
    # find out if any "Held" glidein is running instead (in condor_status)
    sheld_list=extractRegistered(q,status,qheld_list)
    return diffList(qheld_list,sheld_list)

def extractUnrecoverableHeldSimple(q):
    #  Held==5 and glideins are not recoverable
    #qheld=q.fetchStored(lambda el:(el["JobStatus"]==5 and isGlideinUnrecoverable(el["HeldReasonCode"],el["HoldReasonSubCode"])))
    qheld=q.fetchStored(lambda el:(el["JobStatus"]==5 and isGlideinUnrecoverable(el)))
    qheld_list=qheld.keys()
    return qheld_list

def extractRecoverableHeld(q,status):
    # first find out the held jids
    #  Held==5 and glideins are recoverable
    #qheld=q.fetchStored(lambda el:(el["JobStatus"]==5 and not isGlideinUnrecoverable(el["HeldReasonCode"],el["HoldReasonSubCode"])))
    qheld=q.fetchStored(lambda el:(el["JobStatus"]==5 and not isGlideinUnrecoverable(el)))
    qheld_list=qheld.keys()
    
    # find out if any "Held" glidein is running instead (in condor_status)
    sheld_list=extractRegistered(q,status,qheld_list)

    return diffList(qheld_list,sheld_list)

def extractRecoverableHeldSimple(q):
    #  Held==5 and glideins are recoverable
    #qheld=q.fetchStored(lambda el:(el["JobStatus"]==5 and not isGlideinUnrecoverable(el["HeldReasonCode"],el["HoldReasonSubCode"])))
    qheld=q.fetchStored(lambda el:(el["JobStatus"]==5 and not isGlideinUnrecoverable(el)))
    qheld_list=qheld.keys()
    return qheld_list

def extractHeld(q,status):

    # first find out the held jids
    #  Held==5
    qheld=q.fetchStored(lambda el:el["JobStatus"]==5)
    qheld_list=qheld.keys()
    
    # find out if any "Held" glidein is running instead (in condor_status)
    sheld_list=extractRegistered(q,status,qheld_list)

    return diffList(qheld_list,sheld_list)

def extractHeldSimple(q):
    #  Held==5
    qheld=q.fetchStored(lambda el:el["JobStatus"]==5)
    qheld_list=qheld.keys()
    return qheld_list

def extractIdleSimple(q):
    #  Idle==1
    qidle=q.fetchStored(lambda el:el["JobStatus"]==1)
    qidle_list=qidle.keys()
    return qidle_list

def extractIdleUnsubmitted(q):
    #  1001 == Unsubmitted
    qidle=q.fetchStored(lambda el:hash_status(el)==1001)
    qidle_list=qidle.keys()
    return qidle_list

def extractIdleQueued(q):
    #  All 1xxx but 1001
    qidle=q.fetchStored(lambda el:(hash_status(el) in (1002,1010,1100)))
    qidle_list=qidle.keys()
    return qidle_list

def extractNonRunSimple(q):
    #  Run==2
    qnrun=q.fetchStored(lambda el:el["JobStatus"]!=2)
    qnrun_list=qnrun.keys()
    return qnrun_list

def extractRunSimple(q):
    #  Run==2
    qrun=q.fetchStored(lambda el:el["JobStatus"]==2)
    qrun_list=qrun.keys()
    return qrun_list

def extractRunStale(q):
    # first find out the stale running jids
    #  hash: (Running==2, Stale==1)
    qstale=q.fetchStored(lambda el:(hash_statusStale(el)==[2,1]))
    qstale_list=qstale.keys()

    # no need to check with condor_status
    # these glideins were running for too long, period!
    return qstale_list 

# helper function of extractStaleUnclaimed
def group_unclaimed(el_list):
    out={"nr_vms":0,"nr_unclaimed":0,"min_unclaimed_time":1024*1024*1024}
    for el in el_list:
        out["nr_vms"]+=1
        if el["State"]=="Unclaimed":
            out["nr_unclaimed"]+=1
            unclaimed_time=el["LastHeardFrom"]-el["EnteredCurrentState"]
            if unclaimed_time<out["min_unclaimed_time"]:
                out["min_unclaimed_time"]=unclaimed_time
    return out

def extractStaleUnclaimed(q,status):
    global factoryConfig
    # first find out the active running jids
    #  hash: (Running==2, Stale==0)
    qsearch=q.fetchStored(lambda el:(hash_statusStale(el)==[2,0]))
    search_list=qsearch.keys()
    
    # find out if any "Idle" glidein is running instead (in condor_status)
    global factoryConfig
    sgroup=condorMonitor.Group(status,lambda el:get_status_glideidx(el),group_unclaimed)
    sgroup.load(lambda el:(el[factoryConfig.schedd_startd_attribute]==q.schedd_name) and (get_status_glideidx(el) in search_list))
    sdata=sgroup.fetchStored(lambda el:(el["nr_unclaimed"]>0) and (el["min_unclaimed_time"]>factoryConfig.stale_maxage[-1]))

    return sdata.keys()

############################################################
#
# Action functions
#
############################################################

def schedd_name2str(schedd_name):
    if schedd_name==None:
        return ""
    else:
        return "-name %s"%schedd_name

extractJobId_recmp = re.compile("^(?P<count>[0-9]+) job\(s\) submitted to cluster (?P<cluster>[0-9]+)\.$")
def extractJobId(submit_out):
    for line in submit_out:
        found = extractJobId_recmp.search(line[:-1])
        if found!=None:
            return (long(found.group("cluster")),int(found.group("count")))
    raise condorExe.ExeError, "Could not find cluster info!"

escape_table={'.':'.dot,',
              ',':'.comma,',
              '&':'.amp,',
              '\\':'.backslash,',
              '|':'.pipe,',
              "`":'.fork,',
              '"':'.quot,',
              "'":'.singquot,',
              '=':'.eq,',
              '+':'.plus,',
              '-':'.minus,',
              '<':'.lt,',
              '>':'.gt,',
              '(':'.open,',
              ')':'.close,',
              '{':'.gopen,',
              '}':'.gclose,',
              '[':'.sopen,',
              ']':'.sclose,',
              '#':'.comment,',
              '$':'.dollar,',
              '*':'.star,',
              '?':'.question,',
              '!':'.not,',
              '~':'.tilde,',
              ':':'.colon,',
              ';':'.semicolon,',
              ' ':'.nbsp,'}
def escapeParam(param_str):
    global escape_table
    out_str=""
    for c in param_str:
        if escape_table.has_key(c):
            out_str=out_str+escape_table[c]
        else:
            out_str=out_str+c
    return out_str
    

# submit N new glideins
def submitGlideins(entry_name,schedd_name,username,client_name,nr_glideins,
                   x509_proxy_identifier,x509_proxy_security_class,x509_proxy_fname,
                   client_web, # None means client did not pass one, backwards compatibility
                   params):
    global factoryConfig

    submitted_jids=[]

    if nr_glideins>factoryConfig.max_submits:
        nr_glideins=factoryConfig.max_submits

    params_arr=[]
    for k in params.keys():
        params_arr.append(k)
        params_arr.append(escapeParam(str(params[k])))
    params_str=string.join(params_arr," ")

    client_web_arr=[]
    if client_web!=None:
        client_web_arr=client_web.get_glidein_args()
    client_web_str=string.join(client_web_arr," ")

    # Allows for retrieving any entry description values
    jobDescript=glideFactoryConfig.JobDescript(entry_name)

    
    try:
        nr_submitted=0
        while (nr_submitted<nr_glideins):
            if nr_submitted!=0:
                time.sleep(factoryConfig.submit_sleep)

            nr_to_submit=(nr_glideins-nr_submitted)
            if nr_to_submit>factoryConfig.max_cluster_size:
                nr_to_submit=factoryConfig.max_cluster_size
                
            glidein_rsl = "none"
            if jobDescript.data.has_key('GlobusRSL'):   
                glidein_rsl = jobDescript.data['GlobusRSL']
                # Replace placeholder for project id 
                if params.has_key('ProjectId') and 'TG_PROJECT_ID' in glidein_rsl:
                    glidein_rsl = glidein_rsl.replace('TG_PROJECT_ID', params['ProjectId'])                
            
            if username!=MY_USERNAME:
                # use privsep
                exe_env=['X509_USER_PROXY=%s'%x509_proxy_fname]
                # need to push all the relevant env variables through
                for var in os.environ.keys():
                    if ((var in ('PATH','LD_LIBRARY_PATH','X509_CERT_DIR')) or
                        (var[:8]=='_CONDOR_') or (var[:7]=='CONDOR_')):
                        if os.environ.has_key(var):
                            exe_env.append('%s=%s'%(var,os.environ[var]))
                try:
                    #submit_out=condorPrivsep.execute(username,factoryConfig.submit_dir,
                    #                                 os.path.join(factoryConfig.submit_dir,factoryConfig.submit_fname),
                    #                                 [factoryConfig.submit_fname,entry_name,client_name,x509_proxy_security_class,x509_proxy_identifier,"%i"%nr_to_submit,glidein_rsl,]+
                    #                                 client_web_arr+submit_attrs+
                    #                                 ['--']+params_arr,
                    #                                 exe_env)
                    submit_out=condorPrivsep.execute(username,factoryConfig.submit_dir,
                                                     os.path.join(factoryConfig.submit_dir,factoryConfig.submit_fname),
                                                     [factoryConfig.submit_fname,entry_name,client_name,x509_proxy_security_class,x509_proxy_identifier,"%i"%nr_to_submit,glidein_rsl,]+
                                                     client_web_arr+
                                                     ['--']+params_arr,
                                                     exe_env)
                except condorPrivsep.ExeError, e:
                    submit_out=[]
                    raise RuntimeError, "condor_submit failed (user %s): %s"%(username,e)
                except:
                    submit_out=[]
                    raise RuntimeError, "condor_submit failed (user %s): Unknown privsep error"%username
            else:
                # avoid using privsep, if possible
                try:
                    submit_out=condorExe.iexe_cmd('export X509_USER_PROXY=%s;./%s "%s" "%s" "%s" "%s" %i "%s" %s -- %s'%(x509_proxy_fname,factoryConfig.submit_fname,entry_name,client_name,x509_proxy_security_class,x509_proxy_identifier,nr_to_submit,glidein_rsl,client_web_str,params_str))
                except condorExe.ExeError,e:
                    submit_out=[]
                    raise RuntimeError, "condor_submit failed: %s"%e
                except:
                    submit_out=[]
                    raise RuntimeError, "condor_submit failed: Unknown error"
                
                
            cluster,count=extractJobId(submit_out)
            for j in range(count):
                submitted_jids.append((cluster,j))
            nr_submitted+=count
    finally:
        # write out no matter what
        log_files.logActivity("Submitted %i glideins to %s: %s"%(len(submitted_jids),schedd_name,submitted_jids))

# remove the glideins in the list
def removeGlideins(schedd_name,jid_list,force=False):
    ####
    # We are assuming the gfactory to be
    # a condor superuser and thus does not need
    # identity switching to remove jobs
    ####

    global factoryConfig

    removed_jids=[]
    
    schedd_str=schedd_name2str(schedd_name)
    is_not_first=0
    for jid in jid_list:
        if is_not_first:
            is_not_first=1
            time.sleep(factoryConfig.remove_sleep)
        try:
            condorExe.exe_cmd("condor_rm","%s %li.%li"%(schedd_str,jid[0],jid[1]))
            removed_jids.append(jid)

            # Force the removal if requested
            if force == True:
                try:
                    log_files.logActivity("Forcing the removal of glideins in X state")
                    condorExe.exe_cmd("condor_rm","-forcex %s %li.%li"%(schedd_str,jid[0],jid[1]))
                except condorExe.ExeError, e:
                    log_files.logWarning("Forcing the removal of glideins in %s.%s state failed" % (jid[0],jid[1]))

        except condorExe.ExeError, e:
            # silently ignore errors, and try next one
            log_files.logWarning("removeGlidein(%s,%li.%li): %s"%(schedd_name,jid[0],jid[1],e))

        if len(removed_jids)>=factoryConfig.max_removes:
            break # limit reached, stop


    log_files.logActivity("Removed %i glideins on %s: %s"%(len(removed_jids),schedd_name,removed_jids))

# release the glideins in the list
def releaseGlideins(schedd_name,jid_list):
    ####
    # We are assuming the gfactory to be
    # a condor superuser and thus does not need
    # identity switching to release jobs
    ####

    global factoryConfig

    released_jids=[]
    
    schedd_str=schedd_name2str(schedd_name)
    is_not_first=0
    for jid in jid_list:
        if is_not_first:
            is_not_first=1
            time.sleep(factoryConfig.release_sleep)
        try:
            condorExe.exe_cmd("condor_release","%s %li.%li"%(schedd_str,jid[0],jid[1]))
            released_jids.append(jid)
        except condorExe.ExeError, e:
            log_files.logWarning("releaseGlidein(%s,%li.%li): %s"%(schedd_name,jid[0],jid[1],e))

        if len(released_jids)>=factoryConfig.max_releases:
            break # limit reached, stop
    log_files.logActivity("Released %i glideins on %s: %s"%(len(released_jids),schedd_name,released_jids))


# Get list of CondorG job status for held jobs that are not recoverable
def isGlideinUnrecoverable(jobInfo):
    """
    This function looks at the glidein job's information and returns if the
    CondorG job is unrecoverable.

    This is useful to change to status of glidein (CondorG job) from hold to
    idle.

    @type jobInfo: dictionary
    @param jobInfo: Dictionary containing glidein job's classad information

    @rtype: bool
    @return: True if job is unrecoverable, False if recoverable
    """

    # CondorG held jobs have HeldReasonCode 2
    # CondorG held jobs with following HeldReasonSubCode are not recoverable
    # 0   : Job failed, no reason given by GRAM server 
    # 4   : jobmanager unable to set default to the directory requested 
    # 7   : authentication with the remote server failed 
    # 8   : the user cancelled the job 
    # 9   : the system cancelled the job 
    # 10  : globus_xio_gsi: Token size exceeds limit
    # 17  : the job failed when the job manager attempted to run it
    # 22  : the job manager failed to create an internal script argument file
    # 31  : the job manager failed to cancel the job as requested 
    # 47  : the gatekeeper failed to run the job manager 
    # 48  : the provided RSL could not be properly parsed 
    # 76  : cannot access cache files in ~/.globus/.gass_cache,
    #       check permissions, quota, and disk space 
    # 79  : connecting to the job manager failed. Possible reasons: job
    #       terminated, invalid job contact, network problems, ... 
    # 121 : the job state file doesn't exist 
    # 122 : could not read the job state file

    unrecoverable = False
    # Dictionary of {HeldReasonCode: HeldReasonSubCode}
    unrecoverableCodes = {2: [ 0, 2, 4, 5, 7, 8, 9, 10, 14, 17, 
                               22, 27, 28, 31, 37, 47, 48, 
                               72, 76, 79, 81, 86, 87,
                               121, 122 ]}

    if jobInfo.has_key('HoldReasonCode') and jobInfo.has_key('HoldReasonSubCode'):
        code = jobInfo['HoldReasonCode']
        subCode = jobInfo['HoldReasonSubCode']
        if (unrecoverableCodes.has_key(code) and (subCode in unrecoverableCodes[code])):
            unrecoverable = True
    return unrecoverable<|MERGE_RESOLUTION|>--- conflicted
+++ resolved
@@ -3,10 +3,6 @@
 #   glideinWMS
 #
 # File Version: 
-<<<<<<< HEAD
-#   $Id: glideFactoryLib.py,v 1.55.2.23 2011/06/07 18:59:44 klarson1 Exp $
-=======
->>>>>>> fbae171d
 #
 # Description:
 #   This module implements the functions needed to keep the
