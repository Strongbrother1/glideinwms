#
# Project:
#   glideinWMS
#
# File Version:
#
# Description:
#   This module implements the functions needed to keep the
#   required number of idle glideins
#   It also has support for glidein sanitizing
#
# Author:
#   Igor Sfiligoi (Sept 7th 2006)
#

import os
# import sys
import time
import string
import re
import pwd
import binascii
import base64
import tempfile

from glideinwms.lib import condorExe
from glideinwms.lib import condorPrivsep
from glideinwms.lib import logSupport
from glideinwms.lib import condorMonitor
from glideinwms.lib import condorManager
from glideinwms.lib import timeConversion
from glideinwms.lib import x509Support
from glideinwms.factory import glideFactoryConfig


MY_USERNAME = pwd.getpwuid(os.getuid())[0]


############################################################
#
# Configuration
#
############################################################

class FactoryConfig:
    def __init__(self):
        # set default values
        # user should modify if needed

        # The name of the attribute that identifies the glidein
        self.factory_schedd_attribute = "GlideinFactory"
        self.glidein_schedd_attribute = "GlideinName"
        self.entry_schedd_attribute = "GlideinEntryName"
        self.client_schedd_attribute = "GlideinClient"
        self.frontend_name_attribute = "GlideinFrontendName"
        # self.x509id_schedd_attribute = "GlideinX509Identifier"
        self.credential_id_schedd_attribute = "GlideinCredentialIdentifier"
        # self.x509secclass_schedd_attribute = "GlideinX509SecurityClass"
        self.credential_secclass_schedd_attribute = "GlideinSecurityClass"

        self.factory_startd_attribute = "GLIDEIN_Factory"
        self.glidein_startd_attribute = "GLIDEIN_Name"
        self.entry_startd_attribute = "GLIDEIN_Entry_Name"
        self.client_startd_attribute = "GLIDEIN_Client"
        self.schedd_startd_attribute = "GLIDEIN_Schedd"
        self.clusterid_startd_attribute = "GLIDEIN_ClusterId"
        self.procid_startd_attribute = "GLIDEIN_ProcId"
        self.credential_id_startd_attribute = "GLIDEIN_CredentialIdentifier"

        self.count_env = 'GLIDEIN_COUNT'

        # Stale value settings, in seconds
        self.stale_maxage = {1: 7 * 24 * 3600,      # 1 week for idle
                             2: 31 * 24 * 3600,     # 1 month for running
                             - 1: 2 * 3600}         # 2 hours for unclaimed (using special value -1 for this)

        # Sleep times between commands
        self.submit_sleep = 0.2
        self.remove_sleep = 0.2
        self.release_sleep = 0.2
        
        self.slots_layout = "partitionable"

        # Max commands per cycle
        self.max_submits = 100
        self.max_cluster_size = 10
        self.max_removes = 5
        self.max_releases = 20

        # release related limits
        self.max_release_count = 10
        self.min_release_time = 300

        # monitoring objects
        # create them for the logging to occur
        self.client_internals = None
        self.client_stats = None  # this one is indexed by client name
        self.qc_stats = None      # this one is indexed by security class
        self.log_stats = None
        self.rrd_stats = None

        self.supported_signtypes = ['sha1', 'sha256']

        # who am I
        self.factory_name = None
        self.glidein_name = None
        # do not add the entry_name, as we may decide someday to share
        # the same process between multiple entries

        # used directories
        self.submit_dir = None
        self.log_base_dir = None
        self.client_log_base_dir = None
        self.client_proxies_base_dir = None

    def config_whoamI(self, factory_name, glidein_name):
        self.factory_name = factory_name
        self.glidein_name = glidein_name

    def config_dirs(self, submit_dir, log_base_dir, client_log_base_dir, client_proxies_base_dir):
        self.submit_dir = submit_dir
        self.log_base_dir = log_base_dir
        self.client_log_base_dir = client_log_base_dir
        self.client_proxies_base_dir = client_proxies_base_dir

    def config_submit_freq(self, sleepBetweenSubmits, maxSubmitsXCycle):
        self.submit_sleep = sleepBetweenSubmits
        self.max_submits = maxSubmitsXCycle

    def config_remove_freq(self, sleepBetweenRemoves, maxRemovesXCycle):
        self.remove_sleep = sleepBetweenRemoves
        self.max_removes = maxRemovesXCycle

    def get_client_log_dir(self, entry_name, username):
        log_dir = os.path.join(self.client_log_base_dir, "user_%s/glidein_%s/entry_%s" % (username, self.glidein_name, entry_name))
        return log_dir

    def get_client_proxies_dir(self, username):
        proxy_dir = os.path.join(self.client_proxies_base_dir, "user_%s/glidein_%s" % (username, self.glidein_name))
        return proxy_dir


# global configuration of the module
factoryConfig = FactoryConfig()


############################################################
def secClass2Name(client_security_name, proxy_security_class):
    return "%s_%s" % (client_security_name, proxy_security_class)

############################################################


############################################################
#
# User functions
#
############################################################

def getCondorQData(entry_name, client_name, schedd_name, factoryConfig=None):

    """ 
    Get Condor data, given the glidein name
    To be passed to the main functions
    if client_name=None, return all clients
    """

    if factoryConfig is None:
        factoryConfig = globals()['factoryConfig']

    if client_name is None:
        client_constraint = ""
    else:
        client_constraint = ' && (%s =?= "%s")' % \
            (factoryConfig.client_schedd_attribute, client_name)

    q_glidein_constraint = '(%s =?= "%s") && (%s =?= "%s") && (%s =?= "%s")%s && (%s =!= UNDEFINED)' % \
        (factoryConfig.factory_schedd_attribute, factoryConfig.factory_name,
         factoryConfig.glidein_schedd_attribute, factoryConfig.glidein_name,
         factoryConfig.entry_schedd_attribute, entry_name, client_constraint,
         factoryConfig.credential_id_schedd_attribute)
    q_glidein_format_list = [
        ("JobStatus", "i"), ("GridJobStatus", "s"), ("ServerTime", "i"),
        ("EnteredCurrentStatus", "i"),
        (factoryConfig.credential_id_schedd_attribute, "s"),
        ("HoldReasonCode", "i"), ("HoldReasonSubCode", "i"),
        ("HoldReason","s"), ("NumSystemHolds","i"),
        (factoryConfig.frontend_name_attribute, "s"),
        (factoryConfig.client_schedd_attribute, "s"),
        (factoryConfig.credential_secclass_schedd_attribute, "s")
    ]

    q = condorMonitor.CondorQ(schedd_name)
    q.factory_name = factoryConfig.factory_name
    q.glidein_name = factoryConfig.glidein_name
    q.entry_name = entry_name
    q.client_name = client_name
    q.load(q_glidein_constraint, q_glidein_format_list)
    return q


def getCondorQCredentialList(factoryConfig=None):
    """ 
    Returns a list of all currently used proxies based on the glideins in the queue.
    """

    if factoryConfig is None:
        factoryConfig = globals()['factoryConfig']

    q_glidein_constraint = '(%s =?= "%s") && (%s =?= "%s") ' % \
        (factoryConfig.factory_schedd_attribute,
         factoryConfig.factory_name,
         factoryConfig.glidein_schedd_attribute,
         factoryConfig.glidein_name,
         )
    
    cred_list = []
    
    try:
        q_cred_list = condorMonitor.condorq_attrs(q_glidein_constraint, ["x509userproxy", "EC2AccessKeyId", "EC2SecretAccessKey"])
    except:
        msg = "Unable to query condor for credential list.  The queue may just be empty (Condor bug)."
        logSupport.log.warning(msg)
        logSupport.log.exception(msg)
        q_cred_list = [] # no results found
        
    for cred_dict in q_cred_list:
        for key in cred_dict:
            cred_fpath = cred_dict[key]
            if cred_fpath not in cred_list:
                cred_list.append(cred_fpath)
                
    return cred_list

def getQCredentials(condorq, client_name, creds,
                   client_sa, cred_secclass_sa, cred_id_sa):
    """
    Get the current queue status for client and credenitial.
    v3 equivalent for getQProxySecClass
    """

    entry_condorQ = condorMonitor.SubQuery(
        condorq,
        lambda d: (
            (d.get(client_sa) == client_name) and
            (d.get(cred_secclass_sa) == creds.security_class) and
            (d.get(cred_id_sa) == creds.id)
        )
    )
    entry_condorQ.schedd_name = condorq.schedd_name
    entry_condorQ.factory_name = condorq.factory_name
    entry_condorQ.glidein_name = condorq.glidein_name
    entry_condorQ.entry_name = condorq.entry_name
    entry_condorQ.client_name = condorq.client_name
    entry_condorQ.load()
    return entry_condorQ

def getQProxSecClass(condorq, client_name, proxy_security_class,
                     client_schedd_attribute=None,
                     credential_secclass_schedd_attribute=None,
                     factoryConfig=None):
    """
    Get the current queue status for client and security class.
    """

    if factoryConfig is None:
        factoryConfig = globals()['factoryConfig']

    if client_schedd_attribute is None:
        csa_str = factoryConfig.client_schedd_attribute
    else:
        csa_str = client_schedd_attribute

    if credential_secclass_schedd_attribute is None:
        xsa_str = factoryConfig.credential_secclass_schedd_attribute
    else:
        xsa_str = credential_secclass_schedd_attribute

    # For v2 protocol
    entry_condorQ = condorMonitor.SubQuery(
        condorq,
        lambda d: (
            d.has_key(csa_str) and (d[csa_str] == client_name) and
            d.has_key(xsa_str) and (d[xsa_str] == proxy_security_class)
        )
    )
    entry_condorQ.schedd_name = condorq.schedd_name
    entry_condorQ.factory_name = condorq.factory_name
    entry_condorQ.glidein_name = condorq.glidein_name
    entry_condorQ.entry_name = condorq.entry_name
    entry_condorQ.client_name = condorq.client_name
    entry_condorQ.load()
    return entry_condorQ

def getQStatus(condorq):
    qc_status = condorMonitor.Summarize(condorq, hash_status).countStored()
    return qc_status

def getQStatusStale(condorq):
    qc_status = condorMonitor.Summarize(condorq, hash_statusStale).countStored()
    return qc_status


###########################
# This function is not used
###########################

def getCondorStatusData(entry_name, client_name, pool_name=None,
                        factory_startd_attribute=None,
                        glidein_startd_attribute=None,
                        entry_startd_attribute=None,
                        client_startd_attribute=None,
                        factoryConfig=None):

    if factoryConfig is None:
        factoryConfig = globals()['factoryConfig']

    if factory_startd_attribute is None:
        fsa_str = factoryConfig.factory_startd_attribute
    else:
        fsa_str = factory_startd_attribute

    if glidein_startd_attribute is None:
        gsa_str = factoryConfig.glidein_startd_attribute
    else:
        gsa_str = glidein_startd_attribute

    if entry_startd_attribute is None:
        esa_str = factoryConfig.entry_startd_attribute
    else:
        esa_str = entry_startd_attribute

    if client_startd_attribute is None:
        csa_str = factoryConfig.client_startd_attribute
    else:
        csa_str = client_startd_attribute

    status_glidein_constraint = '(%s =?= "%s") && (%s =?= "%s") && (%s =?= "%s") && (%s =?= "%s")' % \
        (fsa_str, factoryConfig.factory_name, gsa_str,
         factoryConfig.glidein_name, esa_str, entry_name, csa_str, client_name)

    status = condorMonitor.CondorStatus(pool_name=pool_name)
    status.factory_name = factoryConfig.factory_name
    status.glidein_name = factoryConfig.glidein_name
    status.entry_name = entry_name
    status.client_name = client_name
    status.load(status_glidein_constraint)

    return status


#
# Create/update the proxy file
# returns the proxy fname
def update_x509_proxy_file(entry_name, username, client_id, proxy_data,
                           factoryConfig=None):
    if factoryConfig is None:
        factoryConfig = globals()['factoryConfig']

    dn=""
    voms=""
    try:
        (f,tempfilename)=tempfile.mkstemp()
        os.write(f,proxy_data)
        os.close(f)
    except:
        logSupport.log.error("Unable to create tempfile %s!" % tempfilename)
    
    try:
        dn = x509Support.extract_DN(tempfilename)

        voms_proxy_info = which('voms-proxy-info')
        if voms_proxy_info is not None:
            voms_list = condorExe.iexe_cmd("%s -fqan -file %s" % (voms_proxy_info, tempfilename))
            #sort output in case order of voms fqan changed
            voms='\n'.join(sorted(voms_list))
    except:
        #If voms-proxy-info doesn't exist or errors out, just hash on dn
        voms=""

    try:
        os.unlink(tempfilename)
    except:
        logSupport.log.error("Unable to delete tempfile %s!" % tempfilename)

    hash_val=str(abs(hash(dn+voms))%1000000)

    #proxy_dir = factoryConfig.get_client_proxies_dir(username)
    # Have to hack this since the above code was modified to support v3plus going forward
    proxy_dir = os.path.join(factoryConfig.client_proxies_base_dir, "user_%s/glidein_%s/entry_%s" % (username, factoryConfig.glidein_name, entry_name))
    fname_short = 'x509_%s.proxy' % escapeParam(client_id)
    fname = os.path.join(proxy_dir, fname_short)

    if username != MY_USERNAME:
        # use privsep
        # all args go through the environment, so they are protected
        update_proxy_env = ['HEXDATA=%s' % binascii.b2a_hex(proxy_data), 'FNAME=%s' % fname]
        for var in ('PATH', 'LD_LIBRARY_PATH', 'PYTHON_PATH'):
            if os.environ.has_key(var):
                update_proxy_env.append('%s=%s' % (var, os.environ[var]))

        try:
            condorPrivsep.execute(username, factoryConfig.submit_dir, os.path.join(factoryConfig.submit_dir, 'update_proxy.py'), ['update_proxy.py'], update_proxy_env)
        except condorPrivsep.ExeError, e:
            raise RuntimeError, "Failed to update proxy %s in %s (user %s): %s" % (client_id, proxy_dir, username, e)
        except:
            raise RuntimeError, "Failed to update proxy %s in %s (user %s): Unknown privsep error" % (client_id, proxy_dir, username)
        return fname
    else:
        # do it natively when you can
        if not os.path.isfile(fname):
            # new file, create
            fd = os.open(fname, os.O_CREAT | os.O_WRONLY, 0600)
            try:
                os.write(fd, proxy_data)
            finally:
                os.close(fd)
            return fname

        # old file exists, check if same content
        fl = open(fname, 'r')
        try:
            old_data = fl.read()
        finally:
            fl.close()
        if proxy_data == old_data:
            # nothing changed, done
            return fname

        #
        # proxy changed, neeed to update
        #

        # remove any previous backup file
        try:
            os.remove(fname + ".old")
        except:
            pass # just protect

        # create new file
        fd = os.open(fname + ".new", os.O_CREAT | os.O_WRONLY, 0600)
        try:
            os.write(fd, proxy_data)
        finally:
            os.close(fd)

        # move the old file to a tmp and the new one into the official name
        try:
            os.rename(fname, fname + ".old")
        except:
            pass # just protect
        os.rename(fname + ".new", fname)
        return fname

    # end of update_x509_proxy_file
    # should never reach this point

#
# Main function
#   Will keep the required number of Idle glideins
#
class ClientWeb:
    def __init__(self, client_web_url, client_signtype, client_descript,
                 client_sign, client_group, client_group_web_url,
                 client_group_descript, client_group_sign,
                 factoryConfig=None):

        if factoryConfig is None:
            factoryConfig = globals()['factoryConfig']

        if client_signtype not in factoryConfig.supported_signtypes:
            raise ValueError, "Signtype '%s' not supported!" % client_signtype

        self.url = client_web_url
        self.signtype = client_signtype
        self.descript = client_descript
        self.sign = client_sign

        self.group_name = client_group
        self.group_url = client_group_web_url
        self.group_descript = client_group_descript
        self.group_sign = client_group_sign

    def get_glidein_args(self):
        return ["-clientweb", self.url, "-clientsign", self.sign,
                "-clientsigntype", self.signtype, "-clientdescript",
                self.descript, "-clientgroup", self.group_name, 
                "-clientwebgroup", self.group_url, "-clientsigngroup",
                self.group_sign, "-clientdescriptgroup", self.group_descript]


def keepIdleGlideins(client_condorq, client_int_name, req_min_idle,
                     req_max_glideins, remove_excess, submit_credentials,
                     glidein_totals, frontend_name, client_web, params,
                     log=logSupport.log, factoryConfig=None):
    """
    Looks at the status of the queue and determines how many glideins to submit.  Returns the number of newly submitted glideins.
    
    If the system is unable to submit glideins because has reached one of the limits (request, entry, frontend:security_class), and
    the frontend asks for removal (RemoveExcess) in the request, it will try to remove excess glideins.  

    @type client_condorq: CondorQ
    @param client_condorq: Condor queue filtered by security class
    @type client_int_name: string
    @param client_int_name: internal representation of the client name
    @type req_min_idle: int
    @param req_min_idle: min number of idle glideins needed from the frontend request
    @type req_max_glideins: int
    @param req_max_glideins: max number of running glideins allowed in the frontend request
    @type submit_credentials: SubmitCredentials
    @param submit_credentials: all the information needed to submit the glideins
    @type glidein_totals: GlideinTotals
    @param glidein_totals: entry and frontend glidein counts
    @type frontend_name: string
    @param frontend_name: frontend name, used to map frontend totals in glidein_totals ("frontend:sec_class")
    @type client_web: glideFactoryLib.ClientWeb 
    @param client_web: client web values
    @type params: dict
    @param params: params from the entry configuration or frontend to be passed to the glideins

    Can throw a condorExe.ExeError
    """

    if factoryConfig is None:
        factoryConfig = globals()['factoryConfig']

    # Filter out everything but the proper credential identifier.
    # Need to determine how many more glideins are needed to match this
    # request min_idle and max_glidiens

    condorq = condorMonitor.SubQuery(client_condorq, lambda d:(d[factoryConfig.credential_id_schedd_attribute] == submit_credentials.id))
    condorq.schedd_name = client_condorq.schedd_name
    condorq.factory_name = client_condorq.factory_name
    condorq.glidein_name = client_condorq.glidein_name
    condorq.entry_name = client_condorq.entry_name
    condorq.client_name = client_condorq.client_name
    condorq.credentials_id = submit_credentials.id
    condorq.load()

    # Check that have not exceeded max held for this security class
    if glidein_totals.has_sec_class_exceeded_max_held(frontend_name):
        # Too many held, don't submit
        log.info("Too many held glideins for this frontend-security class: %i=held %i=max_held" % (glidein_totals.frontend_limits[frontend_name]['held'],
                   glidein_totals.frontend_limits[frontend_name]['max_held']))
        # run sanitize... we have to get out of this mess
        return sanitizeGlideins(client_condorq, log=log, factoryConfig=factoryConfig)
        # we have done something... return non-0 so sanitize is not called again
    
    # Count glideins for this request credential by status
    qc_status = getQStatus(condorq)

    # Held==JobStatus(5)
    q_held_glideins = 0
    if qc_status.has_key(5):
        q_held_glideins = qc_status[5]
    # Idle==Jobstatus(1)
    sum_idle_count(qc_status)
    q_idle_glideins = qc_status[1]
    # Running==Jobstatus(2)
    q_running_glideins = 0
    if qc_status.has_key(2):
        q_running_glideins = qc_status[2]

    # Determine how many more idle glideins we need in requested idle (we may already have some)
    add_glideins = req_min_idle - q_idle_glideins

    if add_glideins <= 0:
        # Have enough idle, don't submit
        log.info("Have enough glideins: idle=%i req_idle=%i, not submitting" % (q_idle_glideins, req_min_idle))
        return clean_glidein_queue(remove_excess, glidein_totals, condorq,
                                   req_min_idle, req_max_glideins,
                                   frontend_name, log=log,
                                   factoryConfig=factoryConfig)
    else:
        # Need more idle

        # Check that adding more idle doesn't exceed request max_glideins
        if q_idle_glideins + q_held_glideins + q_running_glideins + add_glideins >= req_max_glideins:
            # Exceeded limit, try to adjust

            add_glideins = req_max_glideins - q_idle_glideins - q_held_glideins - q_running_glideins 
            
            # Have hit request limit, cannot submit
            if add_glideins < 0:
                log.info("Additional idle glideins %s needed exceeds request max_glideins limits %s, not submitting" % (add_glideins, req_max_glideins))
                return clean_glidein_queue(remove_excess, glidein_totals,
                                           condorq, req_min_idle,
                                           req_max_glideins, frontend_name,
                                           log=log, factoryConfig=factoryConfig)
            elif add_glideins == 0:
                log.info("Additional idle glideins not needed, have met request max_glideins limits %s, not submitting" % req_max_glideins)
                return clean_glidein_queue(remove_excess, glidein_totals,
                                           condorq, req_min_idle,
                                           req_max_glideins, frontend_name,
                                           log=log, factoryConfig=factoryConfig)
        
    # Have a valid idle number to request
    # Check that adding more doesn't exceed frontend:sec_class and entry limits
    
    add_glideins = glidein_totals.can_add_idle_glideins(
                       add_glideins, frontend_name, log=log,
                       factoryConfig=factoryConfig)
    if add_glideins <= 0:
        # Have hit entry or frontend:sec_class limit, cannot submit
        log.info("Additional %s idle glideins requested by %s exceeds frontend:security class limit for the entry, not submitting" % (req_min_idle,
                                                      frontend_name))
        return clean_glidein_queue(remove_excess, glidein_totals, condorq,
                                   req_min_idle, req_max_glideins,
                                   frontend_name, log=log,
                                   factoryConfig=factoryConfig)
    else:
        # If we are requesting more than the maximum glideins that we can submit at one time, then set to the max submit number
        #   this helps to keep one frontend/request from getting all the glideins
        if add_glideins > factoryConfig.max_submits:
            add_glideins = factoryConfig.max_submits
            log.debug("Additional idle glideins exceeded entry max submit limits %s, adjusted add_glideins to entry max submit rate" % factoryConfig.max_submits)

    try:
        log.debug("Submitting %i glideins" % add_glideins)
        submitGlideins(condorq.entry_name, client_int_name, add_glideins,
                       frontend_name, submit_credentials, client_web, params,
                       log=log, factoryConfig=factoryConfig)
        glidein_totals.add_idle_glideins(add_glideins, frontend_name)
        return add_glideins # exit, some submitted
    except RuntimeError, e:
        log.warning("%s" % e)
        return 0 # something is wrong... assume 0 and exit
    except:
        log.warning("Unexpected error submiting glideins")
        log.exception("Unexpected error submiting glideins")
        return 0 # something is wrong... assume 0 and exit

    return 0


def clean_glidein_queue(remove_excess, glidein_totals, condorQ, req_min_idle,
                        req_max_glideins, frontend_name, log=logSupport.log, 
                        factoryConfig=None):
    """
    Cleans up the glideins queue (removes any excesses) per the frontend request.
    
    We are not adjusting the glidein totals with what has been removed from the queue.  It may take a cycle (or more)
    for these totals to occur so it would be difficult to reflect the true state of the system.   
    """

    if factoryConfig is None:
        factoryConfig = globals()['factoryConfig']

    # KEL passed the whole glidein totals obj in case we want to adjust
    # entry/fe:sec_class totals?
    sec_class_idle = glidein_totals.frontend_limits[frontend_name]['idle']
    sec_class_held = glidein_totals.frontend_limits[frontend_name]['held']
    sec_class_running = glidein_totals.frontend_limits[frontend_name]['running']

    remove_excess_wait = False
    remove_excess_idle = False
    remove_excess_running = False
    if remove_excess == 'WAIT':
        remove_excess_wait = True
    elif remove_excess == 'IDLE':
        remove_excess_wait = True
        remove_excess_idle = True
    elif remove_excess == 'ALL':
        remove_excess_wait = True
        remove_excess_idle = True
        remove_excess_running = True
    else:
        if remove_excess != 'NO':
            log.info("Unknown RemoveExcess provided in the request '%s', assuming 'NO'" % remove_excess)

    if (((remove_excess_wait or remove_excess_idle) and
         (sec_class_idle > req_min_idle)) or
        ((remove_excess_running) and 
         ((sec_class_running + sec_class_idle) > req_max_glideins))):
        # too many glideins, remove
        remove_nr = sec_class_idle - req_min_idle
        if ((remove_excess_running) and 
            ((sec_class_running + sec_class_idle) > req_max_glideins)):

            remove_all_nr = (sec_class_running + sec_class_idle) - req_max_glideins
            if remove_all_nr > remove_nr:
                # if we are past max_run, then min_idle does not make sense to start with
                remove_nr = remove_all_nr

        idle_list = extractIdleUnsubmitted(condorQ)

        if remove_excess_wait and (len(idle_list) > 0):
            # remove unsubmitted first, if any
            if len(idle_list) > remove_nr:
                idle_list = idle_list[:remove_nr] #shorten

            stat_str = "min_idle=%i, idle=%i, unsubmitted=%i" % (req_min_idle, sec_class_idle, len(idle_list))
            log.info("Too many glideins: %s" % stat_str)
            log.info("Removing %i unsubmitted idle glideins" % len(idle_list))
            if len(idle_list)>0:
                removeGlideins(condorQ.schedd_name, idle_list, log=log,
                               factoryConfig=factoryConfig)
                # Stop ... others will be retried in next round, if needed
                return 1

        idle_list = extractIdleQueued(condorQ)
        if remove_excess_idle and (len(idle_list) > 0):
            # no unsubmitted, go for all the others now
            if len(idle_list) > remove_nr:
                idle_list = idle_list[:remove_nr] #shorten
            stat_str = "min_idle=%i, idle=%i, unsubmitted=%i" % (req_min_idle, sec_class_idle, 0)
            logSupport.log.info("Too many glideins: %s" % stat_str)
            logSupport.log.info("Removing %i idle glideins" % len(idle_list))
            if len(idle_list)>0:
                removeGlideins(condorQ.schedd_name, idle_list, log=log,
                               factoryConfig=factoryConfig)
                return 1 # exit, even if no submitted

        if remove_excess_running:
            # no idle left, remove anything you can
            stat_str = "idle=%i, running=%i, max_running=%i" % (sec_class_idle, sec_class_running, req_max_glideins)
            log.info("Too many glideins: %s" % stat_str)

            run_list = extractRunSimple(condorQ)
            if len(run_list) > remove_nr:
                run_list = run_list[:remove_nr] #shorten
            log.info("Removing %i running glideins" % len(run_list))

            rm_list = run_list

            # Remove Held as well. No reason to keep them alive
            # if we are about to kill running glideins anyhow

            # Check if there are held glideins that are not recoverable
            unrecoverable_held_list = extractUnrecoverableHeldSimple(
                                          condorQ,
                                          factoryConfig=factoryConfig)
            if len(unrecoverable_held_list) > 0:
                log.info("Removing %i unrecoverable held glideins" % len(unrecoverable_held_list))
                rm_list += unrecoverable_held_list

            # Check if there are held glideins
            held_list = extractRecoverableHeldSimple(condorQ)
            if len(held_list) > 0:
                log.info("Removing %i held glideins" % len(held_list))
                rm_list += held_list

            if len(rm_list)>0:
                removeGlideins(condorQ.schedd_name, rm_list, log=log,
                               factoryConfig=factoryConfig)
                return 1 # exit, even if no submitted
    elif ( (remove_excess_running) and 
           (req_max_glideins == 0) and 
           (sec_class_held > 0) ):
        # no glideins desired, remove all held
        # (only held should be left at this point... idle and running addressed above) 

        # Check if there are held glideins that are not recoverable
        unrecoverable_held_list = extractUnrecoverableHeldSimple(
                                      condorQ, factoryConfig=factoryConfig)
        if len(unrecoverable_held_list) > 0:
            log.info("Removing %i unrecoverable held glideins" % len(unrecoverable_held_list))

        # Check if there are held glideins
        held_list = extractRecoverableHeldSimple(condorQ,
                                                 factoryConfig=factoryConfig)
        if len(held_list) > 0:
            log.info("Removing %i held glideins" % len(held_list))

        if (len(unrecoverable_held_list)+len(held_list))>0:
            removeGlideins(condorQ.schedd_name,
                           unrecoverable_held_list + held_list,
                           log=log, factoryConfig=factoryConfig)
            return 1 # exit, even if no submitted
        
    return 0


def sanitizeGlideins(condorq, log=logSupport.log, factoryConfig=None):

    if factoryConfig is None:
        factoryConfig = globals()['factoryConfig']

    glideins_sanitized = 0
    # Check if some glideins have been in idle state for too long
    stale_list = extractStaleSimple(condorq)
    if len(stale_list) > 0:
        glideins_sanitized = 1
        log.warning("Found %i stale glideins" % len(stale_list))
        removeGlideins(condorq.schedd_name, stale_list,
                       log=log, factoryConfig=factoryConfig)

    # Check if some glideins have been in running state for too long
    runstale_list = extractRunStale(condorq)
    if len(runstale_list) > 0:
        glideins_sanitized = 1
        log.warning("Found %i stale (>%ih) running glideins" % (len(runstale_list), factoryConfig.stale_maxage[2] / 3600))
        removeGlideins(condorq.schedd_name, runstale_list,
                       log=log, factoryConfig=factoryConfig)

    # Check if there are held glideins that are not recoverable AND held for more than 20 iterations
    unrecoverable_held_forcex_list = extractUnrecoverableHeldForceX(condorq)
    if len(unrecoverable_held_forcex_list) > 0:
        glideins_sanitized = 1
        log.warning("Found %i unrecoverable held glideins that have been held for over 20 iterations" 
                    % len(unrecoverable_held_forcex_list))
        removeGlideins(condorq.schedd_name, unrecoverable_held_forcex_list,
                       force=True, log=log, factoryConfig=factoryConfig)

    # Check if there are held glideins that are not recoverable
    unrecoverable_held_list = extractUnrecoverableHeldSimple(condorq)
    if len(unrecoverable_held_list) > 0:
        glideins_sanitized = 1
        log.warning("Found %i unrecoverable held glideins" % len(unrecoverable_held_list))
        unrecoverable_held_list_minus_forcex = list( set(unrecoverable_held_list) - set(unrecoverable_held_forcex_list) )
        log.warning("But removing only %i (unrecoverable held - unrecoverable held forcex)" % len(unrecoverable_held_list_minus_forcex))
        removeGlideins(condorq.schedd_name, unrecoverable_held_list_minus_forcex,
                       force=False, log=log, factoryConfig=factoryConfig)

    # Check if there are held glideins
    held_list = extractRecoverableHeldSimple(condorq,
                                             factoryConfig=factoryConfig)
    if len(held_list) > 0:
        glideins_sanitized = 1
        limited_held_list = extractRecoverableHeldSimpleWithinLimits(
                                condorq, factoryConfig=factoryConfig)
        log.warning("Found %i held glideins, %i within limits" % \
                        (len(held_list), len(limited_held_list)))
        if len(limited_held_list)>0:
            releaseGlideins(condorq.schedd_name, limited_held_list,
                            log=log, factoryConfig=factoryConfig)

    return glideins_sanitized

def logStats(condorq, client_int_name, client_security_name,
             proxy_security_class, log=logSupport.log, factoryConfig=None):

    if factoryConfig is None:
        factoryConfig = globals()['factoryConfig']

    #
    # First check if we have enough glideins in the queue
    #

    # Count glideins by status
    qc_status = getQStatus(condorq)
    sum_idle_count(qc_status)
    
    
    log.info("Client %s (secid: %s_%s) schedd status %s" % \
                 (client_int_name, client_security_name,
                  proxy_security_class, qc_status))
    if factoryConfig.qc_stats is not None:
        client_log_name = secClass2Name(client_security_name,
                                        proxy_security_class)
        factoryConfig.client_stats.logSchedd(client_int_name, qc_status)
        factoryConfig.qc_stats.logSchedd(client_log_name, qc_status)

    return

def logWorkRequest(client_int_name, client_security_name, proxy_security_class,
                   req_idle, req_max_run, work_el, fraction=1.0,
                   log=logSupport.log, factoryConfig=None):

    # temporary workaround; the requests should always be processed
    # at the caller level

    if factoryConfig is None:
        factoryConfig = globals()['factoryConfig']

    if work_el['requests'].has_key('RemoveExcess'):
        remove_excess = work_el['requests']['RemoveExcess']
    else:
        remove_excess = 'NO'

    client_log_name = secClass2Name(client_security_name, proxy_security_class)

    log.info("Client %s (secid: %s) requesting %i glideins, max running %i, remove excess '%s'" % (client_int_name, client_log_name, req_idle, req_max_run, remove_excess))
    log.info("  Params: %s" % work_el['params'])
    # cannot log decrypted ones... they are most likely sensitive
    log.info("  Decrypted Param Names: %s" % work_el['params_decrypted'].keys())

    reqs = {'IdleGlideins':req_idle, 'MaxGlideins':req_max_run}
    factoryConfig.client_stats.logRequest(client_int_name, reqs)
    factoryConfig.qc_stats.logRequest(client_log_name, reqs)

    factoryConfig.client_stats.logClientMonitor(client_int_name,
                                                work_el['monitor'],
                                                work_el['internals'], fraction)
    factoryConfig.qc_stats.logClientMonitor(client_log_name,
                                            work_el['monitor'],
                                            work_el['internals'], fraction)

############################################################
#
# I N T E R N A L - Do not use
#
############################################################

#condor_status_strings = {0:"Wait",1:"Idle", 2:"Running", 3:"Removed", 4:"Completed", 5:"Held", 6:"Suspended", 7:"Assigned"}
#myvm_status_strings = {-1:"Unclaimed}

#
# Hash functions
#

def get_status_glideidx(el):
    global factoryConfig
    return (el[factoryConfig.clusterid_startd_attribute],
            el[factoryConfig.procid_startd_attribute])

# Split idle depending on GridJobStatus
#   1001 : Unsubmitted
#   1002 : Submitted/Pending
#   1010 : Staging in
#   1100 : Other
#   4010 : Staging out
# All others just return the JobStatus
def hash_status(el):
    job_status = el["JobStatus"]
    if job_status == 1:
        # idle jobs, look of GridJobStatus
        if el.has_key("GridJobStatus"):
            grid_status = str(el["GridJobStatus"]).upper()
            if grid_status in ("PENDING", "INLRMS: Q", "PREPARED", "SUBMITTING", "IDLE", "SUSPENDED", "REGISTERED", "INLRMS:Q"):
                return 1002
            elif grid_status in ("STAGE_IN", "PREPARING", "ACCEPTING", "ACCEPTED"):
                return 1010
            else:
                return 1100
        else:
            return 1001
    elif job_status == 2:
        # count only real running, all others become Other
        if el.has_key("GridJobStatus"):
            grid_status = str(el["GridJobStatus"]).upper()
            if grid_status in ("ACTIVE", "REALLY-RUNNING", "INLRMS: R", "RUNNING", "INLRMS:R"):
                return 2
            elif grid_status in ("STAGE_OUT", "INLRMS: E", "EXECUTED", "FINISHING", "FINISHED", "DONE", "INLRMS:E"):
                return 4010
            else:
                return 1100
        else:
            return 2
    else:
        # others just pass over
        return job_status

# helper function that sums up the idle states
def sum_idle_count(qc_status):
    #   Idle==Jobstatus(1)
    #   Have to integrate all the variants
    qc_status[1] = 0
    for k in qc_status.keys():
        if (k >= 1000) and (k <= 1100):
            qc_status[1] += qc_status[k]
    return

def hash_statusStale(el):
    global factoryConfig
    age = el["ServerTime"] - el["EnteredCurrentStatus"]
    jstatus = el["JobStatus"]
    if factoryConfig.stale_maxage.has_key(jstatus):
        return [jstatus, age > factoryConfig.stale_maxage[jstatus]]
    else:
        return [jstatus, 0] # others are not stale


#
# diffList == base_list - subtract_list
#
def diffList(base_list, subtract_list):
    if len(subtract_list) == 0:
        return base_list # nothing to do

    out_list = []
    for i in base_list:
        if not (i in subtract_list):
            out_list.append(i)

    return out_list

#
# Extract functions
# Will compare with the status info to make sure it does not show good ones
#

def extractStaleSimple(q, factoryConfig=None):
    # first find out the stale idle jids
    #  hash: (Idle==1, Stale==1)
    qstale = q.fetchStored(lambda el:(hash_statusStale(el) == [1, 1]))
    qstale_list = qstale.keys()

    return qstale_list

def extractUnrecoverableHeldSimple(q, factoryConfig=None):
    #  Held==5 and glideins are not recoverable
    #qheld=q.fetchStored(lambda el:(el["JobStatus"]==5 and isGlideinUnrecoverable(el["HeldReasonCode"],el["HoldReasonSubCode"])))
    qheld = q.fetchStored(lambda el:(el["JobStatus"] == 5 and isGlideinUnrecoverable(el, factoryConfig=factoryConfig)))
    qheld_list = qheld.keys()
    return qheld_list

def extractUnrecoverableHeldForceX(q, factoryConfig=None):
    #  Held==5 and glideins are not recoverable AND been held for more than 20 iterations
    qheld = q.fetchStored(lambda el:(el["JobStatus"] == 5 and isGlideinUnrecoverable(el, factoryConfig=factoryConfig) 
                                     and isGlideinHeldNTimes(el, factoryConfig=factoryConfig, n=20)))
    qheld_list = qheld.keys()
    return qheld_list

def extractRecoverableHeldSimple(q, factoryConfig=None):
    #  Held==5 and glideins are recoverable
    #qheld=q.fetchStored(lambda el:(el["JobStatus"]==5 and not isGlideinUnrecoverable(el["HeldReasonCode"],el["HoldReasonSubCode"])))
    qheld = q.fetchStored(lambda el:(el["JobStatus"] == 5 and not isGlideinUnrecoverable(el, factoryConfig=factoryConfig)))
    qheld_list = qheld.keys()
    return qheld_list

def extractRecoverableHeldSimpleWithinLimits(q, factoryConfig=None):
    #  Held==5 and glideins are recoverable
    qheld=q.fetchStored(lambda el:(el["JobStatus"]==5 and not isGlideinUnrecoverable(el, factoryConfig=factoryConfig) and isGlideinWithinHeldLimits(el, factoryConfig=factoryConfig)))
    qheld_list=qheld.keys()
    return qheld_list

def extractHeldSimple(q, factoryConfig=None):
    #  Held==5
    qheld = q.fetchStored(lambda el:el["JobStatus"] == 5)
    qheld_list = qheld.keys()
    return qheld_list

def extractIdleSimple(q, factoryConfig=None):
    #  Idle==1
    qidle = q.fetchStored(lambda el:el["JobStatus"] == 1)
    qidle_list = qidle.keys()
    return qidle_list

def extractIdleUnsubmitted(q, factoryConfig=None):
    #  1001 == Unsubmitted
    qidle = q.fetchStored(lambda el:hash_status(el) == 1001)
    qidle_list = qidle.keys()
    return qidle_list

def extractIdleQueued(q, factoryConfig=None):
    #  All 1xxx but 1001
    qidle = q.fetchStored(lambda el:(hash_status(el) in (1002, 1010, 1100)))
    qidle_list = qidle.keys()
    return qidle_list

def extractNonRunSimple(q, factoryConfig=None):
    #  Run==2
    qnrun = q.fetchStored(lambda el:el["JobStatus"] != 2)
    qnrun_list = qnrun.keys()
    return qnrun_list

def extractRunSimple(q, factoryConfig=None):
    #  Run==2
    qrun = q.fetchStored(lambda el:el["JobStatus"] == 2)
    qrun_list = qrun.keys()
    return qrun_list

def extractRunStale(q, factoryConfig=None):
    # first find out the stale running jids
    #  hash: (Running==2, Stale==1)
    qstale = q.fetchStored(lambda el:(hash_statusStale(el) == [2, 1]))
    qstale_list = qstale.keys()

    # these glideins were running for too long, period!
    return qstale_list

# helper function of extractStaleUnclaimed
def group_unclaimed(el_list):
    out = {"nr_vms":0, "nr_unclaimed":0, "min_unclaimed_time":1024 * 1024 * 1024}
    for el in el_list:
        out["nr_vms"] += 1
        if el["State"] == "Unclaimed":
            out["nr_unclaimed"] += 1
            unclaimed_time = el["LastHeardFrom"] - el["EnteredCurrentState"]
            if unclaimed_time < out["min_unclaimed_time"]:
                out["min_unclaimed_time"] = unclaimed_time
    return out


############################################################
#
# Action functions
#
############################################################

def schedd_name2str(schedd_name):
    if schedd_name is None:
        return ""
    else:
        return "-name %s" % schedd_name

extractJobId_recmp = re.compile("^(?P<count>[0-9]+) job\(s\) submitted to cluster (?P<cluster>[0-9]+)\.$")
def extractJobId(submit_out):
    for line in submit_out:
        found = extractJobId_recmp.search(line.strip())
        if found:
            return (long(found.group("cluster")),int(found.group("count")))
    raise condorExe.ExeError, "Could not find cluster info!"

escape_table = {'.':'.dot,',
                ',':'.comma,',
                '&':'.amp,',
                '\\':'.backslash,',
                '|':'.pipe,',
                "`":'.fork,',
                '"':'.quot,',
                "'":'.singquot,',
                '=':'.eq,',
                '+':'.plus,',
                '-':'.minus,',
                '<':'.lt,',
                '>':'.gt,',
                '(':'.open,',
                ')':'.close,',
                '{':'.gopen,',
                '}':'.gclose,',
                '[':'.sopen,',
                ']':'.sclose,',
                '#':'.comment,',
                '$':'.dollar,',
                '*':'.star,',
                '?':'.question,',
                '!':'.not,',
                '~':'.tilde,',
                ':':'.colon,',
                ';':'.semicolon,',
                ' ':'.nbsp,'}
def escapeParam(param_str):
    global escape_table
    out_str = ""
    for c in param_str:
        out_str = out_str + escape_table.get(c, c)
    return out_str


# submit N new glideins
def submitGlideins(entry_name, client_name, nr_glideins, frontend_name,
                   submit_credentials, client_web, params, log=logSupport.log,
                   factoryConfig=None):

    """
    client_web = None means client did not pass one, backwards compatibility
    """

    if factoryConfig is None:
        factoryConfig = globals()['factoryConfig']

    # get the username
    username = submit_credentials.username

    # Need information from glidein.descript, job.descript, and signatures.sha1
    jobDescript = glideFactoryConfig.JobDescript(entry_name)
    schedd = jobDescript.data["Schedd"]

    # List of job ids that have been submitted - initialize to empty array
    submitted_jids = []

    try:
        entry_env = get_submit_environment(entry_name, client_name,
                                         submit_credentials, client_web,
                                         params, log=log,
                                         factoryConfig=factoryConfig)
    except:
        msg = "Failed to setup execution environment."
        log.error(msg)
        log.exception(msg)
        raise RuntimeError, msg

    try:
        nr_submitted = 0
        while (nr_submitted < nr_glideins):
            sub_env = []
            if nr_submitted != 0:
                time.sleep(factoryConfig.submit_sleep)

            nr_to_submit = (nr_glideins - nr_submitted)
            if nr_to_submit > factoryConfig.max_cluster_size:
                nr_to_submit = factoryConfig.max_cluster_size
<<<<<<< HEAD

            exe_env.append('GLIDEIN_COUNT=%s' % nr_to_submit)
            exe_env.append('GLIDEIN_FRONTEND_NAME=%s' % frontend_name)
=======
            sub_env.append('GLIDEIN_COUNT=%s' % nr_to_submit)
            sub_env.append('GLIDEIN_FRONTEND_NAME=%s' % frontend_name)
>>>>>>> c99043e7

            # check to see if the username for the proxy is 
            # same as the factory username
            if username != MY_USERNAME:
                # Use privsep
                # need to push all the relevant env variables through
                for var in os.environ:
                    if ((var in ('PATH', 'LD_LIBRARY_PATH', 'X509_CERT_DIR')) or
                        (var[:8] == '_CONDOR_') or (var[:7] == 'CONDOR_')):
                        if var in os.environ:
                            sub_env.append('%s=%s' % (var, os.environ[var]))
                try:
                    exe_env = entry_env + sub_env
                    args = ["condor_submit", "-name",
                            schedd, "entry_%s/job.condor" % entry_name]
                    submit_out = condorPrivsep.condor_execute(
                                     username, factoryConfig.submit_dir,
                                     "condor_submit", args, env=exe_env)
                    log.debug(str(submit_out))
                except condorPrivsep.ExeError, e:
                    submit_out = []
                    msg = "condor_submit failed (user %s): %s" % (username,
                                                                  str(e))
                    log.error(msg)
                    raise RuntimeError, msg
                except:
                    submit_out = []
                    msg = "condor_submit failed (user %s): Unknown privsep error" % username
                    log.error(msg)
                    raise RuntimeError, msg
            else:
                # Do not use privsep
                try:
                    exe_env = entry_env + sub_env
                    submit_out = condorExe.iexe_cmd("condor_submit -name %s entry_%s/job.condor" % (schedd, entry_name),
                                                    child_env=env_list2dict(exe_env))
                except condorExe.ExeError,e:
                    submit_out=[]
                    msg = "condor_submit failed: %s" % str(e)
                    log.error(msg)
                    raise RuntimeError, msg
                except Exception,e:
                    submit_out=[]
                    msg = "condor_submit failed: Unknown error: %s" % str(e)
                    log.error(msg)
                    raise RuntimeError, msg

            cluster,count=extractJobId(submit_out)
            for j in range(count):
                submitted_jids.append((cluster, j))
            nr_submitted += count
    finally:
        # write out no matter what
        log.info("Submitted %i glideins to %s: %s" % (len(submitted_jids),
                                                      schedd, submitted_jids))

# remove the glideins in the list
def removeGlideins(schedd_name, jid_list, force=False, log=logSupport.log,
                   factoryConfig=None):
    ####
    # We are assuming the gfactory to be
    # a condor superuser and thus does not need
    # identity switching to remove jobs
    ####

    if factoryConfig is None:
        factoryConfig = globals()['factoryConfig']

    removed_jids = []

    is_not_first = 0
    for jid in jid_list:

        # Respect the max_removes limit and exit right away if required
        if len(removed_jids) >= factoryConfig.max_removes:
            break # limit reached, stop

        if is_not_first:
            is_not_first = 1
            time.sleep(factoryConfig.remove_sleep)

        try:
            # this will put a job in X state so that the next condor_rm --forcex below should work
            condorManager.condorRemoveOne("%li.%li" % (jid[0], jid[1]), schedd_name)
            removed_jids.append(jid)

            # Force the removal if requested
            if force == True:
                try:
                    log.info("Forcing the removal of glideins in X state")
                    condorManager.condorRemoveOne("%li.%li" % (jid[0], jid[1]), schedd_name, do_forcex=True)
                except condorExe.ExeError, e:
                    log.warning("Forcing the removal of glideins in %s.%s state failed" % (jid[0], jid[1]))

        except condorExe.ExeError, e:
            # silently ignore errors, and try next one
            log.warning("removeGlidein(%s,%li.%li): %s" % (schedd_name, jid[0], jid[1], e))

    log.info("Removed %i glideins on %s: %s" % (len(removed_jids), schedd_name, removed_jids))

# release the glideins in the list
def releaseGlideins(schedd_name, jid_list, log=logSupport.log,
                    factoryConfig=None):
    ####
    # We are assuming the gfactory to be
    # a condor superuser and thus does not need
    # identity switching to release jobs
    ####

    if factoryConfig is None:
        factoryConfig = globals()['factoryConfig']

    released_jids = []

    is_not_first = 0
    for jid in jid_list:
        if len(released_jids) > factoryConfig.max_releases:
            break # limit reached, stop

        if is_not_first:
            is_not_first = 1
            time.sleep(factoryConfig.release_sleep)
        try:
            condorManager.condorReleaseOne("%li.%li" % (jid[0], jid[1]), schedd_name)
            released_jids.append(jid)
        except condorExe.ExeError, e:
            log.warning("releaseGlidein(%s,%li.%li): %s" % (schedd_name, jid[0], jid[1], e))

    log.info("Released %i glideins on %s: %s" % (len(released_jids), schedd_name, released_jids))


def in_submit_environment(entry_name, exe_env):
    upper_name = "%s=" % entry_name.upper()
    for i in exe_env:
        if i.startswith(upper_name):
            return True
    return False


def get_submit_environment(entry_name, client_name, submit_credentials,
                           client_web, params, log=logSupport.log,
                           factoryConfig=None):

    if factoryConfig is None:
        factoryConfig = globals()['factoryConfig']

    try:
        glideinDescript = glideFactoryConfig.GlideinDescript()
        jobDescript = glideFactoryConfig.JobDescript(entry_name)
        signatures = glideFactoryConfig.SignatureFile()

        # The parameter list to be added to the arguments for glidein_startup.sh
        params_str = ""
        # if client_web has been provided, get the arguments and add them to the string
        if client_web is not None:
            params_str = " ".join(client_web.get_glidein_args())
        # add all the params to the argument string
        for k, v in params.iteritems():
            # Remove the null parameters and warn
            if not str(v).strip():
                log.warning('Skipping empty job parameter (%s)' % k)
                continue
            params_str += " -param_%s %s" % (k, escapeParam(str(v)))

        exe_env = ['GLIDEIN_ENTRY_NAME=%s' % entry_name]
        exe_env.append('GLIDEIN_CLIENT=%s' % client_name)
        exe_env.append('GLIDEIN_SEC_CLASS=%s' % submit_credentials.security_class)

        # Glidein username (for client logs)
        exe_env.append('GLIDEIN_USER=%s' % submit_credentials.username)

        # Credential id, required for querying the condor q
        exe_env.append('GLIDEIN_CREDENTIAL_ID=%s' % submit_credentials.id)

        # Entry Params (job.descript)
        schedd = jobDescript.data["Schedd"]
        verbosity = jobDescript.data["Verbosity"]
        startup_dir = jobDescript.data["StartupDir"]
        slots_layout = jobDescript.data["SubmitSlotsLayout"]
        proxy_url = jobDescript.data.get("ProxyURL", None)

        exe_env.append('GLIDEIN_SCHEDD=%s' % schedd)
        exe_env.append('GLIDEIN_VERBOSITY=%s' % verbosity)
        exe_env.append('GLIDEIN_STARTUP_DIR=%s' % startup_dir)
        exe_env.append('GLIDEIN_SLOTS_LAYOUT=%s' % slots_layout)

        submit_time = timeConversion.get_time_in_format(time_format="%Y%m%d")
        exe_env.append('GLIDEIN_LOGNR=%s' % str(submit_time))

        # Main Params (glidein.descript
        glidein_name = glideinDescript.data["GlideinName"]
        factory_name = glideinDescript.data["FactoryName"]
        web_url = glideinDescript.data["WebURL"]

        exe_env.append('GLIDEIN_NAME=%s' % glidein_name)
        exe_env.append('FACTORY_NAME=%s' % factory_name)
        exe_env.append('WEB_URL=%s' % web_url)

        # Security Params (signatures.sha1)
        # sign_type has always been hardcoded... we can change in the future if need be
        sign_type = "sha1"
        exe_env.append('SIGN_TYPE=%s' % sign_type)

        main_descript = signatures.data["main_descript"]
        main_sign = signatures.data["main_sign"]

        entry_descript = signatures.data["entry_%s_descript" % entry_name]
        entry_sign = signatures.data["entry_%s_sign" % entry_name]

        exe_env.append('MAIN_DESCRIPT=%s' % main_descript)
        exe_env.append('MAIN_SIGN=%s' % main_sign)
        exe_env.append('ENTRY_DESCRIPT=%s' % entry_descript)
        exe_env.append('ENTRY_SIGN=%s' % entry_sign)

        # Specify how the slots should be layed out
        slots_layout = jobDescript.data['SubmitSlotsLayout']
        # Build the glidein pilot arguments
        glidein_arguments = str("-v %s -name %s -entry %s -clientname %s -schedd %s -proxy %s " \
                            "-factory %s -web %s -sign %s -signentry %s -signtype %s " \
                            "-descript %s -descriptentry %s -dir %s -param_GLIDEIN_Client %s -submitcredid %s -slotslayout %s %s" % \
                            (verbosity, glidein_name, entry_name, client_name,
                             schedd, proxy_url, factory_name, web_url, main_sign, entry_sign,
                             sign_type, main_descript, entry_descript,
                             startup_dir, client_name, submit_credentials.id,
                             slots_layout, params_str))
        glidein_arguments = glidein_arguments.replace('"', '\\"') 
        #log.debug("glidein_arguments: %s" % glidein_arguments)

        # get my (entry) type
        grid_type = jobDescript.data["GridType"]

        if grid_type.startswith('batch '):
            log.debug("submit_credentials.security_credentials: %s" % str(submit_credentials.security_credentials))
            # TODO: username, should this be only for batch or all key pair + username/password?
            try:
                # is always there and not empty for batch (is optional w/ Key pair or Username/password
                # otherways could not be there (KeyError), be empty (AttributeError), bad format (IndexError)
                remote_username = submit_credentials.identity_credentials["RemoteUsername"]
                if remote_username:
                    exe_env.append('GLIDEIN_REMOTE_USERNAME=%s' % remote_username)
            except KeyError:
                pass
            exe_env.append('GRID_RESOURCE_OPTIONS=--rgahp-key %s --rgahp-nopass' % submit_credentials.security_credentials["PrivateKey"])
            exe_env.append('X509_USER_PROXY=%s' % submit_credentials.security_credentials["GlideinProxy"])
            exe_env.append('X509_USER_PROXY_BASENAME=%s' % os.path.basename(submit_credentials.security_credentials["GlideinProxy"]))
            glidein_arguments += " -cluster $(Cluster) -subcluster $(Process)"
            # condor and batch (BLAH/BOSCO) submissions do not like arguments enclosed in quotes
            # - batch pbs would consider a single argument if quoted
            # - condor and batch condor would return a submission error
            # condor_submit will swallow the " character in the string.
            # condor_submit will include ' as a literal in the arguments string, causing breakage
            # Hence, use " for now.
            exe_env.append('GLIDEIN_ARGUMENTS=%s' % glidein_arguments)
        elif grid_type == "ec2":
            log.debug("params: %s" % str(params))
            log.debug("submit_credentials.security_credentials: %s" % str(submit_credentials.security_credentials))
            log.debug("submit_credentials.identity_credentials: %s" % str(submit_credentials.identity_credentials))

            try:
                exe_env.append('X509_USER_PROXY=%s' % submit_credentials.security_credentials["GlideinProxy"])

                exe_env.append('AMI_ID=%s' % submit_credentials.identity_credentials["VMId"])
                exe_env.append('INSTANCE_TYPE=%s' % submit_credentials.identity_credentials["VMType"])
                exe_env.append('ACCESS_KEY_FILE=%s' % submit_credentials.security_credentials["PublicKey"])
                exe_env.append('SECRET_KEY_FILE=%s' % submit_credentials.security_credentials["PrivateKey"])
                exe_env.append('CREDENTIAL_DIR=%s' % os.path.dirname(submit_credentials.security_credentials["PublicKey"]))

                try:
                    vm_max_lifetime = str(params["VM_MAX_LIFETIME"])
                except:
                    # if no lifetime is specified, then default to 12 hours
                    # we can change this to a more "sane" default if we can 
                    # agree to what is "sane"
                    vm_max_lifetime = str(43200)
                    log.debug("No lifetime set.  Defaulting to: %s" % vm_max_lifetime)

                try:
                    vm_disable_shutdown = str(params["VM_DISABLE_SHUTDOWN"])
                except Exception:
                    # By default assume we don't want to debug the VM
                    log.debug("No disable flag set.  Defaulting to: False")
                    vm_disable_shutdown = "False"

                ini_template ="""[glidein_startup]
args = %s
proxy_file_name = pilot_proxy
webbase= %s

[vm_properties]
max_lifetime = %s
contextualization_type = EC2
disable_shutdown = %s
admin_email = UNSUPPORTED
email_logs = False
"""

                ini = ini_template % (glidein_arguments, web_url, vm_max_lifetime, vm_disable_shutdown)
                log.debug("Userdata ini file:\n%s" % ini)
                ini = base64.b64encode(ini)
                log.debug("Userdata ini file has been base64 encoded")
                exe_env.append('USER_DATA=%s' % ini)

                # get the proxy
                full_path_to_proxy = submit_credentials.security_credentials["GlideinProxy"]
                exe_env.append('GLIDEIN_PROXY_FNAME=%s' % full_path_to_proxy)

            except KeyError:
                msg = "Error setting up submission environment (bad key)"
                log.debug(msg)
                log.exception(msg)
            except Exception:
                msg = "Error setting up submission environment (in ec2 section)"
                log.debug(msg)
                log.exception(msg)
                raise
        else:
            exe_env.append('X509_USER_PROXY=%s' % submit_credentials.security_credentials["SubmitProxy"])

            # we add this here because the macros will be expanded when used in the gt2 submission
            # we don't add the macros to the arguments for the EC2 submission since condor will never 
            # see the macros
            glidein_arguments += " -cluster $(Cluster) -subcluster $(Process)"
            if grid_type == "condor":
                # batch grid type are handled above
                # condor_submit will swallow the " character in the string.
                exe_env.append('GLIDEIN_ARGUMENTS=%s' % glidein_arguments)
            else:
                exe_env.append('GLIDEIN_ARGUMENTS="%s"' % glidein_arguments)
            
            # RSL is definitely not for cloud entries
            glidein_rsl = ""
            if jobDescript.data.has_key('GlobusRSL'):
                glidein_rsl = jobDescript.data['GlobusRSL']
            
            if 'project_id' in jobDescript.data['AuthMethod']:
                # Append project id to the rsl
                glidein_rsl = '%s(project=%s)' % (glidein_rsl, submit_credentials.identity_credentials['ProjectId'])
                exe_env.append('GLIDEIN_PROJECT_ID=%s' % submit_credentials.identity_credentials['ProjectId'])

            exe_env.append('GLIDEIN_RSL=%s' % glidein_rsl)

        return exe_env
    except Exception, e:
        msg = "Error setting up submission environment: %s" % str(e)
        log.debug(msg)
        log.exception(msg)


def isGlideinWithinHeldLimits(jobInfo, factoryConfig=None):
    """
    This function looks at the glidein job's information and returns if the
    CondorG job can be released.

    This is useful to limit how often held jobs are released.

    @type jobInfo: dictionary
    @param jobInfo: Dictionary containing glidein job's classad information

    @rtype: bool
    @return: True if job is within limits, False if it is not
    """

    if factoryConfig is None:
        factoryConfig = globals()['factoryConfig']

    # some basic sanity checks to start
    if not jobInfo.has_key('JobStatus'):
        return True
    if jobInfo['JobStatus']!=5:
        return True

    # assume within limits, unless released recently or has been released too often
    within_limits=True

    num_holds=1
    if jobInfo.has_key('NumSystemHolds'):
        num_holds=jobInfo['NumSystemHolds']
        
    if num_holds>factoryConfig.max_release_count:
        within_limits=False

    if jobInfo.has_key('ServerTime') and jobInfo.has_key('EnteredCurrentStatus'):
        held_period=jobInfo['ServerTime']-jobInfo['EnteredCurrentStatus']
        if held_period<(num_holds*factoryConfig.min_release_time):
            # slower for repeat offenders
            within_limits=False

    return within_limits

# Get list of CondorG job status for held jobs that are not recoverable
def isGlideinUnrecoverable(jobInfo, factoryConfig=None):
    """
    This function looks at the glidein job's information and returns if the
    CondorG job is unrecoverable.

    This is useful to change to status of glidein (CondorG job) from hold to
    idle.

    @type jobInfo: dictionary
    @param jobInfo: Dictionary containing glidein job's classad information

    @rtype: bool
    @return: True if job is unrecoverable, False if recoverable
    """

    # CondorG held jobs have HeldReasonCode 2
    # CondorG held jobs with following HeldReasonSubCode are not recoverable
    # 0   : Job failed, no reason given by GRAM server
    # 4   : jobmanager unable to set default to the directory requested
    # 7   : authentication with the remote server failed
    # 8   : the user cancelled the job
    # 9   : the system cancelled the job
    # 10  : globus_xio_gsi: Token size exceeds limit
    # 17  : the job failed when the job manager attempted to run it
    # 22  : the job manager failed to create an internal script argument file
    # 31  : the job manager failed to cancel the job as requested
    # 47  : the gatekeeper failed to run the job manager
    # 48  : the provided RSL could not be properly parsed
    # 76  : cannot access cache files in ~/.globus/.gass_cache,
    #       check permissions, quota, and disk space
    # 121 : the job state file doesn't exist
    # 122 : could not read the job state file

    if factoryConfig is None:
        factoryConfig = globals()['factoryConfig']

    unrecoverable = False
    # Dictionary of {HeldReasonCode: HeldReasonSubCode}
    unrecoverableCodes = {2: [ 0, 2, 4, 5, 7, 8, 9, 10, 14, 17,
                               22, 27, 28, 31, 37, 47, 48,
                               72, 76, 81, 86, 87,
                               121, 122 ]}
    # adding 3 more reasons that were observed that have zeros for both HoldReasonCode/SubCode
    unrecoverable_reason_str = ['Failed to authenticate with any method', 'Job cancel did not succeed after 3 tries', 'The spot instance request ID does not exist', 'Request limit exceeded']

    code = jobInfo.get('HoldReasonCode')
    subCode = jobInfo.get('HoldReasonSubCode')
    holdreason = jobInfo.get('HoldReason')
    # Based on HoldReasonCode and HoldReasonSubCode check if the job is recoverable
    if (code is not None) and (subCode is not None):
        if ( (code in unrecoverableCodes) and 
             (subCode in unrecoverableCodes[code]) ):
            unrecoverable = True
        # As of HTCondor 8.4.4 in case of glideins submitted to AWS and CondorCE
        # have the HoldReasonCode = HoldReasonSubCode = 0 but HoldReason is
        # populated correctly 
        elif (code == 0) and (subCode == 0) and (holdreason is not None):
            for rs in unrecoverable_reason_str:
                if holdreason.find(rs) != -1:
                    # unrecoverable substring match
                    unrecoverable = True
                    break

    # Following check with NumSystemHolds should only apply to recoverable jobs
    # If we have determined that job is unrecoverable, skip these checks
    if not unrecoverable:
        num_holds=1
        job_status = jobInfo.get('JobStatus')
        num_system_holds = jobInfo.get('NumSystemHolds')
        if (job_status is not None) and (num_system_holds is not None):
            if job_status == 5:
                num_holds = num_system_holds
        if num_holds>factoryConfig.max_release_count:
            unrecoverable = True

    return unrecoverable


def isGlideinHeldNTimes(jobInfo, factoryConfig=None, n=20):
    """
    This function looks at the glidein job's information and returns if the
    CondorG job is held for more than N(defaults to 20) iterations

    This is useful to remove Unrecoverable glidein (CondorG job) with forcex option.

    @type jobInfo: dictionary
    @param jobInfo: Dictionary containing glidein job's classad information

    @rtype: bool
    @return: True if job is held more than N(defaults to 20) iterations, False if otherwise.
    """
    if factoryConfig is None:
        factoryConfig = globals()['factoryConfig']

    greater_than_n_iterations = False
    nsysholds  = jobInfo.get('NumSystemHolds')
    if nsysholds > n:
        greater_than_n_iterations = True

    return greater_than_n_iterations

############################################################
# only allow simple strings
def is_str_safe(s):
    for c in s:
        if not c in ('._-@' + string.ascii_letters + string.digits):
            return False
    return True


class GlideinTotals:
    """
    Keeps track of all glidein totals.  
    """

    def __init__(self, entry_name, frontendDescript, jobDescript,
                 entry_condorQ, log=logSupport.log):

        # Initialize entry limits
        self.entry_name = entry_name
        self.entry_max_glideins = int(jobDescript.data['PerEntryMaxGlideins'])
        self.entry_max_held = int(jobDescript.data['PerEntryMaxHeld'])
        self.entry_max_idle = int(jobDescript.data['PerEntryMaxIdle'])
        
        # Initialize default frontend-sec class limits
        self.default_fesc_max_glideins = int(jobDescript.data['DefaultPerFrontendMaxGlideins'])
        self.default_fesc_max_held = int(jobDescript.data['DefaultPerFrontendMaxHeld'])
        self.default_fesc_max_idle = int(jobDescript.data['DefaultPerFrontendMaxIdle'])

        # Count glideins by status
        # Initialized since the held and running won't ever change
        # To simplify idle requests, this variable is updated at the same time the frontend count is updated
        qc_status = getQStatus(entry_condorQ)
        self.entry_running = 0
        self.entry_held = 0
        self.entry_idle = 0
        if qc_status.has_key(2):  # Running==Jobstatus(2)
            self.entry_running = qc_status[2]
        if qc_status.has_key(5):  # Held==JobStatus(5)
            self.entry_held = qc_status[5]
        sum_idle_count(qc_status)
        if qc_status.has_key(1):  # Idle==Jobstatus(1)
            self.entry_idle = qc_status[1]

        all_frontends = frontendDescript.get_all_frontend_sec_classes()

        # Initialize frontend security class limits
        self.frontend_limits = {}
        for fe_sec_class in all_frontends:
            self.frontend_limits[fe_sec_class] = {
                'max_glideins':self.default_fesc_max_glideins, 
                'max_held':self.default_fesc_max_held, 
                'max_idle':self.default_fesc_max_idle
            } 

        # Get factory parameters for frontend-specific limits
        # Format: frontend1:sec_class1;number,frontend2:sec_class2;number

        limits_keynames = ( ('PerFrontendMaxGlideins', 'max_glideins'),
                            ('PerFrontendMaxIdle', 'max_idle'),
                            ('PerFrontendMaxHeld', 'max_held') )

        for (jd_key, max_glideinstatus_key) in limits_keynames:
            fe_glideins_param = jobDescript.data[jd_key]

            if (fe_glideins_param.find(";") != -1):
                for el in fe_glideins_param.split(","):
                    el_list = el.split(";")
                    try:
                        self.frontend_limits[el_list[0]][max_glideinstatus_key] = int(el_list[1])
                    except:
                        log.warn("Invalid FrontendName:SecurityClassName combo '%s' encountered while finding '%s' from max_job_frontend" % (el_list[0], max_glideinstatus_key))

        # Initialize frontend totals
        for fe_sec_class in self.frontend_limits:
            # Filter the queue for all glideins for this frontend:security_class (GLIDEIN_FRONTEND_NAME)
            fe_condorQ = condorMonitor.SubQuery(entry_condorQ, lambda d:(d[factoryConfig.frontend_name_attribute] == fe_sec_class))
            fe_condorQ.schedd_name = entry_condorQ.schedd_name
            fe_condorQ.factory_name = entry_condorQ.factory_name
            fe_condorQ.glidein_name = entry_condorQ.glidein_name
            fe_condorQ.entry_name = entry_condorQ.entry_name
            fe_condorQ.load()

            # Count glideins by status
            qc_status = getQStatus(fe_condorQ)
            fe_running = 0
            fe_held = 0
            fe_idle = 0
            if qc_status.has_key(2):  # Running==Jobstatus(2)
                fe_running = qc_status[2]
            if qc_status.has_key(5):  # Held==JobStatus(5)
                fe_held = qc_status[5]
            sum_idle_count(qc_status)
            if qc_status.has_key(1):  # Idle==Jobstatus(1)
                fe_idle = qc_status[1]

            self.frontend_limits[fe_sec_class]['running'] = fe_running
            self.frontend_limits[fe_sec_class]['held'] = fe_held
            self.frontend_limits[fe_sec_class]['idle'] = fe_idle


    def can_add_idle_glideins(self, nr_glideins, frontend_name,
                              log=logSupport.log, factoryConfig=factoryConfig):
        """
        Determines how many more glideins can be added.  Does not compare against request max_glideins.  Does not update totals.
        """


        if factoryConfig is None:
            factoryConfig = globals()['factoryConfig']


        nr_allowed = nr_glideins

        # Check entry idle limit
        if self.entry_idle + nr_allowed > self.entry_max_idle:
            # adjust to under the limit
            nr_allowed = self.entry_max_idle - self.entry_idle

        # Check entry total glideins 
        if self.entry_idle + nr_allowed + self.entry_running + self.entry_held > self.entry_max_glideins:
            nr_allowed = self.entry_max_glideins - self.entry_idle - self.entry_running

        fe_limit = self.frontend_limits[frontend_name]

        # Check frontend:sec_class idle limit
        if fe_limit['idle'] + nr_allowed > fe_limit['max_idle']:
            nr_allowed = fe_limit['max_idle'] - fe_limit['idle']

        # Check frontend:sec_class total glideins
        if fe_limit['idle'] + fe_limit['held'] + nr_allowed + fe_limit['running'] > fe_limit['max_glideins']:
            nr_allowed = fe_limit['max_glideins'] - fe_limit['idle'] - fe_limit['held'] - fe_limit['running']

        # Return
        return nr_allowed

    def add_idle_glideins(self, nr_glideins, frontend_name):
        """
        Updates the totals with the additional glideins.
        """
        self.entry_idle += nr_glideins
        self.frontend_limits[frontend_name]['idle'] += nr_glideins

    def get_max_held(self, frontend_name):
        """
        Returns max held for the given frontend:sec_class.  
        """
        return self.frontend_limits[frontend_name]['max_held']

    def has_sec_class_exceeded_max_held(self, frontend_name):
        """
        Compares the current held for a security class to the security class limit.
        """
        return self.frontend_limits[frontend_name]['held'] >= self.frontend_limits[frontend_name]['max_held']


    def has_entry_exceeded_max_held(self):
        return self.entry_held >= self.entry_max_held

    def has_entry_exceeded_max_idle(self):
        return self.entry_idle >= self.entry_max_idle

    def has_entry_exceeded_max_glideins(self):
        # max_glideins=total glidens for an entry.  Total is defined as idle+running+held
        return self.entry_idle + self.entry_running + self.entry_held >= self.entry_max_glideins


    def __str__(self):
        """
        for testing purposes 
        """
        output = ""
        output += "GlideinTotals ENTRY NAME = %s\n" % self.entry_name
        output += "GlideinTotals ENTRY VALUES\n"
        output += "     total idle=%s\n" % self.entry_idle
        output += "     total held=%s\n" % self.entry_held
        output += "     total running=%s\n" % self.entry_running
        output += "GlideinTotals ENTRY MAX VALUES\n"
        output += "     entry max_idle=%s\n" % self.entry_max_idle
        output += "     entry max_held=%s\n" % self.entry_max_held
        output += "     entry max_glideins=%s\n" % self.entry_max_glideins
        output += "GlideinTotals DEFAULT FE-SC MAX VALUES\n"
        output += "     default frontend-sec class max_idle=%s\n" % self.default_fesc_max_idle
        output += "     default frontend-sec class max_held=%s\n" % self.default_fesc_max_held
        output += "     default frontend-sec class max_glideins=%s\n" % self.default_fesc_max_glideins

        for frontend in self.frontend_limits.keys():
            fe_limit = self.frontend_limits[frontend]
            output += "GlideinTotals FRONTEND NAME = %s\n" % frontend
            output += "     idle = %s\n" % fe_limit['idle']
            output += "     max_idle = %s\n" % fe_limit['max_idle']
            output += "     held = %s\n" % fe_limit['held']
            output += "     max_held = %s\n" % fe_limit['max_held']
            output += "     running = %s\n" % fe_limit['running']
            output += "     max_glideins = %s\n" % fe_limit['max_glideins']

        return output


#######################################################

def set_condor_integrity_checks():
    os.environ['_CONDOR_SEC_DEFAULT_INTEGRITY'] = 'REQUIRED'
    os.environ['_CONDOR_SEC_CLIENT_INTEGRITY'] = 'REQUIRED'
    os.environ['_CONDOR_SEC_READ_INTEGRITY'] = 'REQUIRED'
    os.environ['_CONDOR_SEC_WRITE_INTEGRITY'] = 'REQUIRED'

#######################################################

def which(program):
    """
    Implementation of which command in python.

    @return: Path to the binary
    @rtype: string
    """

    def is_exe(fpath):
        return os.path.exists(fpath) and os.access(fpath, os.X_OK)

    fpath, fname = os.path.split(program)
    if fpath:
        if is_exe(program):
            return program
    else:
        for path in os.environ["PATH"].split(os.pathsep):
            exe_file = os.path.join(path, program)
            if is_exe(exe_file):
                return exe_file
    return None

def days2sec(days):
    return int(days * 24 * 60 * 60)

def hrs2sec(hrs):
    return int(hrs * 60 * 60)

def env_list2dict(env, sep='='):
    env_dict = {}
    for ent in env:
        tokens = ent.split(sep, 1)
        if len(tokens) == 2:
            env_dict[tokens[0]] = tokens[1]
    return env_dict<|MERGE_RESOLUTION|>--- conflicted
+++ resolved
@@ -1172,14 +1172,8 @@
             nr_to_submit = (nr_glideins - nr_submitted)
             if nr_to_submit > factoryConfig.max_cluster_size:
                 nr_to_submit = factoryConfig.max_cluster_size
-<<<<<<< HEAD
-
-            exe_env.append('GLIDEIN_COUNT=%s' % nr_to_submit)
-            exe_env.append('GLIDEIN_FRONTEND_NAME=%s' % frontend_name)
-=======
             sub_env.append('GLIDEIN_COUNT=%s' % nr_to_submit)
             sub_env.append('GLIDEIN_FRONTEND_NAME=%s' % frontend_name)
->>>>>>> c99043e7
 
             # check to see if the username for the proxy is 
             # same as the factory username
