#
# Project:
#   glideinWMS
#
# File Version: 
#
# Description:
#   This module implements the functions needed to keep the
#   required number of idle glideins
#   It also has support for glidein sanitizing
#
# Author:
#   Igor Sfiligoi (Sept 7th 2006)
#

import os,sys
import time
import string
import re
import traceback
import pwd
import binascii
import condorExe,condorPrivsep
import logSupport
import condorMonitor
import condorManager
import tempfile
import glideFactoryConfig

MY_USERNAME=pwd.getpwuid(os.getuid())[0]

# Someone needs to initialize following parameters

# type LogFiles
log_files = None
group_log_files = None

# Dictionary of log file objects for entries and groups
log_files_dict = {'entry': {}, 'group': {}}

############################################################
#
# Configuration
#
############################################################

class FactoryConfig:
    def __init__(self):
        # set default values
        # user should modify if needed

        # The name of the attribute that identifies the glidein
        self.factory_schedd_attribute = "GlideinFactory"
        self.glidein_schedd_attribute = "GlideinName"
        self.entry_schedd_attribute = "GlideinEntryName"
        self.client_schedd_attribute = "GlideinClient"
        self.frontend_name_attribute = "GlideinFrontendName"
        self.x509id_schedd_attribute = "GlideinX509Identifier"
        self.x509secclass_schedd_attribute = "GlideinX509SecurityClass"

        self.factory_startd_attribute = "GLIDEIN_Factory"
        self.glidein_startd_attribute = "GLIDEIN_Name"
        self.entry_startd_attribute = "GLIDEIN_Entry_Name"
        self.client_startd_attribute = "GLIDEIN_Client"
        self.schedd_startd_attribute = "GLIDEIN_Schedd"
        self.clusterid_startd_attribute = "GLIDEIN_ClusterId"
        self.procid_startd_attribute = "GLIDEIN_ProcId"

        self.count_env = 'GLIDEIN_COUNT'

        self.submit_fname="job_submit.sh"


        # Stale value settings, in seconds
        self.stale_maxage={ 1:7*24*3600,      # 1 week for idle
                            2:31*24*3600,     # 1 month for running
                           -1:2*3600}         # 2 hours for unclaimed (using special value -1 for this)

        # Sleep times between commands
        self.submit_sleep = 0.2
        self.remove_sleep = 0.2
        self.release_sleep = 0.2

        # Max commands per cycle
        self.max_submits = 100
        self.max_cluster_size=10
        self.max_removes = 5
        self.max_releases = 20

        # release related limits
        self.max_release_count = 10
        self.min_release_time = 300

        # monitoring objects
        # create them for the logging to occur
        self.client_internals = None
        self.client_stats = None # this one is indexed by client name
        self.qc_stats = None     # this one is indexed by security class
        self.log_stats = None
        self.rrd_stats = None

        self.supported_signtypes=['sha1']

        # who am I
        self.factory_name=None
        self.glidein_name=None
        # do not add the entry_name, as we may decide someday to share
        # the same process between multiple entries

        # used directories
        self.submit_dir=None
        self.log_base_dir=None
        self.client_log_base_dir=None
        self.client_proxies_base_dir=None

    def config_whoamI(self,factory_name,glidein_name):
        self.factory_name=factory_name
        self.glidein_name=glidein_name

    def config_dirs(self,submit_dir,log_base_dir,client_log_base_dir,client_proxies_base_dir):
        self.submit_dir=submit_dir
        self.log_base_dir=log_base_dir
        self.client_log_base_dir=client_log_base_dir
        self.client_proxies_base_dir=client_proxies_base_dir

    def config_submit_freq(self,sleepBetweenSubmits,maxSubmitsXCycle):
        self.submit_sleep=sleepBetweenSubmits
        self.max_submits=maxSubmitsXCycle

    def config_remove_freq(self,sleepBetweenRemoves,maxRemovesXCycle):
        self.remove_sleep=sleepBetweenRemoves
        self.max_removes=maxRemovesXCycle

    def get_client_log_dir(self,entry_name,username):
        log_dir=os.path.join(self.client_log_base_dir,"user_%s/glidein_%s/entry_%s"%(username,self.glidein_name,entry_name))
        return log_dir

    def get_client_proxies_dir(self,entry_name,username):
        proxy_dir=os.path.join(self.client_proxies_base_dir,"user_%s/glidein_%s/entry_%s"%(username,self.glidein_name,entry_name))
        return proxy_dir


# global configuration of the module
factoryConfig=FactoryConfig()

############################################################
#
def secClass2Name(client_security_name,proxy_security_class):
    return "%s_%s"%(client_security_name,proxy_security_class)

############################################################
#
# Log files
#
# Consider moving them to a dedicated file
# since it is the only part in common between main and entries
#
############################################################

class PrivsepDirCleanupWSpace(logSupport.DirCleanupWSpace):
    def __init__(self,
                 username,         # if None, no privsep
                 dirname,
                 fname_expression, # regular expression, used with re.match
                 maxlife,          # max lifetime after which it is deleted
                 minlife,maxspace, # max space allowed for the sum of files, unless they are too young
                 activity_log,warning_log): # if None, no logging
        logSupport.DirCleanupWSpace.__init__(self,dirname,fname_expression,
                                             maxlife,minlife,maxspace,
                                             activity_log,warning_log)
        self.username=username

    def delete_file(self,fpath):
        if (self.username is not None) and (self.username!=MY_USERNAME):
            # use privsep
            # do not use rmtree as we do not want root privileges
            condorPrivsep.execute(self.username,os.path.dirname(fpath),'/bin/rm',['rm',fpath],stdout_fname=None)
        else:
            # use the native method, if possible
            os.unlink(fpath)

class LogFiles:
    def __init__(self,log_dir,max_days,min_days,max_mbs):
        self.log_dir=log_dir
        self.activity_log=logSupport.DayLogFile(os.path.join(log_dir,"factory"),"info.log")
        self.warning_log=logSupport.DayLogFile(os.path.join(log_dir,"factory"),"err.log")
        self.debug_log=logSupport.DayLogFile(os.path.join(log_dir,"factory"),"debug.log")
        # no need to use the privsep version
        self.cleanupObjs=[logSupport.DirCleanupWSpace(log_dir,"(factory\.[0-9]*\.info\.log)|(factory\.[0-9]*\.err\.log)|(factory\.[0-9]*\.debug\.log)",
                                                      int(max_days*24*3600),int(min_days*24*3600),
                                                      long(max_mbs*(1024.0*1024.0)),
                                                      self.activity_log,self.warning_log)]

    def logActivity(self,str):
        try:
            self.activity_log.write(str)
        except:
            # logging must never throw an exception!
            self.logWarning("logActivity failed, was logging: %s"%str,False)

    def logWarning(self,str, log_in_activity=True):
        try:
            self.warning_log.write(str)
        except:
            # logging must throw an exception!
            # silently ignore
            pass
        if log_in_activity:
            self.logActivity("WARNING: %s"%str)

    def logDebug(self,str):
        try:
            self.debug_log.write(str)
        except:
            # logging must never throw an exception!
            # silently ignore
            pass

    def cleanup(self):
        for cleanupObj in self.cleanupObjs:
            try:
                cleanupObj.cleanup()
            except:
                # logging must never throw an exception!
                tb = traceback.format_exception(sys.exc_info()[0],sys.exc_info()[1],
                                                sys.exc_info()[2])
                self.logWarning("%s cleanup failed."%cleanupObj.dirname)
                self.logDebug("%s cleanup failed: Exception %s"%(cleanupObj.dirname,string.join(tb,'')))
                
    #
    # Clients can add additional cleanup objects, if needed
    #
    def add_dir_to_cleanup(self,
                           username,       # if None, no privsep
                           dir_to_cleanup,fname_expression,
                           max_days,min_days,max_mbs):
        self.cleanupObjs.append(PrivsepDirCleanupWSpace(username,dir_to_cleanup,fname_expression,
                                                        int(max_days*24*3600),int(min_days*24*3600),
                                                        long(max_mbs*(1024.0*1024.0)),
                                                        self.activity_log,self.warning_log))
        

############################################################
#
# User functions
#
############################################################

#
# Get Condor data, given the glidein name
# To be passed to the main functions
#

def getCondorQData(entry_name,
                   client_name,                    # if None, return all clients
                   schedd_name,
                   factory_schedd_attribute=None,  # if None, use the global one
                   glidein_schedd_attribute=None,  # if None, use the global one
                   entry_schedd_attribute=None,    # if None, use the global one
                   client_schedd_attribute=None,   # if None, use the global one
                   x509secclass_schedd_attribute=None): # if None, use the global one
    global factoryConfig

    if factory_schedd_attribute is None:
        fsa_str=factoryConfig.factory_schedd_attribute
    else:
        fsa_str=factory_schedd_attribute

    if glidein_schedd_attribute is None:
        gsa_str=factoryConfig.glidein_schedd_attribute
    else:
        gsa_str=glidein_schedd_attribute
   
    if entry_schedd_attribute is None:
        esa_str=factoryConfig.entry_schedd_attribute
    else:
        esa_str=entry_schedd_attribute

    if client_schedd_attribute is None:
        csa_str=factoryConfig.client_schedd_attribute
    else:
        csa_str=client_schedd_attribute

    if x509secclass_schedd_attribute is None:
        xsa_str=factoryConfig.x509secclass_schedd_attribute
    else:
        xsa_str=x509secclass_schedd_attribute

    if client_name is None:
        client_constraint=""
    else:
        client_constraint=' && (%s =?= "%s")'%(csa_str,client_name)

    x509id_str=factoryConfig.x509id_schedd_attribute

    q_glidein_constraint='(%s =?= "%s") && (%s =?= "%s") && (%s =?= "%s")%s && (%s =!= UNDEFINED)'%(fsa_str,factoryConfig.factory_name,gsa_str,factoryConfig.glidein_name,esa_str,entry_name,client_constraint,x509id_str)
    q_glidein_format_list=[("JobStatus","i"), ("GridJobStatus","s"), ("ServerTime","i"), ("EnteredCurrentStatus","i"), 
                           (factoryConfig.x509id_schedd_attribute,"s"), ("HoldReasonCode","i"), ("HoldReasonSubCode","i"), 
                           ("NumSystemHolds","i"),
                           (factoryConfig.frontend_name_attribute, "s"), 
                           (csa_str,"s"), (xsa_str,"s")]

    q=condorMonitor.CondorQ(schedd_name)
    q.factory_name=factoryConfig.factory_name
    q.glidein_name=factoryConfig.glidein_name
    q.entry_name=entry_name
    q.client_name=client_name
    q.load(q_glidein_constraint,q_glidein_format_list)
    return q

# fiter only a specific client and proxy security class
def getQProxSecClass(condorq,
                     client_name,
                     proxy_security_class,
                     client_schedd_attribute=None,  # if None, use the global one
                     x509secclass_schedd_attribute=None): # if None, use the global one
                     
    if client_schedd_attribute is None:
        csa_str=factoryConfig.client_schedd_attribute
    else:
        csa_str=client_schedd_attribute

    if x509secclass_schedd_attribute is None:
        xsa_str=factoryConfig.x509secclass_schedd_attribute
    else:
        xsa_str=x509secclass_schedd_attribute

    entry_condorQ=condorMonitor.SubQuery(condorq,lambda d:(d.has_key(csa_str) and (d[csa_str]==client_name) and
                                                           d.has_key(xsa_str) and (d[xsa_str]==proxy_security_class)))
    entry_condorQ.schedd_name=condorq.schedd_name
    entry_condorQ.factory_name=condorq.factory_name
    entry_condorQ.glidein_name=condorq.glidein_name
    entry_condorQ.entry_name=condorq.entry_name
    entry_condorQ.client_name=condorq.client_name
    entry_condorQ.load()
    return entry_condorQ

def getQStatus(condorq):
    qc_status=condorMonitor.Summarize(condorq,hash_status).countStored()
    return qc_status

def getQStatusStale(condorq):
    qc_status=condorMonitor.Summarize(condorq,hash_statusStale).countStored()
    return qc_status

def getCondorStatusData(entry_name,client_name,pool_name=None,
                        factory_startd_attribute=None,  # if None, use the global one
                        glidein_startd_attribute=None,  # if None, use the global one
                        entry_startd_attribute=None,    # if None, use the global one
                        client_startd_attribute=None):  # if None, use the global one
    global factoryConfig

    if factory_startd_attribute is None:
        fsa_str=factoryConfig.factory_startd_attribute
    else:
        fsa_str=factory_startd_attribute

    if glidein_startd_attribute is None:
        gsa_str=factoryConfig.glidein_startd_attribute
    else:
        gsa_str=glidein_startd_attribute

    if entry_startd_attribute is None:
        esa_str=factoryConfig.entry_startd_attribute
    else:
        esa_str=entry_startd_attribute

    if client_startd_attribute is None:
        csa_str=factoryConfig.client_startd_attribute
    else:
        csa_str=client_startd_attribute

    status_glidein_constraint='(%s =?= "%s") && (%s =?= "%s") && (%s =?= "%s") && (%s =?= "%s")'%(fsa_str,factoryConfig.factory_name,gsa_str,factoryConfig.glidein_name,esa_str,entry_name,csa_str,client_name)
    status=condorMonitor.CondorStatus(pool_name=pool_name)
    status.factory_name=factoryConfig.factory_name
    status.glidein_name=factoryConfig.glidein_name
    status.entry_name=entry_name
    status.client_name=client_name
    status.load(status_glidein_constraint)
    return status


#
# Create/update the proxy file
# returns the proxy fname
def update_x509_proxy_file(entry_name,username,client_id, proxy_data):
    proxy_dir=factoryConfig.get_client_proxies_dir(entry_name,username)
    
    dn=""
    voms=""
    try:
        (f,tempfilename)=tempfile.mkstemp()
        os.write(f,proxy_data)
        os.close(f)
    except:
        log_files.logError("Unable to create tempfile %s!" % tempfilename)
    
    try:
        dn_list=condorExe.iexe_cmd("openssl x509 -subject -noout",stdin_data=proxy_data)
        dn=dn_list[0]
        voms_proxy_info = which('voms-proxy-info')
        if voms_proxy_info is not None:
            voms_list = condorExe.iexe_cmd("%s -fqan -file %s" % (voms_proxy_info, tempfilename))
            #sort output in case order of voms fqan changed
            voms='\n'.join(sorted(voms_list))
    except:
        #If voms-proxy-info doesn't exist or errors out, just hash on dn
        voms=""

    try:
        os.unlink(tempfilename)
    except:
        log_files.logError("Unable to delete tempfile %s!" % tempfilename)

    hash_val=str(abs(hash(dn+voms))%1000000)

    fname_short='x509_%s_%s.proxy'%(escapeParam(client_id),hash_val)
    fname=os.path.join(proxy_dir,fname_short)
    if username!=MY_USERNAME:
        # use privsep
        # all args go through the environment, so they are protected
        update_proxy_env=['HEXDATA=%s'%binascii.b2a_hex(proxy_data),'FNAME=%s'%fname]
        for var in ('PATH','LD_LIBRARY_PATH','PYTHON_PATH'):
            if os.environ.has_key(var):
                update_proxy_env.append('%s=%s'%(var,os.environ[var]))

        try:
            condorPrivsep.execute(username,factoryConfig.submit_dir,os.path.join(factoryConfig.submit_dir,'update_proxy.py'),['update_proxy.py'],update_proxy_env)
        except condorPrivsep.ExeError, e:
            raise RuntimeError,"Failed to update proxy %s in %s (user %s): %s"%(client_id,proxy_dir,username,e)
        except:
            raise RuntimeError,"Failed to update proxy %s in %s (user %s): Unknown privsep error"%(client_id,proxy_dir,username)
        return fname
    else:
        # do it natively when you can
        if not os.path.isfile(fname):
            # new file, create
            fd=os.open(fname,os.O_CREAT|os.O_WRONLY,0600)
            try:
                os.write(fd,proxy_data)
            finally:
                os.close(fd)
            return fname

        # old file exists, check if same content
        fl=open(fname,'r')
        try:
            old_data=fl.read()
        finally:
            fl.close()
        if proxy_data==old_data:
            # nothing changed, done
            return fname

        #
        # proxy changed, neeed to update
        #
        
        # remove any previous backup file
        try:
            os.remove(fname+".old")
        except:
            pass # just protect
    
        # create new file
        fd=os.open(fname+".new",os.O_CREAT|os.O_WRONLY,0600)
        try:
            os.write(fd,proxy_data)
        finally:
            os.close(fd)

        # move the old file to a tmp and the new one into the official name
        try:
            os.rename(fname,fname+".old")
        except:
            pass # just protect
        os.rename(fname+".new",fname)
        return fname

    # end of update_x509_proxy_file
    # should never reach this point
#
# Main function
#   Will keep the required number of Idle glideins
#
class ClientWebNoGroup:
    def __init__(self,client_web_url,
                 client_signtype,
                 client_descript,client_sign):
        if not (client_signtype in factoryConfig.supported_signtypes):
            raise ValueError, "Signtype '%s' not supported!"%client_signtype
        self.url=client_web_url
        self.signtype=client_signtype
        self.descript=client_descript
        self.sign=client_sign
        return

    def get_glidein_args(self):
        return ["-clientweb",self.url,"-clientsign",self.sign,"-clientsigntype",self.signtype,"-clientdescript",self.descript]


class ClientWeb(ClientWebNoGroup):
    def __init__(self,client_web_url,
                 client_signtype,
                 client_descript,client_sign,
                 client_group,client_group_web_url,
                 client_group_descript,client_group_sign):
        ClientWebNoGroup.__init__(self,client_web_url,
                                  client_signtype,
                                  client_descript,client_sign)
        self.group_name=client_group
        self.group_url=client_group_web_url
        self.group_descript=client_group_descript
        self.group_sign=client_group_sign
        return

    def get_glidein_args(self):
        return (ClientWebNoGroup.get_glidein_args(self)+
                ["-clientgroup",self.group_name,"-clientwebgroup",self.group_url,"-clientsigngroup",self.group_sign,"-clientdescriptgroup",self.group_descript])


def keepIdleGlideins(client_condorq, client_int_name,
                     in_downtime, remove_excess,
                     req_min_idle, req_max_glideins, glidein_totals, frontend_name,
                     x509_proxy_identifier, x509_proxy_fname,x509_proxy_username, x509_proxy_security_class,
                     client_web, # None means client did not pass one, backwards compatibility
                     params):
    """ 
    Submits more glideins if needed, else, clean up the queue.
    
    Returns number of newly submitted glideins
    Can throw a condorExe.ExeError exception
    """
    
    global factoryConfig

    # filter out everything but the proper x509_proxy_identifier
    condorq=condorMonitor.SubQuery(client_condorq,lambda d:(d[factoryConfig.x509id_schedd_attribute]==x509_proxy_identifier))
    condorq.schedd_name=client_condorq.schedd_name
    condorq.factory_name=client_condorq.factory_name
    condorq.glidein_name=client_condorq.glidein_name
    condorq.entry_name=client_condorq.entry_name
    condorq.client_name=client_condorq.client_name
    condorq.load()
    condorq.x509_proxy_identifier=x509_proxy_identifier
    
    # Check that have not exceeded max held for this security class
    if glidein_totals.has_sec_class_exceeded_max_held(frontend_name):
        # Too many held, don't submit
        log_files.logActivity("Too many held glideins for this frontend-security class: %i=held %i=max_held" % (glidein_totals.frontend_limits[frontend_name]['held'], glidein_totals.frontend_limits[frontend_name]['max_held']))
        # run sanitize... we have to get out of this mess
        sanitizeGlideinsSimple(condorq)
        # we have done something... return non-0 so sanitize is not called again
        return 1
    
    # Count glideins for this request credential by status
    qc_status = getQStatus(condorq)
    
    # Held==JobStatus(5)
    q_held_glideins = 0
    if qc_status.has_key(5): 
        q_held_glideins = qc_status[5]
    # Idle==Jobstatus(1)
    sum_idle_count(qc_status)
    q_idle_glideins = qc_status[1]
    # Running==Jobstatus(2)
    q_running_glideins = 0
    if qc_status.has_key(2):
        q_running_glideins = qc_status[2]
    
    # Determine how many more idle glideins we need in requested idle (we may already have some)
    add_glideins = req_min_idle - q_idle_glideins  
       
    if add_glideins <= 0:
        # Have enough idle, don't submit
        log_files.logActivity("Have enough glideins: idle=%i req_idle=%i, not submitting" % (q_idle_glideins, req_min_idle))
        return clean_glidein_queue(remove_excess, glidein_totals, condorq, req_min_idle, req_max_glideins, frontend_name)
    else:
        # Need more idle
        
        # Check that adding more idle doesn't exceed request max_glideins
        if q_idle_glideins + q_held_glideins + q_running_glideins + add_glideins >= req_max_glideins:
            # Exceeded limit, try to adjust
            add_glideins = req_max_glideins - q_idle_glideins -  q_held_glideins - q_running_glideins
            
            if add_glideins <= 0:
                # Have hit request limit, cannot submit
                log_files.logActivity("Additional idle glideins %s needed exceeds request max_glideins limits %s, not submitting" % (add_glideins, req_max_glideins))
                return clean_glidein_queue(remove_excess, glidein_totals, condorq, req_min_idle, req_max_glideins, frontend_name)
        
    # Have a valid idle number to request
    # Check that adding more doesn't exceed frontend:sec_class and entry limits
    
    add_glideins = glidein_totals.can_add_idle_glideins(add_glideins, frontend_name)
    if add_glideins <= 0:
        # Have hit entry or frontend:sec_class limit, cannot submit
        log_files.logActivity("Additional %s idle glideins requested by %s exceeds frontend:security class limit for the entry, not submitting" % (req_min_idle, frontend_name))
        return clean_glidein_queue(remove_excess, glidein_totals, condorq, req_min_idle, req_max_glideins, frontend_name)
    else:
        # If we are requesting more than the maximum glideins that we can submit at one time, then set to the max submit number
        #   this helps to keep one frontend/request from getting all the glideins
        if add_glideins > factoryConfig.max_submits:
            add_glideins = factoryConfig.max_submits  
            log_files.logDebug("Additional idle glideins exceeded entry max submit limits %s, adjusted add_glideins to entry max submit rate" % factoryConfig.max_submits)  
    
    try:
        submitGlideins(condorq.entry_name,condorq.schedd_name,x509_proxy_username,
                       client_int_name,add_glideins, frontend_name,
                       x509_proxy_identifier,x509_proxy_security_class,x509_proxy_fname,
                       client_web,params)
        glidein_totals.add_idle_glideins(add_glideins, frontend_name)
        return add_glideins # exit, some submitted
    except RuntimeError, e:
        log_files.logWarning("%s" % e)
        return 0 # something is wrong... assume 0 and exit
    except:
        log_files.logWarning("Unexpected error in glideFactoryLib.submitGlideins")
        return 0 # something is wrong... assume 0 and exit

    return 0

     
def clean_glidein_queue(remove_excess, glidein_totals, condorQ, req_min_idle, req_max_glideins, frontend_name):
    """
    Cleans up the glideins queue (removes any excesses) per the frontend request.
    
    We are not adjusting the glidein totals with what has been removed from the queue.  It may take a cycle (or more)
    for these totals to occur so it would be difficult to reflect the true state of the system.   
    """      
    
    sec_class_idle = glidein_totals.frontend_limits[frontend_name]['idle']
    sec_class_held = glidein_totals.frontend_limits[frontend_name]['held']
    sec_class_running = glidein_totals.frontend_limits[frontend_name]['running']
        
    remove_excess_wait = False
    remove_excess_idle = False
    remove_excess_running = False
    if remove_excess == 'WAIT':
        remove_excess_wait = True
    elif remove_excess == 'IDLE':
        remove_excess_wait = True
        remove_excess_idle = True
    elif remove_excess == 'ALL':
        remove_excess_wait = True
        remove_excess_idle = True
        remove_excess_running = True
    else:
        if remove_excess != 'NO':
            log_files.logActivity("Unknown RemoveExcess provided in the request '%s', assuming 'NO'" % remove_excess)
        
    if (((remove_excess_wait or remove_excess_idle) and
           (sec_class_idle > req_min_idle)) or
          (remove_excess_running and 
           ((req_max_glideins is not None) and  #make sure there is a max
            ((sec_class_running + sec_class_idle) > req_max_glideins)))):
        # too many glideins, remove
        remove_nr = sec_class_idle - req_min_idle
        if (remove_excess_running and 
            ((req_max_glideins is not None) and  #make sure there is a max
             ((sec_class_running + sec_class_idle) > req_max_glideins))):
            remove_all_nr = (sec_class_running + sec_class_idle) - req_max_glideins
            if remove_all_nr > remove_nr:
                # if we are past max_run, then min_idle does not make sense to start with
                remove_nr = remove_all_nr
            
        idle_list = extractIdleUnsubmitted(condorQ)

        if remove_excess_wait and (len(idle_list) > 0):
            # remove unsubmitted first, if any
            if len(idle_list) > remove_nr:                
                idle_list = idle_list[:remove_nr] #shorten
            stat_str = "min_idle=%i, idle=%i, unsubmitted=%i" % (req_min_idle, sec_class_idle, len(idle_list))
            log_files.logActivity("Too many glideins: %s" % stat_str)
            log_files.logActivity("Removing %i unsubmitted idle glideins" % len(idle_list))
            if len(idle_list)>0:
                removeGlideins(condorQ.schedd_name, idle_list)
                return 1 # stop here... the others will be retried in next round, if needed

        idle_list = extractIdleQueued(condorQ)
        if remove_excess_idle and (len(idle_list) > 0):
            # no unsubmitted, go for all the others now
            if len(idle_list) > remove_nr:                
                idle_list = idle_list[:remove_nr] #shorten
            stat_str = "min_idle=%i, idle=%i, unsubmitted=%i" % (req_min_idle, sec_class_idle, 0)
            log_files.logActivity("Too many glideins: %s" % stat_str)
            log_files.logActivity("Removing %i idle glideins" % len(idle_list))
            if len(idle_list)>0:
                removeGlideins(condorQ.schedd_name, idle_list)
                return 1 # exit, even if no submitted

        if remove_excess_running:
            # no idle left, remove anything you can

            stat_str = "idle=%i, running=%i, max_running=%i" % (sec_class_idle, sec_class_running, req_max_glideins)
            log_files.logActivity("Too many glideins: %s" % stat_str)

            run_list = extractRunSimple(condorQ)
            if len(run_list) > remove_nr:                
                run_list = run_list[:remove_nr] #shorten
            log_files.logActivity("Removing %i running glideins" % len(run_list))

            rm_list = run_list

            #
            # Remove Held as well
            # No reason to keep them alive if we are about to kill running glideins anyhow
            #

            log_files.logActivity("No glideins requested.")
            # Check if there are held glideins that are not recoverable
            unrecoverable_held_list = extractUnrecoverableHeldSimple(condorQ)
            if len(unrecoverable_held_list) > 0:
                log_files.logActivity("Removing %i unrecoverable held glideins" % len(unrecoverable_held_list))
                rm_list += unrecoverable_held_list

            # Check if there are held glideins
            held_list = extractRecoverableHeldSimple(condorQ)
            if len(held_list) > 0:
                log_files.logActivity("Removing %i held glideins" % len(held_list))
                rm_list += held_list

            if len(rm_list)>0:
                removeGlideins(condorQ.schedd_name, rm_list)
                return 1 # exit, even if no submitted
    elif remove_excess_running and (req_max_glideins == 0) and (sec_class_held > 0):
        # no glideins desired, remove all held
        # (only held should be left at this point... idle and running addressed above)

        # Check if there are held glideins that are not recoverable
        unrecoverable_held_list = extractUnrecoverableHeldSimple(condorQ)
        if len(unrecoverable_held_list) > 0:
            log_files.logActivity("Removing %i unrecoverable held glideins" % len(unrecoverable_held_list))

        # Check if there are held glideins
        held_list = extractRecoverableHeldSimple(condorQ)
        if len(held_list) > 0:
            log_files.logActivity("Removing %i held glideins" % len(held_list))

        if (len(unrecoverable_held_list)+len(held_list))>0:
            removeGlideins(condorQ.schedd_name, unrecoverable_held_list + held_list)
            return 1 # exit, even if no submitted
        
        
    return 0


#
# Sanitizing function
#   Can be used if we the glidein connect to a reachable Collector
#  This method is currently not used anywhere 
def sanitizeGlideins(condorq,status):
    global factoryConfig

    # Check if some glideins have been in idle state for too long
    stale_list=extractStale(condorq,status)
    if len(stale_list)>0:
        log_files.logWarning("Found %i stale glideins"%len(stale_list))
        removeGlideins(condorq.schedd_name,stale_list)

    # Check if some glideins have been in running state for too long
    runstale_list=extractRunStale(condorq)
    if len(runstale_list)>0:
        log_files.logWarning("Found %i stale (>%ih) running glideins"%(len(runstale_list),factoryConfig.stale_maxage[2]/3600))
        removeGlideins(condorq.schedd_name,runstale_list)

    # Check if there are held glideins that are not recoverable
    unrecoverable_held_list=extractUnrecoverableHeld(condorq,status)
    if len(unrecoverable_held_list)>0:
        log_files.logWarning("Found %i unrecoverable held glideins"%len(unrecoverable_held_list))
        removeGlideins(condorq.schedd_name,unrecoverable_held_list,force=False)

    # Check if there are held glideins
    held_list=extractRecoverableHeld(condorq,status)
    if len(held_list)>0:
        limited_held_list=extractRecoverableHeldWithinLimits(condorq,status)
        log_files.logWarning("Found %i held glideins, %i within limits"%(len(held_list),len(limited_held_list)))
        if len(limited_held_list)>0:
            releaseGlideins(condorq.schedd_name,limited_held_list)

    # Now look for VMs that have not been claimed for a long time
    staleunclaimed_list=extractStaleUnclaimed(condorq,status)
    if len(staleunclaimed_list)>0:
        log_files.logWarning("Found %i stale unclaimed glideins"%len(staleunclaimed_list))
        removeGlideins(condorq.schedd_name,staleunclaimed_list)


    #
    # A check of glideins in "Running" state but not in status
    # should be implemented, too
    # However, it needs some sort of history to account for
    # temporary network outages
    #

    return

def sanitizeGlideinsSimple(condorq):
    global factoryConfig

    # Check if some glideins have been in idle state for too long
    stale_list=extractStaleSimple(condorq)
    if len(stale_list)>0:
        log_files.logWarning("Found %i stale glideins"%len(stale_list))
        removeGlideins(condorq.schedd_name,stale_list)

    # Check if some glideins have been in running state for too long
    runstale_list=extractRunStale(condorq)
    if len(runstale_list)>0:
        log_files.logWarning("Found %i stale (>%ih) running glideins"%(len(runstale_list),factoryConfig.stale_maxage[2]/3600))
        removeGlideins(condorq.schedd_name,runstale_list)

    # Check if there are held glideins that are not recoverable
    unrecoverable_held_list=extractUnrecoverableHeldSimple(condorq)
    if len(unrecoverable_held_list)>0:
        log_files.logWarning("Found %i unrecoverable held glideins"%len(unrecoverable_held_list))
        removeGlideins(condorq.schedd_name,unrecoverable_held_list, force=False)

    # Check if there are held glideins
    held_list=extractRecoverableHeldSimple(condorq)
    if len(held_list)>0:
        limited_held_list = extractRecoverableHeldSimpleWithinLimits(condorq)
        log_files.logWarning("Found %i held glideins, %i within limits"%(len(held_list),len(limited_held_list)))
        if len(limited_held_list)>0:
            releaseGlideins(condorq.schedd_name,limited_held_list)

    return

def logStats(condorq,condorstatus,client_int_name, client_security_name,proxy_security_class):
    global factoryConfig
    #
    # First check if we have enough glideins in the queue
    #

    # Count glideins by status
    qc_status=getQStatus(condorq)
    sum_idle_count(qc_status)
    if condorstatus is not None:
        s_running_str=" collector running %s"%len(condorstatus.fetchStored().keys())
    else:
        s_running_str="" # not monitored
    
    log_files.logActivity("Client %s (secid: %s_%s) schedd status %s%s"%(client_int_name,client_security_name,proxy_security_class,qc_status,s_running_str))
    if factoryConfig.qc_stats is not None:
        client_log_name=secClass2Name(client_security_name,proxy_security_class)
        factoryConfig.client_stats.logSchedd(client_int_name,qc_status)
        factoryConfig.qc_stats.logSchedd(client_log_name,qc_status)
    
    return

def logWorkRequest(client_int_name, client_security_name,proxy_security_class,
                   req_idle, req_max_run,
                   work_el, fraction=1.0):
    # temporary workaround; the requests should always be processed at the caller level
    if work_el['requests'].has_key('RemoveExcess'):
        remove_excess=work_el['requests']['RemoveExcess']
    else:
        remove_excess='NO'

    client_log_name=secClass2Name(client_security_name,proxy_security_class)

    log_files.logActivity("Client %s (secid: %s) requesting %i glideins, max running %i, remove excess '%s'"%(client_int_name,client_log_name,req_idle,req_max_run,remove_excess))
    log_files.logActivity("  Params: %s"%work_el['params'])
    log_files.logActivity("  Decrypted Param Names: %s"%work_el['params_decrypted'].keys()) # cannot log decrypted ones... they are most likely sensitive

    reqs={'IdleGlideins':req_idle,'MaxRunningGlideins':req_max_run}
    factoryConfig.client_stats.logRequest(client_int_name,reqs)
    factoryConfig.qc_stats.logRequest(client_log_name,reqs)

    factoryConfig.client_stats.logClientMonitor(client_int_name,work_el['monitor'],work_el['internals'],fraction)
    factoryConfig.qc_stats.logClientMonitor(client_log_name,work_el['monitor'],work_el['internals'],fraction)

############################################################
#
# I N T E R N A L - Do not use
#
############################################################

#condor_status_strings = {0:"Wait",1:"Idle", 2:"Running", 3:"Removed", 4:"Completed", 5:"Held", 6:"Suspended", 7:"Assigned"}
#myvm_status_strings = {-1:"Unclaimed}

#
# Hash functions
#

def get_status_glideidx(el):
    global factoryConfig
    return (el[factoryConfig.clusterid_startd_attribute],el[factoryConfig.procid_startd_attribute])

# Split idle depending on GridJobStatus
#   1001 : Unsubmitted
#   1002 : Submitted/Pending
#   1010 : Staging in
#   1100 : Other
#   4010 : Staging out
# All others just return the JobStatus
def hash_status(el):
    job_status=el["JobStatus"]
    if job_status==1:
        # idle jobs, look of GridJobStatus
        if el.has_key("GridJobStatus"):
            grid_status=el["GridJobStatus"]
            if grid_status in ("PENDING","INLRMS: Q","PREPARED","SUBMITTING","IDLE","SUSPENDED","REGISTERED","INLRMS:Q"):
                return 1002
            elif grid_status in ("STAGE_IN","PREPARING","ACCEPTING"):
                return 1010
            else:
                return 1100
        else:
            return 1001
    elif job_status==2:
        # count only real running, all others become Other
        if el.has_key("GridJobStatus"):
            grid_status=el["GridJobStatus"]
            if grid_status in ("ACTIVE","REALLY-RUNNING","INLRMS: R","RUNNING","INLRMS:R"):
                return 2
            elif grid_status in ("STAGE_OUT","INLRMS: E","EXECUTED","FINISHING","DONE","INLRMS:E"):
                return 4010
            else:
                return 1100
        else:
            return 2        
    else:
        # others just pass over
        return job_status

# helper function that sums up the idle states
def sum_idle_count(qc_status):
    #   Idle==Jobstatus(1)
    #   Have to integrate all the variants
    qc_status[1]=0
    for k in qc_status.keys():
        if (k>=1000) and (k<1100):
            qc_status[1]+=qc_status[k]
    return

def hash_statusStale(el):
    global factoryConfig
    age=el["ServerTime"]-el["EnteredCurrentStatus"]
    jstatus=el["JobStatus"]
    if factoryConfig.stale_maxage.has_key(jstatus):
        return [jstatus,age>factoryConfig.stale_maxage[jstatus]]
    else:
        return [jstatus,0] # others are not stale


#
# diffList == base_list - subtract_list
#

def diffList(base_list, subtract_list):
    if len(subtract_list)==0:
        return base_list # nothing to do
    
    out_list=[]
    for i in base_list:
        if not (i in subtract_list):
            out_list.append(i)

    return out_list
    

#
# Extract functions
# Will compare with the status info to make sure it does not show good ones
#

# return list of glidein clusters within the search list
def extractRegistered(q,status,search_list):
    global factoryConfig
    sdata=status.fetchStored(lambda el:(el[factoryConfig.schedd_startd_attribute]==q.schedd_name) and (get_status_glideidx(el) in search_list))

    out_list=[]
    for vm in sdata.keys():
        el=sdata[vm]
        i=get_status_glideidx(el)
        if not (i in out_list): # prevent duplicates from multiple VMs
            out_list.append(i)

    return out_list


def extractStale(q,status):
    # first find out the stale idle jids
    #  hash: (Idle==1, Stale==1)
    qstale=q.fetchStored(lambda el:(hash_statusStale(el)==[1,1]))
    qstale_list=qstale.keys()
    
    # find out if any "Idle" glidein is running instead (in condor_status)
    sstale_list=extractRegistered(q,status,qstale_list)

    return diffList(qstale_list,sstale_list)

def extractStaleSimple(q):
    # first find out the stale idle jids
    #  hash: (Idle==1, Stale==1)
    qstale=q.fetchStored(lambda el:(hash_statusStale(el)==[1,1]))
    qstale_list=qstale.keys()
    
    return qstale_list

def extractUnrecoverableHeld(q,status):
    # first find out the held jids that are not recoverable
    #  Held==5 and glideins are not recoverable
    #qheld=q.fetchStored(lambda el:(el["JobStatus"]==5 and isGlideinUnrecoverable(el["HeldReasonCode"],el["HoldReasonSubCode"])))
    qheld=q.fetchStored(lambda el:(el["JobStatus"]==5 and isGlideinUnrecoverable(el)))
    qheld_list=qheld.keys()
    
    # find out if any "Held" glidein is running instead (in condor_status)
    sheld_list=extractRegistered(q,status,qheld_list)
    return diffList(qheld_list,sheld_list)

def extractUnrecoverableHeldSimple(q):
    #  Held==5 and glideins are not recoverable
    #qheld=q.fetchStored(lambda el:(el["JobStatus"]==5 and isGlideinUnrecoverable(el["HeldReasonCode"],el["HoldReasonSubCode"])))
    qheld=q.fetchStored(lambda el:(el["JobStatus"]==5 and isGlideinUnrecoverable(el)))
    qheld_list=qheld.keys()
    return qheld_list

def extractRecoverableHeld(q,status):
    # first find out the held jids
    #  Held==5 and glideins are recoverable
    #qheld=q.fetchStored(lambda el:(el["JobStatus"]==5 and not isGlideinUnrecoverable(el["HeldReasonCode"],el["HoldReasonSubCode"])))
    qheld=q.fetchStored(lambda el:(el["JobStatus"]==5 and not isGlideinUnrecoverable(el)))
    qheld_list=qheld.keys()
    
    # find out if any "Held" glidein is running instead (in condor_status)
    sheld_list=extractRegistered(q,status,qheld_list)

    return diffList(qheld_list,sheld_list)

def extractRecoverableHeldWithinLimits(q,status):
    # first find out the held jids
    #  Held==5 and glideins are recoverable
    qheld=q.fetchStored(lambda el:(el["JobStatus"]==5 and not isGlideinUnrecoverable(el) and isGlideinWithinHeldLimits(el)))
    qheld_list=qheld.keys()
    
    # find out if any "Held" glidein is running instead (in condor_status)
    sheld_list=extractRegistered(q,status,qheld_list)

    return diffList(qheld_list,sheld_list)

def extractRecoverableHeldSimple(q):
    #  Held==5 and glideins are recoverable
    #qheld=q.fetchStored(lambda el:(el["JobStatus"]==5 and not isGlideinUnrecoverable(el["HeldReasonCode"],el["HoldReasonSubCode"])))
    qheld=q.fetchStored(lambda el:(el["JobStatus"]==5 and not isGlideinUnrecoverable(el)))
    qheld_list=qheld.keys()
    return qheld_list

def extractRecoverableHeldSimpleWithinLimits(q):
    #  Held==5 and glideins are recoverable
    qheld=q.fetchStored(lambda el:(el["JobStatus"]==5 and not isGlideinUnrecoverable(el) and isGlideinWithinHeldLimits(el)))
    qheld_list=qheld.keys()
    return qheld_list

def extractHeld(q,status):

    # first find out the held jids
    #  Held==5
    qheld=q.fetchStored(lambda el:el["JobStatus"]==5)
    qheld_list=qheld.keys()
    
    # find out if any "Held" glidein is running instead (in condor_status)
    sheld_list=extractRegistered(q,status,qheld_list)

    return diffList(qheld_list,sheld_list)

def extractHeldSimple(q):
    #  Held==5
    qheld=q.fetchStored(lambda el:el["JobStatus"]==5)
    qheld_list=qheld.keys()
    return qheld_list

def extractIdleSimple(q):
    #  Idle==1
    qidle=q.fetchStored(lambda el:el["JobStatus"]==1)
    qidle_list=qidle.keys()
    return qidle_list

def extractIdleUnsubmitted(q):
    #  1001 == Unsubmitted
    qidle=q.fetchStored(lambda el:hash_status(el)==1001)
    qidle_list=qidle.keys()
    return qidle_list

def extractIdleQueued(q):
    #  All 1xxx but 1001
    qidle=q.fetchStored(lambda el:(hash_status(el) in (1002,1010,1100)))
    qidle_list=qidle.keys()
    return qidle_list

def extractNonRunSimple(q):
    #  Run==2
    qnrun=q.fetchStored(lambda el:el["JobStatus"]!=2)
    qnrun_list=qnrun.keys()
    return qnrun_list

def extractRunSimple(q):
    #  Run==2
    qrun=q.fetchStored(lambda el:el["JobStatus"]==2)
    qrun_list=qrun.keys()
    return qrun_list

def extractRunStale(q):
    # first find out the stale running jids
    #  hash: (Running==2, Stale==1)
    qstale=q.fetchStored(lambda el:(hash_statusStale(el)==[2,1]))
    qstale_list=qstale.keys()

    # no need to check with condor_status
    # these glideins were running for too long, period!
    return qstale_list 

# helper function of extractStaleUnclaimed
def group_unclaimed(el_list):
    out={"nr_vms":0,"nr_unclaimed":0,"min_unclaimed_time":1024*1024*1024}
    for el in el_list:
        out["nr_vms"]+=1
        if el["State"]=="Unclaimed":
            out["nr_unclaimed"]+=1
            unclaimed_time=el["LastHeardFrom"]-el["EnteredCurrentState"]
            if unclaimed_time<out["min_unclaimed_time"]:
                out["min_unclaimed_time"]=unclaimed_time
    return out

def extractStaleUnclaimed(q,status):
    global factoryConfig
    # first find out the active running jids
    #  hash: (Running==2, Stale==0)
    qsearch=q.fetchStored(lambda el:(hash_statusStale(el)==[2,0]))
    search_list=qsearch.keys()
    
    # find out if any "Idle" glidein is running instead (in condor_status)
    global factoryConfig
    sgroup=condorMonitor.Group(status,lambda el:get_status_glideidx(el),group_unclaimed)
    sgroup.load(lambda el:(el[factoryConfig.schedd_startd_attribute]==q.schedd_name) and (get_status_glideidx(el) in search_list))
    sdata=sgroup.fetchStored(lambda el:(el["nr_unclaimed"]>0) and (el["min_unclaimed_time"]>factoryConfig.stale_maxage[-1]))

    return sdata.keys()

############################################################
#
# Action functions
#
############################################################

def schedd_name2str(schedd_name):
    if schedd_name is None:
        return ""
    else:
        return "-name %s"%schedd_name

extractJobId_recmp = re.compile("^(?P<count>[0-9]+) job\(s\) submitted to cluster (?P<cluster>[0-9]+)\.$")
def extractJobId(submit_out):
    for line in submit_out:
        found = extractJobId_recmp.search(line.strip())
        if found is not None:
            return (long(found.group("cluster")),int(found.group("count")))
    raise condorExe.ExeError, "Could not find cluster info!"

escape_table={'.':'.dot,',
              ',':'.comma,',
              '&':'.amp,',
              '\\':'.backslash,',
              '|':'.pipe,',
              "`":'.fork,',
              '"':'.quot,',
              "'":'.singquot,',
              '=':'.eq,',
              '+':'.plus,',
              '-':'.minus,',
              '<':'.lt,',
              '>':'.gt,',
              '(':'.open,',
              ')':'.close,',
              '{':'.gopen,',
              '}':'.gclose,',
              '[':'.sopen,',
              ']':'.sclose,',
              '#':'.comment,',
              '$':'.dollar,',
              '*':'.star,',
              '?':'.question,',
              '!':'.not,',
              '~':'.tilde,',
              ':':'.colon,',
              ';':'.semicolon,',
              ' ':'.nbsp,'}
def escapeParam(param_str):
    global escape_table
    out_str=""
    for c in param_str:
        if escape_table.has_key(c):
            out_str=out_str+escape_table[c]
        else:
            out_str=out_str+c
    return out_str
    

# submit N new glideins
def submitGlideins(entry_name,schedd_name,username,client_name,nr_glideins, frontend_name,
                   x509_proxy_identifier,x509_proxy_security_class,x509_proxy_fname,
                   client_web, # None means client did not pass one, backwards compatibility
                   params):
    global factoryConfig

    submitted_jids=[]

    if nr_glideins>factoryConfig.max_submits:
        nr_glideins=factoryConfig.max_submits

    params_arr=[]
    for k in params.keys():
        params_arr.append(k)
        params_arr.append(escapeParam(str(params[k])))
    params_str=string.join(params_arr," ")

    client_web_arr=[]
    if client_web is not None:
        client_web_arr=client_web.get_glidein_args()
    client_web_str=string.join(client_web_arr," ")

    # Allows for retrieving any entry description values
    jobDescript=glideFactoryConfig.JobDescript(entry_name)

    
    try:
        nr_submitted=0
        while (nr_submitted<nr_glideins):
            if nr_submitted!=0:
                time.sleep(factoryConfig.submit_sleep)

            nr_to_submit=(nr_glideins-nr_submitted)
            if nr_to_submit>factoryConfig.max_cluster_size:
                nr_to_submit=factoryConfig.max_cluster_size
                
            glidein_rsl = "none"
            if jobDescript.data.has_key('GlobusRSL'):   
                glidein_rsl = jobDescript.data['GlobusRSL']
                # Replace placeholder for project id 
                if params.has_key('ProjectId') and 'TG_PROJECT_ID' in glidein_rsl:
                    glidein_rsl = glidein_rsl.replace('TG_PROJECT_ID', params['ProjectId'])                
            
            if username!=MY_USERNAME:
                # use privsep
                exe_env=['X509_USER_PROXY=%s'%x509_proxy_fname]
                # need to push all the relevant env variables through
                for var in os.environ.keys():
                    if ((var in ('PATH','LD_LIBRARY_PATH','X509_CERT_DIR')) or
                        (var[:8]=='_CONDOR_') or (var[:7]=='CONDOR_')):
                        if os.environ.has_key(var):
                            exe_env.append('%s=%s'%(var,os.environ[var]))
                
                exe_env.append('GLIDEIN_FRONTEND_NAME=%s' % frontend_name)
                try:
                    #submit_out=condorPrivsep.execute(username,factoryConfig.submit_dir,
                    #                                 os.path.join(factoryConfig.submit_dir,factoryConfig.submit_fname),
                    #                                 [factoryConfig.submit_fname,entry_name,client_name,x509_proxy_security_class,x509_proxy_identifier,"%i"%nr_to_submit,glidein_rsl,]+
                    #                                 client_web_arr+submit_attrs+
                    #                                 ['--']+params_arr,
                    #                                 exe_env)
                    submit_out=condorPrivsep.execute(username,factoryConfig.submit_dir,
                                                     os.path.join(factoryConfig.submit_dir,factoryConfig.submit_fname),
                                                     [factoryConfig.submit_fname,entry_name,client_name,x509_proxy_security_class,x509_proxy_identifier,"%i"%nr_to_submit,glidein_rsl,]+
                                                     client_web_arr+
                                                     ['--']+params_arr,
                                                     exe_env)
                except condorPrivsep.ExeError, e:
                    submit_out=[]
                    raise RuntimeError, "condor_submit failed (user %s): %s"%(username,e)
                except:
                    submit_out=[]
                    raise RuntimeError, "condor_submit failed (user %s): Unknown privsep error"%username
            else:
                # avoid using privsep, if possible
                try:
                    child_env = {
                        'X509_USER_PROXY': x509_proxy_fname,
                        'GLIDEIN_FRONTEND_NAME': frontend_name
                    }
                    submit_out=condorExe.iexe_cmd('./%s "%s" "%s" "%s" "%s" %i "%s" %s -- %s'%(factoryConfig.submit_fname,entry_name,client_name,x509_proxy_security_class,x509_proxy_identifier,nr_to_submit,glidein_rsl,client_web_str,params_str), child_env=child_env)
                except condorExe.ExeError,e:
                    submit_out=[]
                    raise RuntimeError, "condor_submit failed: %s"%e
                except:
                    submit_out=[]
                    raise RuntimeError, "condor_submit failed: Unknown error"
                
                
            cluster,count=extractJobId(submit_out)
            for j in range(count):
                submitted_jids.append((cluster,j))
            nr_submitted+=count
    finally:
        # write out no matter what
        log_files.logActivity("Submitted %i glideins to %s: %s"%(len(submitted_jids),schedd_name,submitted_jids))

# remove the glideins in the list
def removeGlideins(schedd_name,jid_list,force=False):
    ####
    # We are assuming the gfactory to be
    # a condor superuser and thus does not need
    # identity switching to remove jobs
    ####

    global factoryConfig

    removed_jids=[]
    
    schedd_str=schedd_name2str(schedd_name)
    is_not_first=0

    for jid in jid_list:

        # Respect the max_removes limit and exit right away if required
        if len(removed_jids)>=factoryConfig.max_removes:
            break # limit reached, stop

        if is_not_first:
            is_not_first=1
            time.sleep(factoryConfig.remove_sleep)

        try:
            condorManager.condorRemoveOne("%li.%li"%(jid[0],jid[1]),schedd_name)
            removed_jids.append(jid)

            # Force the removal if requested
            if force == True:
                try:
                    log_files.logActivity("Forcing the removal of glideins in X state")
                    condorManager.condorRemoveOne("%li.%li"%(jid[0],jid[1]),schedd_name,do_forcex=True)
                except condorExe.ExeError, e:
                    log_files.logWarning("Forcing the removal of glideins in %s.%s state failed" % (jid[0],jid[1]))

        except condorExe.ExeError, e:
            # silently ignore errors, and try next one
            log_files.logWarning("removeGlidein(%s,%li.%li): %s"%(schedd_name,jid[0],jid[1],e))


    log_files.logActivity("Removed %i glideins on %s: %s"%(len(removed_jids),schedd_name,removed_jids))

# release the glideins in the list
def releaseGlideins(schedd_name,jid_list):
    ####
    # We are assuming the gfactory to be
    # a condor superuser and thus does not need
    # identity switching to release jobs
    ####

    global factoryConfig

    released_jids=[]
    
    schedd_str=schedd_name2str(schedd_name)
    is_not_first=0
    for jid in jid_list:
        if is_not_first:
            is_not_first=1
            time.sleep(factoryConfig.release_sleep)
        try:
            condorManager.condorReleaseOne("%li.%li"%(jid[0],jid[1]),schedd_name)
            released_jids.append(jid)
        except condorExe.ExeError, e:
            log_files.logWarning("releaseGlidein(%s,%li.%li): %s"%(schedd_name,jid[0],jid[1],e))

        if len(released_jids)>=factoryConfig.max_releases:
            break # limit reached, stop
    log_files.logActivity("Released %i glideins on %s: %s"%(len(released_jids),schedd_name,released_jids))


def isGlideinWithinHeldLimits(jobInfo):
    """
    This function looks at the glidein job's information and returns if the
    CondorG job can be released.

    This is useful to limit how often held jobs are released.

    @type jobInfo: dictionary
    @param jobInfo: Dictionary containing glidein job's classad information

    @rtype: bool
    @return: True if job is within limits, False if it is not
    """

    global factoryConfig

    # some basic sanity checks to start
    if not jobInfo.has_key('JobStatus'):
        return True
    if jobInfo['JobStatus']!=5:
        return True

    # assume within limits, unless released recently or has been released too often
    within_limits=True

    num_holds=1
    if jobInfo.has_key('NumSystemHolds'):
        num_holds=jobInfo['NumSystemHolds']
        
    if num_holds>factoryConfig.max_release_count:
        within_limits=False

    if jobInfo.has_key('ServerTime') and jobInfo.has_key('EnteredCurrentStatus'):
        held_period=jobInfo['ServerTime']-jobInfo['EnteredCurrentStatus']
        if held_period<(num_holds*factoryConfig.min_release_time): # slower for repeat offenders
            within_limits=False

    return within_limits

# Get list of CondorG job status for held jobs that are not recoverable
def isGlideinUnrecoverable(jobInfo):
    """
    This function looks at the glidein job's information and returns if the
    CondorG job is unrecoverable.

    This is useful to change to status of glidein (CondorG job) from hold to
    idle.

    @type jobInfo: dictionary
    @param jobInfo: Dictionary containing glidein job's classad information

    @rtype: bool
    @return: True if job is unrecoverable, False if recoverable
    """

    # CondorG held jobs have HeldReasonCode 2
    # CondorG held jobs with following HeldReasonSubCode are not recoverable
    # 0   : Job failed, no reason given by GRAM server 
    # 4   : jobmanager unable to set default to the directory requested 
    # 7   : authentication with the remote server failed 
    # 8   : the user cancelled the job 
    # 9   : the system cancelled the job 
    # 10  : globus_xio_gsi: Token size exceeds limit
    # 17  : the job failed when the job manager attempted to run it
    # 22  : the job manager failed to create an internal script argument file
    # 31  : the job manager failed to cancel the job as requested 
    # 47  : the gatekeeper failed to run the job manager 
    # 48  : the provided RSL could not be properly parsed 
    # 76  : cannot access cache files in ~/.globus/.gass_cache,
    #       check permissions, quota, and disk space 
    # 79  : connecting to the job manager failed. Possible reasons: job
    #       terminated, invalid job contact, network problems, ... 
    # 121 : the job state file doesn't exist 
    # 122 : could not read the job state file

    global factoryConfig

    unrecoverable = False
    # Dictionary of {HeldReasonCode: HeldReasonSubCode}
    unrecoverableCodes = {2: [ 0, 2, 4, 5, 7, 8, 9, 10, 14, 17, 
                               22, 27, 28, 31, 37, 47, 48, 
                               72, 76, 79, 81, 86, 87,
                               121, 122 ]}

    if jobInfo.has_key('HoldReasonCode') and jobInfo.has_key('HoldReasonSubCode'):
        code = jobInfo['HoldReasonCode']
        subCode = jobInfo['HoldReasonSubCode']
        if (unrecoverableCodes.has_key(code) and (subCode in unrecoverableCodes[code])):
            unrecoverable = True

    num_holds=1
    if jobInfo.has_key('JobStatus') and jobInfo.has_key('NumSystemHolds'):
        if jobInfo['JobStatus']==5:
            num_holds=jobInfo['NumSystemHolds']

    if num_holds>factoryConfig.max_release_count:
        unrecoverable = True

    return unrecoverable

class GlideinTotals:
    """
    Keeps track of all glidein totals.  
    """
    def __init__(self, entry_name, frontendDescript, jobDescript, entry_condorQ):
                
        # Initialize entry limits
        self.entry_name = entry_name
        self.entry_max_glideins = int(jobDescript.data['MaxRunning'])
        self.entry_max_held = int(jobDescript.data['MaxHeld'])
        self.entry_max_idle = int(jobDescript.data['MaxIdle'])       

        # Initialize default frontend-sec class limits
        self.default_fesc_max_glideins = int(jobDescript.data['DefaultFESCMaxRunning'])
        self.default_fesc_max_held = int(jobDescript.data['DefaultFESCMaxHeld'])
        self.default_fesc_max_idle = int(jobDescript.data['DefaultFESCMaxIdle'])      
                              
        # Count glideins by status
        # Initialized since the held and running won't ever change
        # To simplify idle requests, this variable is updated at the same time the frontend count is updated
        qc_status = getQStatus(entry_condorQ)        
        self.entry_running = 0
        self.entry_held = 0
        self.entry_idle = 0
        if qc_status.has_key(2):  # Running==Jobstatus(2)
            self.entry_running = qc_status[2]
        if qc_status.has_key(5):  # Held==JobStatus(5)
            self.entry_held = qc_status[5]
        sum_idle_count(qc_status)
        if qc_status.has_key(1):  # Idle==Jobstatus(1)
            self.entry_idle = qc_status[1]
                
        all_frontends = frontendDescript.get_all_frontend_sec_classes()
        
        # Initialize frontend security class limits
        self.frontend_limits = {}
        for fe_sec_class in all_frontends:
            self.frontend_limits[fe_sec_class] = {'max_glideins':self.default_fesc_max_glideins, 
                                                  'max_held':self.default_fesc_max_held, 
                                                  'max_idle':self.default_fesc_max_idle} 

        # Get factory parameters for frontend-specific limits
        # Format: frontend1:sec_class1;number,frontend2:sec_class2;number

        limits_keynames = ( ('MaxRunningFrontends', 'max_glideins'),
                            ('MaxIdleFrontends', 'max_idle'),
                            ('MaxHeldFrontends', 'max_held') )

        for (jd_key, max_glideinstatus_key) in limits_keynames:
            fe_glideins_param = jobDescript.data[jd_key]

            if (fe_glideins_param.find(";") != -1):
                for el in fe_glideins_param.split(","):
                    el_list = el.split(";")
                    try:
                        self.frontend_limits[el_list[0]][max_glideinstatus_key] = int(el_list[1])
                    except:
                        log_files.logWarning("Invalid FrontendName:SecurityClassName combo '%s' encountered while finding '%s' from max_job_frontend" % (el_list[0], max_glideinstatus_key))

        # Initialize frontend totals
        for fe_sec_class in self.frontend_limits:            
            # Filter the queue for all glideins for this frontend:security_class (GLIDEIN_FRONTEND_NAME)
            fe_condorQ = condorMonitor.SubQuery(entry_condorQ, lambda d:(d[factoryConfig.frontend_name_attribute] == fe_sec_class))
            fe_condorQ.schedd_name = entry_condorQ.schedd_name
            fe_condorQ.factory_name = entry_condorQ.factory_name
            fe_condorQ.glidein_name = entry_condorQ.glidein_name
            fe_condorQ.entry_name = entry_condorQ.entry_name
            fe_condorQ.load()

            # Count glideins by status       
            fe_running = 0
            fe_held = 0
            fe_idle = 0
            qc_status = getQStatus(fe_condorQ) 
            if qc_status.has_key(2):  # Running==Jobstatus(2)
                fe_running = qc_status[2]
            if qc_status.has_key(5):  # Held==JobStatus(5)
                fe_held = qc_status[5]
            sum_idle_count(qc_status)
            if qc_status.has_key(1):  # Idle==Jobstatus(1)
                fe_idle = qc_status[1]
            
            self.frontend_limits[fe_sec_class]['running'] = fe_running
            self.frontend_limits[fe_sec_class]['held'] = fe_held
            self.frontend_limits[fe_sec_class]['idle'] = fe_idle
            
                    
    def can_add_idle_glideins(self, nr_glideins, frontend_name):
        """
        Determines how many more glideins can be added.  Does not compare against request max_glideins.  Does not update totals.
        """
        nr_allowed = nr_glideins
        
        # Check entry idle limit
        if self.entry_idle + nr_allowed > self.entry_max_idle:
            # adjust to under the limit
            nr_allowed = self.entry_max_idle - self.entry_idle
        
        # Check entry total glideins 
        if self.entry_idle + nr_allowed + self.entry_running + self.entry_held > self.entry_max_glideins:
            nr_allowed = self.entry_max_glideins - self.entry_idle - self.entry_running 
        
        fe_limit = self.frontend_limits[frontend_name]
        
        # Check frontend:sec_class idle limit
        if fe_limit['idle'] + nr_allowed > fe_limit['max_idle']:
            nr_allowed = fe_limit['max_idle'] - fe_limit['idle']   
        
        # Check frontend:sec_class total glideins
        if fe_limit['idle'] + fe_limit['held'] + nr_allowed + fe_limit['running'] > fe_limit['max_glideins']:
            nr_allowed = fe_limit['max_glideins'] - fe_limit['idle'] - fe_limit['held'] - fe_limit['running']
        
        # Return
        return nr_allowed  
    
    def add_idle_glideins(self, nr_glideins, frontend_name):
        """
        Updates the totals with the additional glideins.
        """
        self.entry_idle += nr_glideins
        self.frontend_limits[frontend_name]['idle'] += nr_glideins

    def get_max_held(self, frontend_name):
        """
        Returns max held for the given frontend:sec_class.
        """
        return self.frontend_limits[frontend_name]['max_held']

    def has_sec_class_exceeded_max_held(self, frontend_name):
        """
        Compares the current held for a security class to the security class limit.
        """
        return self.frontend_limits[frontend_name]['held'] >= self.frontend_limits[frontend_name]['max_held']
    
    def has_entry_exceeded_max_held(self):
        return self.entry_held >= self.entry_max_held

    def has_entry_exceeded_max_idle(self):
        return self.entry_idle >= self.entry_max_idle
    
    def has_entry_exceeded_max_glideins(self):
        # max_glideins=total glidens for an entry.  Total is defined as idle+running+held
        return self.entry_idle + self.entry_running + self.entry_held >= self.entry_max_glideins
        

    def __str__(self):  
        """
        for testing purposes 
        """  
        output = ""
        output += "GlideinTotals ENTRY NAME = %s\n" % self.entry_name
        output += "GlideinTotals ENTRY VALUES\n"
        output += "     idle=%s\n" % self.entry_idle
        output += "     held=%s\n" % self.entry_held
        output += "     running=%s\n" % self.entry_running
        output += "GlideinTotals ENTRY MAX VALUES\n"
        output += "     max_idle=%s\n" % self.entry_max_idle 
        output += "     max_held=%s\n" % self.entry_max_held   
        output += "     max_glideins=%s\n" % self.entry_max_glideins 
        output += "GlideinTotals DEFAULT FE-SC MAX VALUES\n"
        output += "     default frontend-sec class max_idle=%s\n" % self.default_fesc_max_idle
        output += "     default frontend-sec class max_held=%s\n" % self.default_fesc_max_held
        output += "     default frontend-sec class max_glideins=%s\n" % self.default_fesc_max_glideins      
          
        for frontend in self.frontend_limits.keys():
            fe_limit = self.frontend_limits[frontend]
            output += "GlideinTotals FRONTEND NAME = %s\n" % frontend
            output += "     idle = %s\n" % fe_limit['idle']
            output += "     max_idle = %s\n" % fe_limit['max_idle']
            output += "     held = %s\n" % fe_limit['held']
            output += "     max_held = %s\n" % fe_limit['max_held']
            output += "     running = %s\n" % fe_limit['running']
            output += "     max_glideins = %s\n" % fe_limit['max_glideins']
                    
        return output
<<<<<<< HEAD
        

def set_condor_integrity_checks():
    os.environ['_CONDOR_SEC_DEFAULT_INTEGRITY'] = 'REQUIRED'
    os.environ['_CONDOR_SEC_CLIENT_INTEGRITY'] = 'REQUIRED'
    os.environ['_CONDOR_SEC_READ_INTEGRITY'] = 'REQUIRED'
    os.environ['_CONDOR_SEC_WRITE_INTEGRITY'] = 'REQUIRED'
=======

#######################################################

def which(program):
    """
    Implementation of which command in python.

    @return: Path to the binary
    @rtype: string
    """

    def is_exe(fpath):
        return os.path.exists(fpath) and os.access(fpath, os.X_OK)

    fpath, fname = os.path.split(program)
    if fpath:
        if is_exe(program):
            return program
    else:
        for path in os.environ["PATH"].split(os.pathsep):
            exe_file = os.path.join(path, program)
            if is_exe(exe_file):
                return exe_file

    return None
>>>>>>> bac410f8
<|MERGE_RESOLUTION|>--- conflicted
+++ resolved
@@ -1641,7 +1641,6 @@
             output += "     max_glideins = %s\n" % fe_limit['max_glideins']
                     
         return output
-<<<<<<< HEAD
         
 
 def set_condor_integrity_checks():
@@ -1649,7 +1648,7 @@
     os.environ['_CONDOR_SEC_CLIENT_INTEGRITY'] = 'REQUIRED'
     os.environ['_CONDOR_SEC_READ_INTEGRITY'] = 'REQUIRED'
     os.environ['_CONDOR_SEC_WRITE_INTEGRITY'] = 'REQUIRED'
-=======
+
 
 #######################################################
 
@@ -1674,5 +1673,4 @@
             if is_exe(exe_file):
                 return exe_file
 
-    return None
->>>>>>> bac410f8
+    return None