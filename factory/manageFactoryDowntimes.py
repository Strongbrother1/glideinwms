#!/usr/bin/env python3

#
# Project:
#   glideinWMS
#
# File Version: 
#
# Description:
#  This program allows to add announced downtimes
#  as well as handle unexpected downtimes
#

<<<<<<< HEAD

import os.path
=======
from __future__ import print_function
>>>>>>> a346c6ff
import os
import time, string
import sys
import re

from glideinwms.lib import ldapMonitor
from glideinwms.lib import condorMonitor
from glideinwms.creation.lib import cgWDictFile
from glideinwms.creation.lib import cgWConsts

from glideinwms.factory import glideFactoryConfig
from glideinwms.factory import glideFactoryDowntimeLib

def usage():
    print("Usage:")
    print("  manageFactoryDowntimes.py -dir factory_dir -entry ['all'|'factory'|'entries'|entry_name] -cmd [command] [options]")
    print("where command is one of:")
    print("  add           - Add a scheduled downtime period")
    print("  down          - Put the factory down now(+delay)") 
    print("  up            - Get the factory back up now(+delay)")
    print("  ress          - Set the up/down based on RESS status")
    print("  bdii          - Set the up/down based on bdii status")
    print("  ress+bdii     - Set the up/down based both on RESS and bdii status")
    print("  check         - Report if the factory is in downtime now(+delay)")
    print("  vacuum        - Remove all expired downtime info")
    print("Other options:")
    print("  -start [[[YYYY-]MM-]DD-]HH:MM[:SS] (start time for adding a downtime)")
    print("  -end [[[YYYY-]MM-]DD-]HH:MM[:SS]   (end time for adding a downtime)")
    print("  -delay [HHh][MMm][SS[s]]           (delay a downtime for down, up, and check cmds)")
    print("  -ISinfo 'CEStatus'        (attribute used in ress/bdii for creating downtimes)")
    print("  -security SECURITY_CLASS  (restricts a downtime to users of that security class)")
    print("                            (If not specified, the downtime is for all users.)")
    print("  -frontend SECURITY_NAME   (Limits a downtime to one frontend)")
    print("  -comment \"Comment here\"   (user comment for the downtime. Not used by WMS.)")
    print()

# [[[YYYY-]MM-]DD-]HH:MM[:SS]
def strtxt2time(timeStr):
    deftime=time.localtime(time.time())
    year=deftime[0]
    month=deftime[1]
    day=deftime[2]
    seconds=0
    
    darr=timeStr.split('-')
    if len(darr)>1: # we have at least part of the date
        timeStr=darr[-1]
        day=int(darr[-2])
        if len(darr)>2:
            month=int(darr[-3])
            if len(darr)>3:
                year=int(darr[-4])

    tarr=timeStr.split(':')
    hours=int(tarr[0])
    minutes=int(tarr[1])
    if len(tarr)>2:
        seconds=int(tarr[2])
    outtime=time.mktime((year, month, day, hours, minutes, seconds, 0, 0, -1))
    return outtime


# [[[YYYY-]MM-]DD-]HH:MM[:SS]
# or
# unix_time
def str2time(timeStr):
    #if (timeStr is None) or (timeStr=="None") or (timeStr==""):
    #    return time.localtime(time.time())
    if len(timeStr.split(':', 1))>1:
        # has a :, so it must be a text representation
        return strtxt2time(timeStr)
    else:
        print(timeStr)
        # should be a simple number
        return int(timeStr)

# Create an array for each value in the frontend descript file
def get_security_classes(factory_dir):
    sec_array=[]
    frontendDescript=glideFactoryConfig.ConfigFile(factory_dir+"/frontend.descript", lambda s:s)
    for fe in list(frontendDescript.data.keys()):
        for sec_class in frontendDescript.data[fe]['usermap']:
            sec_array.append(sec_class)
    return sec_array

# Create an array for each frontend in the frontend descript file
def get_frontends(factory_dir):
    frontendDescript=glideFactoryConfig.ConfigFile(factory_dir+"/frontend.descript", lambda s:s)
    return list(frontendDescript.data.keys())

# Create an array for each entry in the glidein descript file
def get_entries(factory_dir):
    glideinDescript=glideFactoryConfig.GlideinDescript()
    #glideinDescript=glideFactoryConfig.ConfigFile(factory_dir+"/glidein.descript",lambda s:s)
    return glideinDescript.data['Entries'].split(',')
#
#
def get_downtime_fd(entry_name, cmdname):
    try:
        # New style has config all in the factory file
        #if entry_name=='factory':
        config=glideFactoryConfig.GlideinDescript()
        #else:
        #    config=glideFactoryConfig.JobDescript(entry_name)
    except IOError:
        raise RuntimeError("Failed to load config for %s"%entry_name)

    fd=glideFactoryDowntimeLib.DowntimeFile(config.data['DowntimesFile'])
    return fd

def get_downtime_fd_dict(entry_or_id, cmdname, opt_dict):
    out_fds={}
    if entry_or_id in ('entries', 'All'):
        glideinDescript=glideFactoryConfig.GlideinDescript()
        entries=glideinDescript.data['Entries'].split(',')
        for entry in entries:
            out_fds[entry]=get_downtime_fd(entry, cmdname)
        if (entry_or_id=='All') and ("entries" not in opt_dict):
            out_fds['factory']=get_downtime_fd('factory', cmdname)
    else:
        out_fds[entry_or_id]=get_downtime_fd(entry_or_id, cmdname)

    return out_fds

def add(entry_name, opt_dict):
    down_fd=get_downtime_fd(entry_name, opt_dict["dir"])
    start_time=str2time(opt_dict["start"])
    end_time=str2time(opt_dict["end"])
    sec_name=opt_dict["sec"]
    frontend=opt_dict["frontend"]
    down_fd.addPeriod(start_time=start_time, end_time=end_time, entry=entry_name, frontend=frontend, security_class=sec_name, comment=opt_dict["comment"])
    return 0

# [HHh][MMm][SS[s]]
def delay2time(delayStr):
    hours=0
    minutes=0
    seconds=0
    harr=delayStr.split('h', 1)
    if len(harr)==2:
        hours=int(harr[0])
        delayStr=harr[1]
    marr=delayStr.split('m', 1)
    if len(marr)==2:
        minutes=int(marr[0])
        delayStr=marr[1]
    if delayStr[-1:]=='s':
        delayStr=delayStr[:-1] # remove final s if present
    if len(delayStr)>0:
        seconds=int(delayStr)
    
    return seconds+60*(minutes+60*hours)


def down(entry_name, opt_dict):
    down_fd=get_downtime_fd(entry_name, opt_dict["dir"])
    when=delay2time(opt_dict["delay"])
    if (opt_dict["start"]=="None"):
        when+=int(time.time())
    else:
        when+=str2time(opt_dict["start"])
    if (opt_dict["end"]=="None"):
        end_time=None
    else:
        end_time=str2time(opt_dict["end"])
    frontend=opt_dict["frontend"]
    sec_name=opt_dict["sec"]
    if not down_fd.checkDowntime(entry=entry_name, frontend=frontend, security_class=sec_name, check_time=when): 
        #only add a new line if not in downtime at that time
        return down_fd.startDowntime(start_time=when, end_time=end_time, frontend=frontend, security_class=sec_name, entry=entry_name, comment=opt_dict["comment"])
    else:
        print("Entry is already down. (%s)" % down_fd.downtime_comment)
    return 0

def up(entry_name, opt_dict):
    down_fd=get_downtime_fd(entry_name, opt_dict["dir"])
    when=delay2time(opt_dict["delay"])
    sec_name=opt_dict["sec"]
    frontend=opt_dict["frontend"]
    comment=opt_dict["comment"]
    if (opt_dict["end"]=="None"):
        when+=int(time.time())
    else:
        when+=str2time(opt_dict["end"])
    # commenting this check out since we could be in a downtime
    # for certain security_classes/frontend, but if we specify
    # -cmd up and -security All, etc, it should clear out all downtimes
    #if (down_fd.checkDowntime(entry=entry_name, frontend=frontend, security_class=sec_name, check_time=when)or (sec_name=="All")): 

    rtn=down_fd.endDowntime(end_time=when, entry=entry_name, frontend=frontend, security_class=sec_name, comment=comment)
    if (rtn>0):
        return 0
    else:
        print("Entry is not in downtime.")
        return 1

# This function replaces "check", which does not take into account
# security classes.  This function will read the downtimes file
# and parse it to determine whether the downtime is relevant to the 
# security class
def printtimes(entry_or_id, opt_dict):
    config_els=get_downtime_fd_dict(entry_or_id, opt_dict["dir"], opt_dict)
    when=delay2time(opt_dict["delay"])+int(time.time())
    entry_keys=sorted(config_els.keys())
    for entry in entry_keys:
        down_fd=config_els[entry]
        down_fd.printDowntime(entry=entry, check_time=when)

# This function is now deprecated, replaced by printtimes
# as it does not take into account that an entry can be down for
# only some security classes.
def check(entry_or_id, opt_dict):
    config_els=get_downtime_fd_dict(entry_or_id, opt_dict["dir"], opt_dict)
    when=delay2time(opt_dict["delay"])
    sec_name=opt_dict["sec"]
    when+=int(time.time())

    entry_keys=sorted(config_els.keys())
    for entry in entry_keys:
        down_fd=config_els[entry]
        in_downtime=down_fd.checkDowntime(entry=entry, security_class=sec_name, check_time=when)
        if in_downtime:
            print("%s\tDown"%entry)
        else:
            print("%s\tUp"%entry)

    return 0

def vacuum(entry_or_id, opt_dict):
    config_els=get_downtime_fd_dict(entry_or_id, opt_dict["dir"], opt_dict)

    entry_keys=sorted(config_els.keys())
    for entry in entry_keys:
        down_fd=config_els[entry]
        down_fd.purgeOldPeriods()

    return 0

def get_production_ress_entries(server, ref_dict_list):

    production_entries=[]

    condor_obj=condorMonitor.CondorStatus(pool_name=server)
    condor_obj.load(constraint='(GlueCEInfoContactString=!=UNDEFINED)&&(GlueCEStateStatus=?="Production")', format_list=[])
    condor_refs=list(condor_obj.fetchStored().keys())
    #del condor_obj

    for el in ref_dict_list:
        ref=el['ref']
        if ref in condor_refs:
            production_entries.append(el['entry_name'])    
    
    return production_entries

def get_production_bdii_entries(server, ref_dict_list):

    production_entries=[]

    bdii_obj=ldapMonitor.BDIICEQuery(server)
    bdii_obj.load()
    bdii_obj.filterStatus(usable=True)
    bdii_refs=list(bdii_obj.fetchStored().keys())
    #del bdii_obj

    for el in ref_dict_list:
        ref=el['ref']
        if ref in bdii_refs:
            production_entries.append(el['entry_name'])    
    
    return production_entries

def infosys_based(entry_name, opt_dict, infosys_types):
    # find out which entries I need to look at
    # gather downtime fds for them
    config_els={}
    if entry_name=='factory':
        return 0 # nothing to do... the whole factory cannot be controlled by infosys
    elif entry_name in ('entries', 'all'):
        # all==entries in this case, since there is nothing to do for the factory
        glideinDescript=glideFactoryConfig.GlideinDescript()
        entries=glideinDescript.data['Entries'].split(',')
        for entry in entries:
            config_els[entry]={}
    else:
        config_els[entry_name]={}

    # load the infosys info

    for entry in list(config_els.keys()):
        infosys_fd=cgWDictFile.InfoSysDictFile(cgWConsts.get_entry_submit_dir('.', entry), cgWConsts.INFOSYS_FILE)
        infosys_fd.load()

        if len(infosys_fd.keys)==0:
            # entry not associated with any infosys, cannot be managed, ignore
            del config_els[entry]
            continue

        compatible_infosys=False
        for k in infosys_fd.keys:
            infosys_type=infosys_fd[k][0]
            if infosys_type in infosys_types:
                compatible_infosys=True
                break
        if not compatible_infosys:
            # entry not associated with a compatible infosys, cannot be managed, ignore
            del config_els[entry]
            continue
            
        config_els[entry]['infosys_fd']=infosys_fd

    if len(list(config_els.keys()))==0:
        return 0 # nothing to do
    # all the remaining entries are handled by one of the supported infosys

    # summarize
    infosys_data={}
    for entry in list(config_els.keys()):
        infosys_fd=config_els[entry]['infosys_fd']
        for k in infosys_fd.keys:
            infosys_type=infosys_fd[k][0]
            server=infosys_fd[k][1]
            ref=infosys_fd[k][2]
            if infosys_type not in infosys_data:
                infosys_data[infosys_type]={}
            infosys_data_type=infosys_data[infosys_type]
            if server not in infosys_data_type:
                infosys_data_type[server]=[]
            infosys_data_type[server].append({'ref':ref,'entry_name':entry})

    # get production entries
    production_entries=[]
    for infosys_type in list(infosys_data.keys()):
        if infosys_type in infosys_types:
            infosys_data_type=infosys_data[infosys_type]
            for server in list(infosys_data_type.keys()):
                infosys_data_server=infosys_data_type[server]
                if infosys_type=="RESS":
                    production_entries+=get_production_ress_entries(server, infosys_data_server)
                elif infosys_type=="BDII":
                    production_entries+=get_production_bdii_entries(server, infosys_data_server)
                else:
                    raise RuntimeError("Unknown infosys type '%s'"%infosys_type) # should never get here

    # Use the info to put the 
    entry_keys=sorted(config_els.keys())
    for entry in entry_keys:
        if entry in production_entries:
            print("%s up"%entry)
            up(entry, ['up'])
        else:
            print("%s down"%entry)
            down(entry, ['down']) 
    
    return 0

def get_args(argv):
    #defaults
    opt_dict={"comment":"","sec":"All","delay":"0",\
            "end":"None","start":"None","frontend":"All"}
    index=0
    for arg in argv:
        if (arg == "-factory"):
            opt_dict["entry"]="factory"
        if (len(argv)<=index+1):
            continue
        #Change lowercase all to All so checks for "All" work
        if (argv[index+1].lower()=="all"):
            argv[index+1]="All"
        if (arg == "-cmd"):
            opt_dict["cmd"]=argv[index+1]
        if (arg == "-dir"):
            opt_dict["dir"]=argv[index+1]
        if (arg == "-entry"):
            opt_dict["entry"]=argv[index+1]
        if (arg == "-comment"):
            opt_dict["comment"]=argv[index+1]
        if (arg == "-start"):
            opt_dict["start"]=argv[index+1]
        if (arg == "-end"):
            opt_dict["end"]=argv[index+1]
        if (arg == "-delay"):
            opt_dict["delay"]=argv[index+1]
        if (arg == "-ISinfo"):
            opt_dict["ISinfo"]=argv[index+1]
        if (arg == "-security"):
            opt_dict["sec"]=argv[index+1]
        if (arg == "-frontend"):
            opt_dict["frontend"]=argv[index+1]
        index=index+1
    return opt_dict

def main(argv):
    if len(argv)<3:
        usage()
        return 1

    # Get the command line arguments
    opt_dict=get_args(argv)
    mandatory_comments=False
    if ("GLIDEIN_MANDATORY_COMMENTS" in os.environ):
        if (os.environ["GLIDEIN_MANDATORY_COMMENTS"].lower() in ("on", "true", "1")):
            mandatory_comments=True
    if (opt_dict["cmd"] in ("check", "vacuum")):
        mandatory_comments=False

    try:
        factory_dir=opt_dict["dir"]
        entry_name=opt_dict["entry"]
        cmd=opt_dict["cmd"]
        if (mandatory_comments):
            comments=opt_dict["comment"]
            if (comments == ""):
                raise KeyError
    except KeyError as e:
        usage()
        print("-cmd -dir and -entry arguments are required.")
        if (mandatory_comments):
            print("Mandatory comments are enabled.  add -comment.")
        return 1
    if (opt_dict["sec"]!="All"):
        if (not (opt_dict["sec"] in get_security_classes(factory_dir))):
            print("Invalid security class")
            print("Valid security classes are: ")
            for sec_class in get_security_classes(factory_dir):
                print(sec_class)
            return 1
    if (opt_dict["frontend"]!="All"):
        if (not (opt_dict["frontend"] in get_frontends(factory_dir))):
            print("Invalid frontend identity:")
            print("Valid frontends are: ")
            for fe in get_frontends(factory_dir):
                print(fe)
            return 1

    try:
        os.chdir(factory_dir)
    except OSError as e:
        usage()
        print("Failed to locate factory %s"%factory_dir)
        print("%s"%e)
        return 1

    #Verify Entry is an actual entry
    if (opt_dict["entry"].lower()=="entries"):
        opt_dict["entries"]="true"
        opt_dict["entry"]="All"
        entry_name="All"
    if ((opt_dict["entry"]!="All")and(opt_dict["entry"]!="factory")):
        if (not (opt_dict["entry"] in get_entries(factory_dir))):
            print("Invalid entry name")
            print("Valid entries are:")
            for entry in get_entries(factory_dir):
                print(entry)
            return 1


    if cmd=='add':
        return add(entry_name, opt_dict)
    elif cmd=='down':
        return down(entry_name, opt_dict)
    elif cmd=='up':
        return up(entry_name, opt_dict)
    elif cmd=='check':
        return printtimes(entry_name, opt_dict)
    elif cmd=='ress':
        return infosys_based(entry_name, opt_dict, ['RESS'])
    elif cmd=='bdii':
        return infosys_based(entry_name, opt_dict, ['BDII'])
    elif cmd=='ress+bdii':
        return infosys_based(entry_name, opt_dict, ['RESS', 'BDII'])
    elif cmd=='vacuum':
        return vacuum(entry_name, opt_dict)
    else:
        usage()
        print("Invalid command %s"%cmd)
        return 1
    
if __name__ == '__main__':
    sys.exit(main(sys.argv))
<|MERGE_RESOLUTION|>--- conflicted
+++ resolved
@@ -11,12 +11,6 @@
 #  as well as handle unexpected downtimes
 #
 
-<<<<<<< HEAD
-
-import os.path
-=======
-from __future__ import print_function
->>>>>>> a346c6ff
 import os
 import time, string
 import sys
