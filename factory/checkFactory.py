--- conflicted
+++ resolved
@@ -15,14 +15,8 @@
 #   Igor Sfiligoi Jul 9th 2008
 #
 
-<<<<<<< HEAD
 
-import sys, os.path
-sys.path.append(os.path.join(sys.path[0], "../.."))
-=======
-from __future__ import print_function
 import sys
->>>>>>> a346c6ff
 from glideinwms.factory import glideFactoryPidLib
 
 try:
