"""
Created on Jun 21, 2011

@author: tiradani
"""
import os
import re
import sys
import pwd
import binascii
import traceback
import gzip
import cStringIO
import base64

import glideFactoryLib
import glideFactoryInterface
from glideinwms.lib import condorPrivsep
from glideinwms.lib import condorMonitor

from glideinwms.lib import logSupport

MY_USERNAME = pwd.getpwuid(os.getuid())[0]

# defining new exception so that we can catch only the credential errors here
# and let the "real" errors propagate up
class CredentialError(Exception): pass

class SubmitCredentials:
    """
    Data class containing all information needed to submit a glidein.
    """
    def __init__(self, username, security_class):
        self.username = username # are we using privsep or not
        self.security_class = security_class # Seems redundant info
        self.id = None # id used for tracking the submit credentials
        self.cred_dir = ''  # location of credentials
        self.security_credentials = {} # dict of credentials
        self.identity_credentials = {} # identity information passed by frontend

    def add_security_credential(self, cred_type, filename):
        """
        Adds a security credential.
        """
        if not glideFactoryLib.is_str_safe(filename):
            return False

        cred_fname = os.path.join(self.cred_dir, 'credential_%s' % filename)
        if not os.path.isfile(cred_fname):
            return False

        self.security_credentials[cred_type] = cred_fname
        return True

    def add_factory_credential(self, cred_type, absfname):
        """
        Adds a factory provided security credential.
        """
        if not os.path.isfile(absfname):
            return False

        self.security_credentials[cred_type] = absfname
        return True

    def add_identity_credential(self, cred_type, cred_str):
        """
        Adds an identity credential.
        """
        self.identity_credentials[cred_type] = cred_str
        return True

    def __repr__(self):
        output = "SubmitCredentials"
<<<<<<< HEAD
        #output += "username = ", self.username
        output += " security class = %s" % str(self.security_class)
        output += " id = %s" % self.id
        output += " cedential dir = %s" % self.cred_dir
        output += " security credentials: "
        for sc in self.security_credentials.keys():
            output += "    %s : %s" % (sc, self.security_credentials[sc])
        output += " identity credentials: "
=======
        output += "username = %s; " % self.username
        output += "security class = %s; " % self.security_class
        output += "id = %s; " % self.id
        output += "cedential dir = %s; " % self.cred_dir
        output += "security credentials: "
        for sc in self.security_credentials.keys():
            output += "    %s : %s; " % (sc, self.security_credentials[sc])
        output += "identity credentials: "
>>>>>>> cf3a80c0
        for ic in self.identity_credentials.keys():
            output += "    %s : %s; " % (ic, self.identity_credentials[ic])
        return output

def update_credential_file(username, client_id, credential_data, request_clientname):
    """
    Updates the credential file.
    """

    proxy_dir = glideFactoryLib.factoryConfig.get_client_proxies_dir(username)
    fname_short = 'credential_%s_%s' % (request_clientname, glideFactoryLib.escapeParam(client_id))
    fname = os.path.join(proxy_dir, fname_short)
    fname_compressed = "%s_compressed" % fname

    msg = "updating credential file %s" % fname
    logSupport.log.debug(msg)
    if username != MY_USERNAME:
        msg = "updating using privsep"
        logSupport.log.debug(msg)

        # use privsep
        # all args go through the environment, so they are protected
        update_credential_env = ['HEXDATA=%s' % binascii.b2a_hex(credential_data), 
                                 'FNAME=%s' % fname,
                                 'FNAME_COMPRESSED=%s' % fname_compressed]
        for var in ('PATH', 'LD_LIBRARY_PATH', 'PYTHON_PATH'):
            if os.environ.has_key(var):
                update_credential_env.append('%s=%s' % (var, os.environ[var]))

        try:
            condorPrivsep.execute(username, glideFactoryLib.factoryConfig.submit_dir, os.path.join(glideFactoryLib.factoryConfig.submit_dir, 'update_proxy.py'), ['update_proxy.py'], update_credential_env)
        except condorPrivsep.ExeError, e:
            raise RuntimeError, "Failed to update credential %s in %s (user %s): %s" % (client_id, proxy_dir, username, e)
        except:
            raise RuntimeError, "Failed to update credential %s in %s (user %s): Unknown privsep error" % (client_id, proxy_dir, username)
    else:
        msg = "no privsep, updating directly"
        logSupport.log.debug(msg)

        safe_update(fname, credential_data)
        compressed_credential = compress_credential(credential_data)
        safe_update(fname_compressed, compressed_credential)

    return fname, fname_compressed

#
# Comment by Igor:
# This functionality should really be in glideFactoryInterface module
# Making a minimal patch now to get the desired functionality
def get_globals_classads(factory_collector=glideFactoryInterface.DEFAULT_VAL):
    if factory_collector==glideFactoryInterface.DEFAULT_VAL:
        factory_collector=glideFactoryInterface.factoryConfig.factory_collector

    status_constraint = '(GlideinMyType=?="glideclientglobal")'

    status = condorMonitor.CondorStatus("any", pool_name=factory_collector)
    status.require_integrity(True) # important, this dictates what gets submitted

    status.load(status_constraint)

    data = status.fetchStored()
    return data

def process_global(classad, glidein_descript, frontend_descript):
    # Factory public key must exist for decryption 
    pub_key_obj = glidein_descript.data['PubKeyObj']
    if pub_key_obj is None:
        raise CredentialError("Factory has no public key.  We cannot decrypt.")

    try:
        # Get the frontend security name so that we can look up the username
        sym_key_obj, frontend_sec_name = validate_frontend(classad, frontend_descript, pub_key_obj)
        
        request_clientname = classad['ClientName']

        # get all the credential ids by filtering keys by regex
        # this makes looking up specific values in the dict easier
        r = re.compile("^GlideinEncParamSecurityClass")
        mkeys = filter(r.match, classad.keys())
        for key in mkeys:
            prefix_len = len("GlideinEncParamSecurityClass")
            cred_id = key[prefix_len:]
            
            cred_data = sym_key_obj.decrypt_hex(classad["GlideinEncParam%s" % cred_id])
            security_class = sym_key_obj.decrypt_hex(classad[key])
            username = frontend_descript.get_username(frontend_sec_name, security_class)

            msg = "updating credential for %s" % username
            logSupport.log.debug(msg)

            update_credential_file(username, cred_id, cred_data, request_clientname)
    except:
        tb = traceback.format_exception(sys.exc_info()[0], sys.exc_info()[1], sys.exc_info()[2])
        error_str = "Error occurred processing the globals classads. \nTraceback: \n%s" % tb
        raise CredentialError(error_str)

def get_key_obj(pub_key_obj, classad):
    """
    Gets the symmetric key object from the request classad

    @type pub_key_obj: object
    @param pub_key_obj: The factory public key object.  This contains all the encryption and decryption methods
    @type classad: dictionary
    @param classad: a dictionary representation of the classad
    """
    if classad.has_key('ReqEncKeyCode'):
        try:
            sym_key_obj = pub_key_obj.extract_sym_key(classad['ReqEncKeyCode'])
            return sym_key_obj
        except:
            tb = traceback.format_exception(sys.exc_info()[0], sys.exc_info()[1], sys.exc_info()[2])
            error_str = "Symmetric key extraction failed. \nTraceback: \n%s" % tb
            raise CredentialError(error_str)
    else:
        error_str = "Classad does not contain a key.  We cannot decrypt."
        raise CredentialError(error_str)

def validate_frontend(classad, frontend_descript, pub_key_obj):
    """
    Validates that the frontend advertising the classad is allowed and that it
    claims to have the same identity that Condor thinks it has.

    @type classad: dictionary
    @param classad: a dictionary representation of the classad
    @type frontend_descript: class object
    @param frontend_descript: class object containing all the frontend information
    @type pub_key_obj: object
    @param pub_key_obj: The factory public key object.  This contains all the encryption and decryption methods

    @return: sym_key_obj - the object containing the symmetric key used for decryption
    @return: frontend_sec_name - the frontend security name, used for determining
    the username to use when privilege separation is enabled.
    """

    # we can get classads from multiple frontends, each with their own
    # sym keys.  So get the sym_key_obj for each classad
    sym_key_obj = get_key_obj(pub_key_obj, classad)
    authenticated_identity = classad["AuthenticatedIdentity"]

    # verify that the identity that the client claims to be is the identity that Condor thinks it is 
    try:
        enc_identity = sym_key_obj.decrypt_hex(classad['ReqEncIdentity'])
    except:
        tb = traceback.format_exception(sys.exc_info()[0], sys.exc_info()[1], sys.exc_info()[2])
        error_str = "Cannot decrypt ReqEncIdentity.  \nTraceback: \n%s" % tb
        raise CredentialError(error_str)

    if enc_identity != authenticated_identity:
        error_str = "Client provided invalid ReqEncIdentity(%s!=%s). " \
                    "Skipping for security reasons." % (enc_identity, authenticated_identity)
        raise CredentialError(error_str)

    try:
        frontend_sec_name = sym_key_obj.decrypt_hex(classad['GlideinEncParamSecurityName'])
    except:
        tb = traceback.format_exception(sys.exc_info()[0], sys.exc_info()[1], sys.exc_info()[2])
        error_str = "Cannot decrypt GlideinEncParamSecurityName.  \nTraceback: \n%s" % tb
        raise CredentialError(error_str)

    # verify that the frontend is authorized to talk to the factory
    expected_identity = frontend_descript.get_identity(frontend_sec_name)
    if expected_identity is None:
        error_str = "This frontend is not authorized by the factory.  Supplied security name: %s" % frontend_sec_name 
        raise CredentialError(error_str)
    if authenticated_identity != expected_identity:
        error_str = "This frontend Authenticated Identity, does not match the expected identity"
        raise CredentialError(error_str)

    return sym_key_obj, frontend_sec_name


def check_security_credentials(auth_method, params, client_int_name, entry_name):
    """
    Verify taht only credentials for the given auth method are in the params
    
    @type auth_method: string
    @param auth_method: authentication method of an entry, defined in the config
    @type params: dictionary
    @param params: decrypted params passed in a frontend (client) request
    @type client_int_name: string
    @param client_int_name: internal client name
    @type entry_name: string
    @param entry_name: name of the entry

    @raise CredentialError: if the credentials in params don't match what is defined for the auth method
    """

    params_keys = set(params.keys())
    relevant_keys = set(['SubmitProxy', 'GlideinProxy', 'Username', 'Password',
                         'PublicCert', 'PrivateCert', 'PublicKey', 'PrivateKey',
                         'VMId', 'VMType', 'x509_proxy_0', 'AuthFile'])

    if 'grid_proxy' in auth_method.split('+'):
        if 'x509_proxy_0' in params:
            # v2+ protocol
            valid_keys = set(['x509_proxy_0'])
            invalid_keys = relevant_keys.difference(valid_keys)
            if params_keys.intersection(invalid_keys):
                raise CredentialError("Request from client %s has credentials not required by the entry %s, skipping request" % (client_int_name, entry_name))
        elif 'SubmitProxy' in params:
            # v3+ protocol
            valid_keys = set(['SubmitProxy'])
            invalid_keys = relevant_keys.difference(valid_keys)
            if params_keys.intersection(invalid_keys):
                raise CredentialError("Request from %s has credentials not required by the entry %s, skipping request" % (client_int_name, entry_name))
        else:
            # No proxy sent
            raise CredentialError("Request from client %s did not provide a proxy as required by the entry %s, skipping request" % (client_int_name, entry_name))

    else:
        # Only v3+ protocol supports non grid entries
        # Verify that the glidein proxy was provided for non-proxy auth methods
        if not ('GlideinProxy' in params):
            raise CredentialError("Glidein proxy cannot be found for client %s, skipping request" % client_int_name)

        if 'cert_pair' in auth_method :
            # Validate both the public and private certs were passed
            if not (('PublicCert' in params) and ('PrivateCert' in params)): 
                # cert pair is required, cannot service request
                raise CredentialError("Client '%s' did not specify the certificate pair in the request, this is required by entry %s, skipping "%(client_int_name, entry_name))
            # Verify no other credentials were passed
            valid_keys = set(['GlideinProxy', 'PublicCert', 'PrivateCert', 'VMId', 'VMType'])
            invalid_keys = relevant_keys.difference(valid_keys)
            if params_keys.intersection(invalid_keys):
                raise CredentialError("Request from %s has credentials not required by the entry %s, skipping request" % (client_int_name, entry_name))

        elif 'key_pair' in auth_method:
            # Validate both the public and private keys were passed
            if not (('PublicKey' in params) and ('PrivateKey' in params)):  
                # key pair is required, cannot service request
                raise CredentialError("Client '%s' did not specify the key pair in the request, this is required by entry %s, skipping "%(client_int_name, entry_name))
            # Verify no other credentials were passed
            valid_keys = set(['GlideinProxy', 'PublicKey', 'PrivateKey', 'VMId', 'VMType'])
            invalid_keys = relevant_keys.difference(valid_keys)
            if params_keys.intersection(invalid_keys):
                raise CredentialError("Request from %s has credentials not required by the entry %s, skipping request" % (client_int_name, entry_name))

        elif 'auth_file' in auth_method:
            # Validate auth_file is passed
            if not ('AuthFile' in params):
                # auth_file is required, cannot service request
                raise CredentialError("Client '%s' did not specify the auth_file in the request, this is required by entry %s, skipping "%(client_int_name, entry_name))
            # Verify no other credentials were passed
            valid_keys = set(['GlideinProxy', 'AuthFile', 'VMId', 'VMType'])
            invalid_keys = relevant_keys.difference(valid_keys)
            if params_keys.intersection(invalid_keys):
                raise CredentialError("Request from %s has credentials not required by the entry %s, skipping request" % (client_int_name, entry_name))
                    
        elif 'username_password' in auth_method:
            # Validate username and password keys were passed
            if not (('Username' in params) and ('Password' in params)):
                # username and password is required, cannot service request
                raise CredentialError("Client '%s' did not specify the username and password in the request, this is required by entry %s, skipping "%(client_int_name, entry_name))
            # Verify no other credentials were passed
            valid_keys = set(['GlideinProxy', 'Username', 'Password', 'VMId', 'VMType'])
            invalid_keys = relevant_keys.difference(valid_keys)
            if params_keys.intersection(invalid_keys):
                raise CredentialError("Request from %s has credentials not required by the entry %s, skipping request" % (client_int_name, entry_name))  
    
        else:
            # undefined authentication method
            pass
            
    # No invalid credentials found
    return 

def compress_credential(credential_data):
    cfile = cStringIO.StringIO()
    f = gzip.GzipFile(fileobj=cfile, mode='wb')
    f.write(credential_data)
    f.close()
    return base64.b64encode(cfile.getvalue())

def safe_update(fname, credential_data):
    if not os.path.isfile(fname):
        # new file, create
        fd = os.open(fname, os.O_CREAT|os.O_WRONLY, 0600)
        try:
            os.write(fd, credential_data)
        finally:
            os.close(fd)
    else:
        # old file exists, check if same content
        fl = open(fname,'r')
        try:
            old_data = fl.read()
        finally:
            fl.close()

        #  if proxy_data == old_data nothing changed, done else
        if not (credential_data == old_data):
            # proxy changed, neeed to update
            # remove any previous backup file, if it exists
            if os.path.isfile(fname + ".old"): os.remove(fname + ".old")

            # create new file
            fd = os.open(fname + ".new", os.O_CREAT|os.O_WRONLY, 0600)
            try:
                os.write(fd, credential_data)
            finally:
                os.close(fd)

            # move the old file to a tmp and the new one into the official name
            try:
                os.rename(fname, fname + ".old")
            except:
                pass # just protect

            os.rename(fname + ".new", fname)<|MERGE_RESOLUTION|>--- conflicted
+++ resolved
@@ -22,21 +22,24 @@
 
 MY_USERNAME = pwd.getpwuid(os.getuid())[0]
 
+
 # defining new exception so that we can catch only the credential errors here
 # and let the "real" errors propagate up
-class CredentialError(Exception): pass
+class CredentialError(Exception):
+    pass
+
 
 class SubmitCredentials:
     """
     Data class containing all information needed to submit a glidein.
     """
     def __init__(self, username, security_class):
-        self.username = username # are we using privsep or not
-        self.security_class = security_class # Seems redundant info
-        self.id = None # id used for tracking the submit credentials
+        self.username = username  # are we using privsep or not
+        self.security_class = security_class  # Seems redundant info
+        self.id = None  # id used for tracking the submit credentials
         self.cred_dir = ''  # location of credentials
-        self.security_credentials = {} # dict of credentials
-        self.identity_credentials = {} # identity information passed by frontend
+        self.security_credentials = {}  # dict of credentials
+        self.identity_credentials = {}  # identity information passed by frontend
 
     def add_security_credential(self, cred_type, filename):
         """
@@ -71,28 +74,18 @@
 
     def __repr__(self):
         output = "SubmitCredentials"
-<<<<<<< HEAD
-        #output += "username = ", self.username
-        output += " security class = %s" % str(self.security_class)
-        output += " id = %s" % self.id
-        output += " cedential dir = %s" % self.cred_dir
-        output += " security credentials: "
-        for sc in self.security_credentials.keys():
-            output += "    %s : %s" % (sc, self.security_credentials[sc])
-        output += " identity credentials: "
-=======
         output += "username = %s; " % self.username
-        output += "security class = %s; " % self.security_class
+        output += "security class = %s; " % str(self.security_class)
         output += "id = %s; " % self.id
         output += "cedential dir = %s; " % self.cred_dir
         output += "security credentials: "
-        for sc in self.security_credentials.keys():
-            output += "    %s : %s; " % (sc, self.security_credentials[sc])
+        for sck, scv in self.security_credentials.iteritems():
+            output += "    %s : %s; " % (sck, scv)
         output += "identity credentials: "
->>>>>>> cf3a80c0
-        for ic in self.identity_credentials.keys():
-            output += "    %s : %s; " % (ic, self.identity_credentials[ic])
+        for ick, icv in self.identity_credentials.iteritems():
+            output += "    %s : %s; " % (ick, icv)
         return output
+
 
 def update_credential_file(username, client_id, credential_data, request_clientname):
     """
@@ -120,11 +113,15 @@
                 update_credential_env.append('%s=%s' % (var, os.environ[var]))
 
         try:
-            condorPrivsep.execute(username, glideFactoryLib.factoryConfig.submit_dir, os.path.join(glideFactoryLib.factoryConfig.submit_dir, 'update_proxy.py'), ['update_proxy.py'], update_credential_env)
+            condorPrivsep.execute(username, glideFactoryLib.factoryConfig.submit_dir,
+                                  os.path.join(glideFactoryLib.factoryConfig.submit_dir, 'update_proxy.py'),
+                                  ['update_proxy.py'], update_credential_env)
         except condorPrivsep.ExeError, e:
-            raise RuntimeError, "Failed to update credential %s in %s (user %s): %s" % (client_id, proxy_dir, username, e)
+            raise RuntimeError("Failed to update credential %s in %s (user %s): %s" %
+                               (client_id, proxy_dir, username, e))
         except:
-            raise RuntimeError, "Failed to update credential %s in %s (user %s): Unknown privsep error" % (client_id, proxy_dir, username)
+            raise RuntimeError("Failed to update credential %s in %s (user %s): Unknown privsep error" %
+                               (client_id, proxy_dir, username))
     else:
         msg = "no privsep, updating directly"
         logSupport.log.debug(msg)
@@ -135,7 +132,7 @@
 
     return fname, fname_compressed
 
-#
+
 # Comment by Igor:
 # This functionality should really be in glideFactoryInterface module
 # Making a minimal patch now to get the desired functionality
@@ -186,6 +183,7 @@
         error_str = "Error occurred processing the globals classads. \nTraceback: \n%s" % tb
         raise CredentialError(error_str)
 
+
 def get_key_obj(pub_key_obj, classad):
     """
     Gets the symmetric key object from the request classad
@@ -207,6 +205,7 @@
         error_str = "Classad does not contain a key.  We cannot decrypt."
         raise CredentialError(error_str)
 
+
 def validate_frontend(classad, frontend_descript, pub_key_obj):
     """
     Validates that the frontend advertising the classad is allowed and that it
@@ -356,6 +355,7 @@
     # No invalid credentials found
     return 
 
+
 def compress_credential(credential_data):
     cfile = cStringIO.StringIO()
     f = gzip.GzipFile(fileobj=cfile, mode='wb')
@@ -363,17 +363,18 @@
     f.close()
     return base64.b64encode(cfile.getvalue())
 
+
 def safe_update(fname, credential_data):
     if not os.path.isfile(fname):
         # new file, create
-        fd = os.open(fname, os.O_CREAT|os.O_WRONLY, 0600)
+        fd = os.open(fname, os.O_CREAT | os.O_WRONLY, 0600)
         try:
             os.write(fd, credential_data)
         finally:
             os.close(fd)
     else:
         # old file exists, check if same content
-        fl = open(fname,'r')
+        fl = open(fname, 'r')
         try:
             old_data = fl.read()
         finally:
@@ -383,10 +384,11 @@
         if not (credential_data == old_data):
             # proxy changed, neeed to update
             # remove any previous backup file, if it exists
-            if os.path.isfile(fname + ".old"): os.remove(fname + ".old")
+            if os.path.isfile(fname + ".old"):
+                os.remove(fname + ".old")
 
             # create new file
-            fd = os.open(fname + ".new", os.O_CREAT|os.O_WRONLY, 0600)
+            fd = os.open(fname + ".new", os.O_CREAT | os.O_WRONLY, 0600)
             try:
                 os.write(fd, credential_data)
             finally:
@@ -396,6 +398,6 @@
             try:
                 os.rename(fname, fname + ".old")
             except:
-                pass # just protect
+                pass  # just protect
 
             os.rename(fname + ".new", fname)