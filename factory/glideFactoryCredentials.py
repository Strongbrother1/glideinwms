#
# Project:
#   glideinWMS
#
# File Version:
#


import os
import shutil
import re
#import sys
import pwd
#import binascii
#import traceback
import gzip
import io
import base64

from . import glideFactoryLib
from . import glideFactoryInterface

from glideinwms.lib import condorMonitor
from glideinwms.lib import logSupport

MY_USERNAME = pwd.getpwuid(os.getuid())[0]
SUPPORTED_AUTH_METHODS = ['grid_proxy', 'cert_pair', 'key_pair', 'auth_file', 'username_password']

# defining new exception so that we can catch only the credential errors here
# and let the "real" errors propagate up
class CredentialError(Exception):
    pass


class SubmitCredentials:
    """
    Data class containing all information needed to submit a glidein.
    """
    def __init__(self, username, security_class):
        self.username = username
        self.security_class = security_class  # Seems redundant info
        self.id = None  # id used for tracking the submit credentials
        self.cred_dir = ''  # location of credentials
        self.security_credentials = {}  # dict of credentials
        self.identity_credentials = {}  # identity information passed by frontend

    def add_security_credential(self, cred_type, filename):
        """
        Adds a security credential.
        """
        if not glideFactoryLib.is_str_safe(filename):
            return False

        cred_fname = os.path.join(self.cred_dir, 'credential_%s' % filename)
        if not os.path.isfile(cred_fname):
            return False

        self.security_credentials[cred_type] = cred_fname
        return True

    def add_factory_credential(self, cred_type, absfname):
        """
        Adds a factory provided security credential.
        """
        if not os.path.isfile(absfname):
            return False

        self.security_credentials[cred_type] = absfname
        return True

    def add_identity_credential(self, cred_type, cred_str):
        """
        Adds an identity credential.
        """
        self.identity_credentials[cred_type] = cred_str
        return True

    def __repr__(self):
        output = "SubmitCredentials"
        output += "username = %s; " % self.username
        output += "security class = %s; " % str(self.security_class)
        output += "id = %s; " % self.id
        output += "cedential dir = %s; " % self.cred_dir
        output += "security credentials: "
        for sck, scv in self.security_credentials.items():
            output += "    %s : %s; " % (sck, scv)
        output += "identity credentials: "
        for ick, icv in self.identity_credentials.items():
            output += "    %s : %s; " % (ick, icv)
        return output


def update_credential_file(username, client_id, credential_data, request_clientname):
    """
    Updates the credential file

    :param username: credentials' username
    :param client_id: id used for tracking the submit credentials
    :param credential_data: the credentials to be advertised
    :param request_clientname: client name passed by frontend
    :return:the credential file updated
    """

    proxy_dir = glideFactoryLib.factoryConfig.get_client_proxies_dir(username)
    fname_short = 'credential_%s_%s' % (request_clientname, glideFactoryLib.escapeParam(client_id))
    fname = os.path.join(proxy_dir, fname_short)
    fname_compressed = "%s_compressed" % fname

    msg = "updating credential file %s" % fname
    logSupport.log.debug(msg)

    safe_update(fname, credential_data)
    compressed_credential = compress_credential(credential_data)
    # Compressed+encoded credentials are used for GCE and AWS and have a key=value format (glidein_credentials= ...)
    safe_update(fname_compressed, b'glidein_credentials=%s' % compressed_credential)

    return fname, fname_compressed


# Comment by Igor:
# This functionality should really be in glideFactoryInterface module
# Making a minimal patch now to get the desired functionality
def get_globals_classads(factory_collector=glideFactoryInterface.DEFAULT_VAL):
    if factory_collector == glideFactoryInterface.DEFAULT_VAL:
        factory_collector = glideFactoryInterface.factoryConfig.factory_collector

    status_constraint = '(GlideinMyType=?="glideclientglobal")'

    status = condorMonitor.CondorStatus("any", pool_name=factory_collector)
    status.require_integrity(True)  # important, this dictates what gets submitted

    status.load(status_constraint)

    data = status.fetchStored()
    return data

def process_global(classad, glidein_descript, frontend_descript):
    # Factory public key must exist for decryption 
    pub_key_obj = glidein_descript.data['PubKeyObj']
    if pub_key_obj is None:
        raise CredentialError("Factory has no public key.  We cannot decrypt.")

    try:
        # Get the frontend security name so that we can look up the username
        sym_key_obj, frontend_sec_name = validate_frontend(classad, frontend_descript, pub_key_obj)
        
        request_clientname = classad['ClientName']

        # get all the credential ids by filtering keys by regex
        # this makes looking up specific values in the dict easier
        r = re.compile("^GlideinEncParamSecurityClass")
        mkeys = list(filter(r.match, list(classad.keys())))
        for key in mkeys:
            prefix_len = len("GlideinEncParamSecurityClass")
            cred_id = key[prefix_len:]
            
            cred_data = sym_key_obj.decrypt_hex(classad["GlideinEncParam%s" % cred_id])
            security_class = sym_key_obj.decrypt_hex(classad[key]).decode("utf-8")
            username = frontend_descript.get_username(frontend_sec_name, security_class)

            msg = "updating credential for %s" % username
            logSupport.log.debug(msg)

            update_credential_file(username, cred_id, cred_data, request_clientname)
    except:
        logSupport.log.debug("\nclassad %s\nfrontend_descript %s\npub_key_obj %s)" % (classad, frontend_descript, pub_key_obj))
        error_str = "Error occurred processing the globals classads."
        logSupport.log.exception(error_str)
        raise CredentialError(error_str)


def get_key_obj(pub_key_obj, classad):
    """
    Gets the symmetric key object from the request classad

    @type pub_key_obj: object
    @param pub_key_obj: The factory public key object.  This contains all the encryption and decryption methods
    @type classad: dictionary
    @param classad: a dictionary representation of the classad
    """
    if 'ReqEncKeyCode' in classad:
        try:
            sym_key_obj = pub_key_obj.extract_sym_key(classad['ReqEncKeyCode'])
            return sym_key_obj
        except:
            logSupport.log.debug("\nclassad %s\npub_key_obj %s\n" % (classad, pub_key_obj))
            error_str = "Symmetric key extraction failed."
            logSupport.log.exception(error_str)
            raise CredentialError(error_str)
    else:
        error_str = "Classad does not contain a key.  We cannot decrypt."
        raise CredentialError(error_str)


def validate_frontend(classad, frontend_descript, pub_key_obj):
    """
    Validates that the frontend advertising the classad is allowed and that it
    claims to have the same identity that Condor thinks it has.

    @type classad: dictionary
    @param classad: a dictionary representation of the classad
    @type frontend_descript: class object
    @param frontend_descript: class object containing all the frontend information
    @type pub_key_obj: object
    @param pub_key_obj: The factory public key object.  This contains all the encryption and decryption methods

    @return: sym_key_obj - the object containing the symmetric key used for decryption
    @return: frontend_sec_name - the frontend security name, used for determining
    the username to use.
    """

    # we can get classads from multiple frontends, each with their own
    # sym keys.  So get the sym_key_obj for each classad
    sym_key_obj = get_key_obj(pub_key_obj, classad)
    authenticated_identity = classad["AuthenticatedIdentity"]

    # verify that the identity that the client claims to be is the identity that Condor thinks it is 
    try:
        enc_identity = sym_key_obj.decrypt_hex(classad['ReqEncIdentity']).decode("utf-8")
    except:
        error_str = "Cannot decrypt ReqEncIdentity."
        logSupport.log.exception(error_str)
        raise CredentialError(error_str)

    if enc_identity != authenticated_identity:
        error_str = "Client provided invalid ReqEncIdentity(%s!=%s). " \
                    "Skipping for security reasons." % (enc_identity, authenticated_identity)
        raise CredentialError(error_str)
    try:
        frontend_sec_name = sym_key_obj.decrypt_hex(classad['GlideinEncParamSecurityName']).decode("utf-8")
    except:
        error_str = "Cannot decrypt GlideinEncParamSecurityName."
        logSupport.log.exception(error_str)
        raise CredentialError(error_str)

    # verify that the frontend is authorized to talk to the factory
    expected_identity = frontend_descript.get_identity(frontend_sec_name)
    if expected_identity is None:
        error_str = "This frontend is not authorized by the factory.  Supplied security name: %s" % frontend_sec_name 
        raise CredentialError(error_str)
    if authenticated_identity != expected_identity:
        error_str = "This frontend Authenticated Identity, does not match the expected identity"
        raise CredentialError(error_str)

    return sym_key_obj, frontend_sec_name


def check_security_credentials(auth_method, params, client_int_name, entry_name):
    """
    Verify taht only credentials for the given auth method are in the params
    
    @type auth_method: string
    @param auth_method: authentication method of an entry, defined in the config
    @type params: dictionary
    @param params: decrypted params passed in a frontend (client) request
    @type client_int_name: string
    @param client_int_name: internal client name
    @type entry_name: string
    @param entry_name: name of the entry

    @raise CredentialError: if the credentials in params don't match what is defined for the auth method
    """

    auth_method_list = auth_method.split('+')
    if not set(auth_method_list) & set(SUPPORTED_AUTH_METHODS):
        logSupport.log.warning("None of the supported auth methods %s in provided auth methods: %s" %
                               (SUPPORTED_AUTH_METHODS, auth_method_list))
        return

    params_keys = set(params.keys())
    relevant_keys = {'SubmitProxy', 'GlideinProxy', 'Username', 'Password',
                         'PublicCert', 'PrivateCert', 'PublicKey', 'PrivateKey',
                         'VMId', 'VMType', 'AuthFile'}

    if 'grid_proxy' in auth_method_list:
        if 'SubmitProxy' in params:
            # v3+ protocol
            valid_keys = {'SubmitProxy'}
            invalid_keys = relevant_keys.difference(valid_keys)
            if params_keys.intersection(invalid_keys):
                raise CredentialError("Request from %s has credentials not required by the entry %s, skipping request" %
                                      (client_int_name, entry_name))
        else:
            # No proxy sent
            raise CredentialError("Request from client %s did not provide a proxy as required by the entry %s, skipping request" %
                                  (client_int_name, entry_name))

    else:
        # Only v3+ protocol supports non grid entries
        # Verify that the glidein proxy was provided for non-proxy auth methods
        if 'GlideinProxy' not in params:
            raise CredentialError("Glidein proxy cannot be found for client %s, skipping request" % client_int_name)

        if 'cert_pair' in auth_method_list:
            # Validate both the public and private certs were passed
            if not (('PublicCert' in params) and ('PrivateCert' in params)):
                # if not ('PublicCert' in params and 'PrivateCert' in params):
                # cert pair is required, cannot service request
                raise CredentialError("Client '%s' did not specify the certificate pair in the request, this is required by entry %s, skipping " %
                                      (client_int_name, entry_name))
            # Verify no other credentials were passed
            valid_keys = {'GlideinProxy', 'PublicCert', 'PrivateCert', 'VMId', 'VMType'}
            invalid_keys = relevant_keys.difference(valid_keys)
            if params_keys.intersection(invalid_keys):
                raise CredentialError("Request from %s has credentials not required by the entry %s, skipping request" %
                                      (client_int_name, entry_name))

        elif 'key_pair' in auth_method_list:
            # Validate both the public and private keys were passed
            if not (('PublicKey' in params) and ('PrivateKey' in params)):
                # key pair is required, cannot service request
                raise CredentialError("Client '%s' did not specify the key pair in the request, this is required by entry %s, skipping " %
                                      (client_int_name, entry_name))
            # Verify no other credentials were passed
            valid_keys = {'GlideinProxy', 'PublicKey', 'PrivateKey', 'VMId', 'VMType'}
            invalid_keys = relevant_keys.difference(valid_keys)
            if params_keys.intersection(invalid_keys):
                raise CredentialError("Request from %s has credentials not required by the entry %s, skipping request" %
                                      (client_int_name, entry_name))

        elif 'auth_file' in auth_method_list:
            # Validate auth_file is passed
            if not ('AuthFile' in params):
                # auth_file is required, cannot service request
                raise CredentialError("Client '%s' did not specify the auth_file in the request, this is required by entry %s, skipping " %
                                      (client_int_name, entry_name))
            # Verify no other credentials were passed
            valid_keys = {'GlideinProxy', 'AuthFile', 'VMId', 'VMType'}
            invalid_keys = relevant_keys.difference(valid_keys)
            if params_keys.intersection(invalid_keys):
                raise CredentialError("Request from %s has credentials not required by the entry %s, skipping request" %
                                      (client_int_name, entry_name))
                    
        elif 'username_password' in auth_method_list:
            # Validate username and password keys were passed
            if not (('Username' in params) and ('Password' in params)):
                # username and password is required, cannot service request
                raise CredentialError("Client '%s' did not specify the username and password in the request, this is required by entry %s, skipping " %
                                      (client_int_name, entry_name))
            # Verify no other credentials were passed
            valid_keys = {'GlideinProxy', 'Username', 'Password', 'VMId', 'VMType'}
            invalid_keys = relevant_keys.difference(valid_keys)
            if params_keys.intersection(invalid_keys):
                raise CredentialError("Request from %s has credentials not required by the entry %s, skipping request" %
                                      (client_int_name, entry_name))
    
        else:
            # should never get here, unsupported main authentication method is checked at the beginning
            raise CredentialError("Inconsistency between SUPPORTED_AUTH_METHODS and check_security_credentials")

    # No invalid credentials found
    return 


def compress_credential(credential_data):
<<<<<<< HEAD
    cfile = io.StringIO()
=======
    cfile = io.BytesIO()
>>>>>>> 0d4a8956
    f = gzip.GzipFile(fileobj=cfile, mode='wb')
    f.write(credential_data)
    f.close()
    return base64.b64encode(cfile.getvalue())

# TODO: replace comppress_credentials - for when py2.6 is no more supported (v3.7)
# def compress_credential(credential_data):
#     with cStringIO.StringIO() as cfile:
#         with gzip.GzipFile(fileobj=cfile, mode='wb') as f:
#             # Calling a GzipFile object's close() method does not close fileobj, so cfile is available outside
#             f.write(credential_data)
#         return base64.b64encode(cfile.getvalue())


# TODO: py2.7 , v3.7, add with for the 2 os.open calls
def safe_update(fname, credential_data):
    if not os.path.isfile(fname):
        # new file, create
        fd = os.open(fname, os.O_CREAT | os.O_WRONLY, 0o600)
        try:
            os.write(fd, credential_data)
        finally:
            os.close(fd)
    else:
        # old file exists, check if same content
        with open(fname, 'r') as fl:
            old_data = fl.read()

        #  if proxy_data == old_data nothing changed, done else
        if not (credential_data == old_data):
            # proxy changed, neeed to update
            # remove any previous backup file, if it exists
            try:
                os.remove(fname + ".old")
            except OSError:
                pass  # just protect

            # create new file
            fd = os.open(fname + ".new", os.O_CREAT | os.O_WRONLY, 0o600)
            try:
                os.write(fd, credential_data)
            finally:
                os.close(fd)

            # copy the old file to a tmp bck and rename new one to the official name
            try:
                shutil.copy2(fname, fname + ".old")
            except (IOError, shutil.Error):
                # file not found, permission error, same file
                pass  # just protect

            os.rename(fname + ".new", fname)<|MERGE_RESOLUTION|>--- conflicted
+++ resolved
@@ -353,11 +353,7 @@
 
 
 def compress_credential(credential_data):
-<<<<<<< HEAD
-    cfile = io.StringIO()
-=======
     cfile = io.BytesIO()
->>>>>>> 0d4a8956
     f = gzip.GzipFile(fileobj=cfile, mode='wb')
     f.write(credential_data)
     f.close()
