--- conflicted
+++ resolved
@@ -1,7 +1,3 @@
-<<<<<<< HEAD
-
-=======
->>>>>>> b0184d34
 #
 # Project:
 #   glideinWMS
@@ -232,11 +228,7 @@
 
     for dir_name, sdir_name, f_list in os.walk(mon_dir):
         for file_name in f_list:
-<<<<<<< HEAD
-            if file_name in list(rrdict.keys()): 
-=======
             if file_name in list(rrdict.keys()):
->>>>>>> b0184d34
                 verifyHelper(os.path.join(dir_name, file_name),
                              rrdict[file_name],
                              fix_rrd)
@@ -448,12 +440,8 @@
     glideFactoryMonitoring.monitoringConfig.write_file(monitorAggregatorConfig.status_relname, xml_str)
 
     # write json
-<<<<<<< HEAD
-    glideFactoryMonitoring.monitoringConfig.write_completed_json(monitorAggregatorConfig.completed_data_relname.split('.')[0], updated, completed_data_tot)
-=======
     glideFactoryMonitoring.monitoringConfig.write_completed_json(
         monitorAggregatorConfig.completed_data_relname.split('.')[0], updated, completed_data_tot)
->>>>>>> b0184d34
 
     # Write rrds
     glideFactoryMonitoring.monitoringConfig.establish_dir("total")
@@ -478,11 +466,7 @@
 
     # Frontend total rrds across all factories
     for fe in list(status_fe['frontends'].keys()):
-<<<<<<< HEAD
-        glideFactoryMonitoring.monitoringConfig.establish_dir("total/%s" % ("frontend_"+fe))
-=======
         glideFactoryMonitoring.monitoringConfig.establish_dir("total/%s" % ("frontend_" + fe))
->>>>>>> b0184d34
         for tp in list(status_fe['frontends'][fe].keys()):
             # type - status or requested
             if not (tp in list(type_strings.keys())):
@@ -783,34 +767,12 @@
             time_waste_mill = completed_counts['WasteTime']
             # save run times
             for timerange in list(count_entered_times.keys()):
-<<<<<<< HEAD
-                val_dict_stats['Lasted_%s'%timerange]=count_entered_times[timerange]
-=======
                 val_dict_stats['Lasted_%s' % timerange] = count_entered_times[timerange]
->>>>>>> b0184d34
                 # they all use the same indexes
                 val_dict_stats['JobsLasted_%s' % timerange] = count_jobs_duration[timerange]
 
             # save jobsnr
             for jobrange in list(count_jobnrs.keys()):
-<<<<<<< HEAD
-                val_dict_stats['JobsNr_%s'%jobrange]=count_jobnrs[jobrange]
-
-            # save simple vals
-            for tkey in list(completed_counts['Sum'].keys()):
-                val_dict_completed[tkey]=completed_counts['Sum'][tkey]
-
-            # save waste_mill
-            for w in list(count_waste_mill.keys()):
-                count_waste_mill_w=count_waste_mill[w]
-                for p in list(count_waste_mill_w.keys()):
-                    val_dict_waste['%s_%s'%(w, p)]=count_waste_mill_w[p]
-
-            for w in list(time_waste_mill.keys()):
-                time_waste_mill_w=time_waste_mill[w]
-                for p in list(time_waste_mill_w.keys()):
-                    val_dict_wastetime['%s_%s'%(w, p)]=time_waste_mill_w[p]
-=======
                 val_dict_stats['JobsNr_%s' % jobrange] = count_jobnrs[jobrange]
 
             # save simple vals
@@ -827,7 +789,6 @@
                 time_waste_mill_w = time_waste_mill[w]
                 for p in list(time_waste_mill_w.keys()):
                     val_dict_wastetime['%s_%s' % (w, p)] = time_waste_mill_w[p]
->>>>>>> b0184d34
 
     # write the data to disk
     glideFactoryMonitoring.monitoringConfig.write_rrd_multi_hetero("%s/Log_Counts" % fe_dir,
@@ -868,15 +829,9 @@
                     log.debug(
                         "aggregateRRDStats %s exception: parse_xml, IOError, File not existing (OK if first time)" % rrd_fname)
 
-<<<<<<< HEAD
-        stats_entries=list(stats.keys())
-        if len(stats_entries)==0:
-            continue # skip this RRD... nothing to aggregate
-=======
         stats_entries = list(stats.keys())
         if len(stats_entries) == 0:
             continue  # skip this RRD... nothing to aggregate
->>>>>>> b0184d34
         stats_entries.sort()
 
         # Get all the resolutions, data_sets and frontends... for totals
@@ -885,15 +840,6 @@
         data_sets = set([])
         for entry in stats_entries:
             entry_resolution = list(stats[entry]['total']['periods'].keys())
-<<<<<<< HEAD
-            if len(entry_resolution)==0:
-                continue # not an interesting entry
-            resolution=resolution.union(entry_resolution)
-            entry_data_sets = stats[entry]['total']['periods'][entry_resolution[0]]
-            data_sets=data_sets.union(entry_data_sets)
-            entry_frontends = list(stats[entry]['frontends'].keys())
-            frontends=frontends.union(entry_frontends)
-=======
             if len(entry_resolution) == 0:
                 continue  # not an interesting entry
             resolution = resolution.union(entry_resolution)
@@ -901,7 +847,6 @@
             data_sets = data_sets.union(entry_data_sets)
             entry_frontends = list(stats[entry]['frontends'].keys())
             frontends = frontends.union(entry_frontends)
->>>>>>> b0184d34
             entry_data_sets = stats[entry]['total']['periods'][entry_resolution[0]]
 
         resolution = list(resolution)
