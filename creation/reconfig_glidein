--- conflicted
+++ resolved
@@ -15,13 +15,8 @@
 import sys
 import logging
 import os.path
-<<<<<<< HEAD
-# import subprocess
 import shutil
 import tarfile
-=======
-import subprocess
->>>>>>> 251b92ad
 import tempfile
 import signal
 STARTUP_DIR = sys.path[0]
