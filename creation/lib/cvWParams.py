--- conflicted
+++ resolved
@@ -404,45 +404,24 @@
             pmodules = list(policy_modules)
             if self.match_policy_modules['groups'].get(group_name):
                 pmodules.append(self.match_policy_modules['groups'][group_name])
-<<<<<<< HEAD
-            #if self.match_policy_modules['frontend']:
-            #    policy_modules.append(self.match_policy_modules['frontend'])
-            #if self.match_policy_modules['groups'].get(group_name):
-            #    policy_modules.append(self.match_policy_modules['groups'][group_name])
-            # Construct group specific dict of attrs in <attrs>
-            attrs_dict={}
-=======
             # if self.match_policy_modules['frontend']:
             #    policy_modules.append(self.match_policy_modules['frontend'])
             # if self.match_policy_modules['groups'].get(group_name):
             #    policy_modules.append(self.match_policy_modules['groups'][group_name])
             # Construct group specific dict of attrs in <attrs>
             attrs_dict = {}
->>>>>>> 82920c1e
             for attr_name in self.attrs.keys():
                 attrs_dict[attr_name] = self.attrs[attr_name]
             for attr_name in self.groups[group_name].attrs.keys():
-<<<<<<< HEAD
-                attrs_dict[attr_name]=self.groups[group_name].attrs[attr_name]
-
-            # Construct group specific dict of factory_attrs in <match_attrs>
-            # and those from the policy_modules
-            factory_attrs={}
-=======
                 attrs_dict[attr_name] = self.groups[group_name].attrs[attr_name]
 
             # Construct group specific dict of factory_attrs in <match_attrs>
             # and those from the policy_modules
             factory_attrs = {}
->>>>>>> 82920c1e
             for attr_name in self.match.factory.match_attrs.keys():
                 factory_attrs[attr_name] = self.match.factory.match_attrs[attr_name]
             for attr_name in self.groups[group_name].match.factory.match_attrs.keys():
-<<<<<<< HEAD
-                factory_attrs[attr_name]=self.groups[group_name].match.factory.match_attrs[attr_name]
-=======
                 factory_attrs[attr_name] = self.groups[group_name].match.factory.match_attrs[attr_name]
->>>>>>> 82920c1e
             for pmodule in pmodules:
                 if pmodule.factoryMatchAttrs:
                     for attr_name in pmodule.factoryMatchAttrs.keys():
@@ -450,19 +429,11 @@
 
             # Construct group specific dict of job_attrs in <match_attrs>
             # and those from the policy_modules
-<<<<<<< HEAD
-            job_attrs={}
-=======
             job_attrs = {}
->>>>>>> 82920c1e
             for attr_name in self.match.job.match_attrs.keys():
                 job_attrs[attr_name] = self.match.job.match_attrs[attr_name]
             for attr_name in self.groups[group_name].match.job.match_attrs.keys():
-<<<<<<< HEAD
-                job_attrs[attr_name]=self.groups[group_name].match.job.match_attrs[attr_name]
-=======
                 job_attrs[attr_name] = self.groups[group_name].match.job.match_attrs[attr_name]
->>>>>>> 82920c1e
             for pmodule in pmodules:
                 if pmodule.jobMatchAttrs:
                     for attr_name in pmodule.jobMatchAttrs.keys():
@@ -471,40 +442,16 @@
             # AND global and group specific match_expr 
             # and those from the policy_modules
             match_expr = "(%s) and (%s)" % (self.match.match_expr, self.groups[group_name].match.match_expr)
-<<<<<<< HEAD
-
-            self.validate_match('group %s'%group_name, match_expr,
-                                factory_attrs, job_attrs, attrs_dict,
-                                pmodules)
-=======
->>>>>>> 82920c1e
 
             self.validate_match('group %s'%group_name, match_expr,
                                 factory_attrs, job_attrs, attrs_dict,
                                 pmodules)
         return
 
-<<<<<<< HEAD
-
-=======
->>>>>>> 82920c1e
     def get_xml_format(self):
         """
         Return xml formatting for the config
         """
-<<<<<<< HEAD
-
-        return {'lists_params':{'files':{'el_name':'file','subtypes_params':{'class':{}}},
-                                'process_logs':{'el_name':'process_log','subtypes_params':{'class':{}}},
-                                'collectors':{'el_name':'collector','subtypes_params':{'class':{}}},
-                                'ccbs':{'el_name':'ccb','subtypes_params':{'class':{}}},
-                                'schedds':{'el_name':'schedd','subtypes_params':{'class':{}}},
-                                'ha_frontends':{'el_name':'ha_frontend','subtypes_params':{'class':{}}},
-                                'credentials':{'el_name':'credential','subtypes_params':{'class':{}}}},
-                'dicts_params':{'attrs':{'el_name':'attr','subtypes_params':{'class':{}}},
-                                'groups':{'el_name':'group','subtypes_params':{'class':{}}},
-                                'match_attrs':{'el_name':'match_attr','subtypes_params':{'class':{}}}}}
-=======
         return {'lists_params': {'files': {'el_name': 'file', 'subtypes_params': {'class': {}}},
                                  'process_logs': {'el_name': 'process_log', 'subtypes_params': {'class': {}}},
                                  'collectors': {'el_name': 'collector', 'subtypes_params': {'class': {}}},
@@ -515,8 +462,6 @@
                 'dicts_params': {'attrs': {'el_name': 'attr', 'subtypes_params': {'class': {}}},
                                  'groups': {'el_name': 'group', 'subtypes_params': {'class': {}}},
                                  'match_attrs': {'el_name': 'match_attr', 'subtypes_params': {'class': {}}}}}
->>>>>>> 82920c1e
-
 
     def validate_names(self):
         """
@@ -538,17 +483,10 @@
             if group_name.find(' ') != -1:
                 raise RuntimeError("Invalid group name '%s', contains a space." % group_name)
             if not cWParams.is_valid_name(group_name):
-<<<<<<< HEAD
-                raise RuntimeError("Invalid group name '%s', contains invalid characters."%group_name)
-            if group_name[:4]=='XPVO':
-                raise RuntimeError("Invalid group name '%s', starts with reserved sequence 'XPVO'."%group_name)
-            if group_name.find('.')!=-1:
-=======
                 raise RuntimeError("Invalid group name '%s', contains invalid characters." % group_name)
             if group_name[:4] == 'XPVO':
                 raise RuntimeError("Invalid group name '%s', starts with reserved sequence 'XPVO'." % group_name)
             if group_name.find('.') != -1:
->>>>>>> 82920c1e
                 raise RuntimeError("Invalid group name '%s', contains a point." % group_name)
 
         attr_names = self.attrs.keys()
@@ -568,26 +506,15 @@
         for match validation step
         """
 
-<<<<<<< HEAD
-        translations = { 'string': 'a', 'int': 1, 'bool': True, 'real': 1.0 }
-=======
         translations = {'string': 'a', 'int': 1, 'bool': True, 'real': 1.0}
->>>>>>> 82920c1e
         translated_attrs = {}
 
         for attr_name in match_attrs.keys():
             attr_type = match_attrs[attr_name]['type']
             try:
-<<<<<<< HEAD
-                translated_attrs[attr_name] =  translations[attr_type]
-            except KeyError, e:
-                raise RuntimeError, "Invalid %s %s attr type '%s'" % (
-                    loc_str, match_attrs_name, attr_type)
-=======
                 translated_attrs[attr_name] = translations[attr_type]
             except KeyError as e:
                 raise RuntimeError("Invalid %s %s attr type '%s'" % (loc_str, match_attrs_name, attr_type))
->>>>>>> 82920c1e
 
         return translated_attrs
 
@@ -612,12 +539,9 @@
 
         @param attr_dict: attrs for this section
         @type job_attrs: dict
-<<<<<<< HEAD
-=======
 
         @param policy_modules: policy modules
         @type job_attrs: list
->>>>>>> 82920c1e
         """
 
         # Globals/Locals that will be passed to the eval so that we
