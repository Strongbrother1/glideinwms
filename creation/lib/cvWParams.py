
#
# Project:
#   glideinWMS
#
# File Version: 
#
# Description:
#   This module contains the create_frontend params class
#
# Author:
#   Igor Sfiligoi
#

import os
import copy
#import re
#import imp
import os.path
#import imp
#import string
import socket
#from collections import OrderedDict
from glideinwms.lib.xmlParse import OrderedDict

#from glideinwms.lib import xmlParse
from glideinwms.lib.util import safe_boolcomp
# from glideinwms.lib import condorExe  # not used
from . import cWParams
#from .matchPolicy import MatchPolicy
import pprint


class VOFrontendSubParams(cWParams.CommonSubParams):
    # return attribute value in the proper python format
    def extract_attr_val(self, attr_obj):
        return extract_attr_val(attr_obj)

######################################################
# Params used by create_glideins and recreate_glideins
class VOFrontendParams(cWParams.CommonParams):
    # populate self.defaults
    def init_defaults(self):
        self.init_support_defaults()

        # VO scripts should start after the factory has been set completely
        # but there could be exceptions

        # Files/Validation/Custom scripts settings for frontend
        self.file_defaults["after_entry"] = ("True", 'Bool', 'Should this file be loaded after the factory entry ones?', None)

        # Publishing attr specific to frontend
        self.attr_defaults["type"]=["string", "string|int|expr", "What kind on data is value. (if expr, a python expression with access to frontend and glidein dictionaries)", None]

        # Config section exclusive to frontend group
        group_config_defaults=cWParams.CommentedOrderedDict()

        group_config_running_defaults=cWParams.CommentedOrderedDict()
        group_config_running_defaults["max"]=['10000', "nr_jobs", "What is the max number of running glideins I want to get to", None]
        group_config_running_defaults["min"]=['0', "nr_jobs", "Min number of running glideins with an empty/small queue.", None]
        group_config_running_defaults["relative_to_queue"]=['1.15', "fraction", "Max relative to number of matching jobs in the queue.", None]
        group_config_defaults['running_glideins_per_entry']=group_config_running_defaults
        # This is a string because, we want to distinguish a value from missing (""), only a value overrides the corresponding  default or global setting
        group_config_defaults['ignore_down_entries'] = ["", "String", "If set to True or False the group setting will override the global value (or its default, False)."
                                                        " When True the frontend will ignore down entries during matching counts", None]

        common_config_running_total_defaults=cWParams.CommentedOrderedDict()
        common_config_running_total_defaults["max"]=['100000', "nr_jobs", "What is the max number of running glideins I want to get to - globally", None]
        common_config_running_total_defaults["curb"]=['90000', "nr_jobs", "When should I start curbing glidein submission", None]
        group_config_defaults['running_glideins_total']=common_config_running_total_defaults

        group_config_idle_defaults=cWParams.CommentedOrderedDict()
        group_config_idle_defaults["max"]=['100', "nr_jobs", "How much pressure should I apply to the entry points", None]
        group_config_idle_defaults["reserve"]=['5', "nr_jobs", "How much to overcommit.", None]
        group_config_defaults['idle_glideins_per_entry']=group_config_idle_defaults

        group_config_lifetime_defaults=cWParams.CommentedOrderedDict()
        group_config_lifetime_defaults["max"]=['0', "NR", "How long idle glideins are kept in the factory queue (seconds)", None]
        group_config_defaults['idle_glideins_lifetime']=group_config_lifetime_defaults

        group_config_vms_defaults=cWParams.CommentedOrderedDict()
        group_config_vms_defaults["max"]=['100', "nr_vms", "How many idle VMs should I tollerate, before stopping submitting glideins", None]
        group_config_vms_defaults["curb"]=['5', "nr_vms", "How many idle VMs should I tollerate, before starting to curb submissions.", None]
        group_config_defaults['idle_vms_per_entry']=group_config_vms_defaults

        # Global config section
        common_config_vms_total_defaults=cWParams.CommentedOrderedDict()
        common_config_vms_total_defaults["max"] = ['1000', "nr_jobs", "How many total idle VMs should I tollerate, before stopping submitting glideins", None]
        common_config_vms_total_defaults["curb"] = ['200', "nr_jobs", "How many total idle VMs should I tollerate, before starting to curb submissions.", None]
        group_config_defaults['idle_vms_total'] = common_config_vms_total_defaults

        group_config_proc_work_defaults = cWParams.CommentedOrderedDict()
        group_config_proc_work_defaults["matchmakers"] = ['3', "NR", "Max number of worker processes that will be doing the matchmaking", None]
        group_config_defaults['processing_workers'] = group_config_proc_work_defaults

        group_config_removal_defaults = cWParams.CommentedOrderedDict()
        group_config_removal_defaults["type"] = ['NO', "ALL|IDLE|WAIT|NO", "Trigger the removal of these glideins", None]
        group_config_removal_defaults["wait"] = ['0', "NR", "Time without requests to wait before triggering the removal (cycles)", None]
        group_config_removal_defaults["requests_tracking"] = ['False', "Bool", "Remove glideins as soon as the requests are less than the available glideins (instead of 0)", None]
        group_config_removal_defaults["margin"] = ['0', "NR", "How closely to follow the number of requests", None]
        group_config_defaults['glideins_removal'] = group_config_removal_defaults

        # not exported and order does not matter, can stay a regular dictionary
        sub_defaults = {'attrs': (OrderedDict(), 'Dictionary of attributes', "Each attribute group contains", self.attr_defaults),
                        'files': ([], 'List of files', "Each file group contains", self.file_defaults)}

        # User Pool collectors
        collector_defaults=cWParams.CommentedOrderedDict()
        collector_defaults["node"]=(None, "nodename", "Factory collector node name (for example, fg2.my.org:9999)", None)
        collector_defaults["DN"]=(None, "dn", "Factory collector distinguised name (subject) (for example, /DC=org/DC=myca/OU=Services/CN=fg2.my.org)", None)
        collector_defaults["factory_identity"]=("factory@fake.org", "authenticated_identity", "What is the AuthenticatedIdentity of the factory at the WMS collector", None)
        collector_defaults["my_identity"]=("me@fake.org", "authenticated_identity", "What is the AuthenticatedIdentity of my proxy at the WMS collector", None)

        # User schedulers
        schedd_defaults=cWParams.CommentedOrderedDict()
        schedd_defaults["fullname"]=(None, "name", "User schedd name (for example, schedd_3@sb1.my.org)", None)
        schedd_defaults["DN"]=(None, "dn", "User schedd distinguised name (subject) (for example, /DC=org/DC=myca/OU=Services/CN=sb1.my.org)", None)

        # match_attr for factory and job query_expr
        query_attrs_defaults=cWParams.CommentedOrderedDict()
        query_attrs_defaults['type'] = ('string', 'string|int|real|bool', 'Attribute type', None)

        # Factory and job query_expr
        fj_match_defaults=cWParams.CommentedOrderedDict()
        fj_match_defaults["query_expr"]=['True', 'CondorExpr', 'Expression for selecting user jobs', None]
        fj_match_defaults["match_attrs"]=(OrderedDict(), "Dictionary of ClassAd attributes", "Each attribute contains", query_attrs_defaults)

        # Factory match settings
        factory_match_defaults = copy.deepcopy(fj_match_defaults)
        factory_match_defaults["collectors"] = ([], "List of factory collectors", "Each collector contains", collector_defaults)

        # Job match settings
        job_match_defaults=copy.deepcopy(fj_match_defaults)
        job_match_defaults["schedds"]=([], "List of user schedds", "Each schedd contains", schedd_defaults)

        # Match section. Aka VO policies.
        match_defaults=cWParams.CommentedOrderedDict()
        match_defaults["factory"]=factory_match_defaults
        match_defaults["job"]=job_match_defaults
        match_defaults["match_expr"]=('True', 'PythonExpr', 'Python expression for matching jobs to factory entries with access to job and glidein dictionaries', None)
        match_defaults["start_expr"]=('True', 'CondorExpr', 'Condor expression for matching jobs to glideins at runtime', None)
        match_defaults["policy_file"]=(None, 'PolicyFile', 'External policy file where match_expr, query_expr, start_expr and match_attr are defined', None)

        # Credential settings
        proxy_defaults=cWParams.CommentedOrderedDict()
        proxy_defaults["absfname"]=(None, "fname", "x509 proxy file name (see also pool_idx_list)", None)
        proxy_defaults["keyabsfname"]=(None, "fname", "for key files, file name of the key pair", None)
        proxy_defaults["pilotabsfname"]=(None, "fname", "to specify a different pilot proxy instead of using submit proxy", None)
        proxy_defaults["type"]=("grid_proxy", "credential type", "Type of credential: grid_proxy,cert_pair,key_pair,username_password,auth_file", None)
        proxy_defaults["trust_domain"]=("OSG", "grid_type", "Trust Domain", None)
        proxy_defaults["creation_script"]=(None, "command", "Script to re-create credential", None)
        proxy_defaults["update_frequency"]=(None, "int", "Update proxy when there is this much time left", None)
        proxy_defaults["remote_username"]=(None, "username", "User name at the remote resource", None)
        proxy_defaults["vm_id"]=(None, "vm_id", "VM Id", None)
        proxy_defaults["vm_type"]=(None, "vm_type", "VM Type", None)
        proxy_defaults["pool_idx_len"]=(None, "boolean", "Adds leading zeros to the suffix so all filenames the same length", None)
        proxy_defaults["pool_idx_list"]=(None, "string", "List of indices, can include ranges of indices", None)
        proxy_defaults["security_class"]=(None, "id", "Proxies in the same security class can potentially access each other (Default: proxy_nr)", None)
        proxy_defaults["vm_id_fname"]=(None, "fname", "to specify a vm id without reconfig", None)
        proxy_defaults["vm_type_fname"]=(None, "fname", "to specify a vm type without reconfig", None)
        proxy_defaults["project_id"] = (None, "string", "OSG Project ID. Ex TG-12345", None)

        security_defaults=cWParams.CommentedOrderedDict()
        security_defaults["proxy_selection_plugin"]=(None, "proxy_name", "Which credentials selection plugin should I use (ProxyAll if None)", None)
        security_defaults["credentials"]=([], 'List of credentials', "Each credential element contains", proxy_defaults)
        security_defaults["security_name"]=(None, "frontend_name", "What name will we advertize for security purposes?", None)

        self.group_defaults=cWParams.CommentedOrderedDict()
        self.group_defaults["match"]=match_defaults
        self.group_defaults["enabled"]=("True", "Bool", "Is this group enabled?", None)
        self.group_defaults["config"]=group_config_defaults
        self.group_defaults["attrs"]=sub_defaults['attrs']
        self.group_defaults["files"]=sub_defaults['files']
        self.group_defaults["security"]=copy.deepcopy(security_defaults)

        ###############################
        # Start defining the defaults
        self.defaults["downtimes_file"]=('frontenddowntime', 'string', 'Frontend Downtime File', None)
        self.defaults["frontend_name"]=(socket.gethostname(), 'ID', 'VO Frontend name', None)
        self.defaults['frontend_versioning'] = ('True', 'Bool', 'Should we create versioned subdirectories of the type frontend_$frontend_name?', None)

        self.defaults['frontend_monitor_index_page'] = ('True', 'Bool', 'Should we create an index.html in the monitoring web directory?', None)

        work_defaults=cWParams.CommentedOrderedDict()
        work_defaults["base_dir"]=("%s/frontstage"%os.environ["HOME"], "base_dir", "Frontend base dir", None)
        work_defaults["base_log_dir"]=("%s/frontlogs"%os.environ["HOME"], "log_dir", "Frontend base log dir", None)
        self.defaults["work"]=work_defaults

        process_log_defaults=cWParams.CommentedOrderedDict()
        process_log_defaults["min_days"] = ["3.0", "days", "Min number of days the logs must be preserved (even if they use too much space)", None]
        process_log_defaults["max_days"] = ["7.0", "days", "Max number of days the logs should be preserved", None]
        process_log_defaults["max_mbytes"] = ["100.0", "Mbytes", "Max number of Mbytes the logs can use", None]
        process_log_defaults['extension'] = ["all", "string", "name of the log extention", None]
        process_log_defaults['msg_types'] = ["INFO, WARN, ERR", "string", "types of log messages", None]
        process_log_defaults['backup_count'] = ["5", "string", "Number of backup logs to keep", None]
        process_log_defaults['compression'] = ["", "string", "Compression for backup log files", None]
        
        log_retention_defaults = cWParams.CommentedOrderedDict()
        log_retention_defaults["process_logs"] = ([], 'Dictionary of log types', "Each log corresponds to a log file", copy.deepcopy(process_log_defaults))
        self.defaults["log_retention"] = log_retention_defaults
        
        monitor_footer_defaults=cWParams.CommentedOrderedDict()
        monitor_footer_defaults["display_txt"] = ["", "string", "what will be displayed at the bottom of the monitoring page", None]
        monitor_footer_defaults["href_link"] = ["", "string", "where to link to", None]
        self.defaults["monitor_footer"] = monitor_footer_defaults

        self.defaults['loop_delay']=('60', 'seconds', 'Number of seconds between iterations', None)
        self.defaults['advertise_delay']=('5', 'NR', 'Advertize evert NR loops', None)
        self.defaults['advertise_with_tcp']=('True', 'Bool', 'Should condor_advertise use TCP connections?', None)
        self.defaults['advertise_with_multiple']=('True', 'Bool', 'Should condor_advertise use -multiple?', None)
        self.defaults['enable_attribute_expansion']=('True', 'Bool', 'Should we expand attributes that contains a dollar?', None)

        self.defaults['group_parallel_workers']=('2', 'NR', 'Max number of parallel workers that process the group policies', None)

        self.defaults['restart_attempts']=('3', 'NR', 'Max allowed NR restarts every restart_interval before shutting down', None)
        self.defaults['restart_interval']=('1800', 'NR', 'Time interval NR sec which allow max restart attempts', None)

        stage_defaults=cWParams.CommentedOrderedDict()
        stage_defaults["base_dir"]=("/var/www/html/vofrontend/stage", "base_dir", "Stage base dir", None)
        stage_defaults["web_base_url"]=("http://%s/vofrontend/stage"%socket.gethostname(), 'base_url', 'Base Web server URL', None)
        stage_defaults["use_symlink"]=("True", "Bool", "Can I symlink stage dir from work dir?", None)
        self.defaults["stage"]=stage_defaults

        self.monitor_defaults["base_dir"]=("/var/www/html/vofrontend/monitor", "base_dir", "Monitoring base dir", None)
        self.monitor_defaults["web_base_url"]=(None, "web_base_url", "Monitoring base dir", None)
        self.defaults["monitor"]=self.monitor_defaults
        
        pool_collector_defaults=cWParams.CommentedOrderedDict()
        pool_collector_defaults["node"]=(None, "nodename", "Pool collector node name (for example, col1.my.org:9999)", None)
        pool_collector_defaults["DN"]=(None, "dn", "Pool collector distinguised name (subject) (for example, /DC=org/DC=myca/OU=Services/CN=col1.my.org)", None)
        pool_collector_defaults["secondary"]=("False", "Bool", "Secondary nodes will be used by glideins, if present", None)
        pool_collector_defaults["group"]=("default", "string", "Collector group name useful to group HA setup", None)

        self.defaults["collectors"]=([], 'List of pool collectors', "Each proxy collector contains", pool_collector_defaults)

        ccb_defaults=cWParams.CommentedOrderedDict()
        ccb_defaults["node"]=(None, "nodename", "CCB collector node name (for example, ccb1.my.org:9999)", None)
        ccb_defaults["DN"]=(None, "dn", "CCB collector distinguised name (subject) (for example, /DC=org/DC=myca/OU=Services/CN=ccb1.my.org)", None)
        ccb_defaults["group"]=("default", "string", "CCB collector group name useful to group HA setup", None)
        self.defaults["ccbs"]=([], 'List of CCB collectors', "Each CCB contains", ccb_defaults)

        self.defaults["security"]=copy.deepcopy(security_defaults)
        self.defaults["security"]["classad_proxy"]=(None, "fname", "File name of the proxy used for talking to the WMS collector", None)
        self.defaults["security"]["proxy_DN"]=(None, "dn", "Distinguised name (subject) of the proxy (for example, /DC=org/DC=myca/OU=Services/CN=fe1.my.org)", None)
        self.defaults["security"]["sym_key"]=("aes_256_cbc", "sym_algo", "Type of symetric key system used for secure message passing", None)

        self.defaults["match"]=copy.deepcopy(match_defaults)
        # Change default match value
        # By default we want to look only for vanilla universe jobs
        # that are not monitoring jobs
        self.defaults["match"]["job"]["query_expr"][0]='(JobUniverse==5)&&(GLIDEIN_Is_Monitor =!= TRUE)&&(JOB_Is_Monitor =!= TRUE)'

        self.defaults["attrs"]=sub_defaults['attrs']
        self.defaults["files"]=copy.deepcopy(sub_defaults['files'])
        # ordering is specific to global section of factory
        self.defaults["files"][3]["after_group"]=("False", 'Bool', 'Should this file be loaded after the group ones?', None)

        global_config_defaults=cWParams.CommentedOrderedDict()
        global_config_defaults['ignore_down_entries'] = ["False", "Bool", "If set the frontend will ignore down entries during matching counts", None]
        global_config_defaults['idle_vms_total']=copy.deepcopy(common_config_vms_total_defaults)
        global_config_defaults['idle_vms_total_global']=copy.deepcopy(common_config_vms_total_defaults)
        global_config_defaults['running_glideins_total']=copy.deepcopy(common_config_running_total_defaults)
        global_config_defaults['running_glideins_total_global']=copy.deepcopy(common_config_running_total_defaults)
        self.defaults["config"]=global_config_defaults

        self.defaults["groups"]=(OrderedDict(), "Dictionary of groups", "Each group contains", self.group_defaults)

        # TODO: to be removed, used only by an unused method
        # Initialize the external policy modules data structure
        self.match_policy_modules = {
            'frontend': None,
            'groups': {},
        }

        # High Availability Configuration settings
        haf_defaults = cWParams.CommentedOrderedDict()
        haf_defaults['frontend_name'] = (None, 'frontend_name',
                                         'Name of the frontend', None)

        ha_defaults = cWParams.CommentedOrderedDict()
        ha_defaults['ha_frontends'] = ([], 'List of frontends in  HA mode',
                                       'Each element contains', haf_defaults)
        ha_defaults["enabled"]=('False', 'Bool', 'Enable HA?', None)
        ha_defaults["check_interval"]=('300', 'NR', 'How frequently should slav check if the master is down', None)
        #ha_defaults["activation_delay"]=('150', 'NR', 'How many sec to wait before slav activates after detecting that master is down', None)
        self.defaults['high_availability'] = ha_defaults

        return

    # return name of top element
    def get_top_element(self):
        return "frontend"

    def buildDir(self, frontendVersioning, basedir):
        # return either basedir or basedir/frontend_fename
        subdir = "frontend_%s" % self.frontend_name
        if frontendVersioning:
            return os.path.join(basedir, subdir)
        else:
            return basedir

    # validate data and add additional attributes if needed
    def derive(self):
        if len(list(self.groups.keys()))==0:
            raise ValueError("No groups defined!")
            
        self.validate_names()

        frontendVersioning = False
        if 'frontend_versioning' in self.data and \
               safe_boolcomp(self.data['frontend_versioning'], True):
            frontendVersioning = True
        self.stage_dir=self.buildDir(frontendVersioning, self.stage.base_dir)
        self.monitor_dir=self.buildDir(frontendVersioning, self.monitor.base_dir)
        self.work_dir=self.buildDir(frontendVersioning, self.work.base_dir)
        self.log_dir=self.buildDir(frontendVersioning, self.work.base_log_dir)
        self.web_url=self.buildDir(frontendVersioning, self.stage.web_base_url)
        # print ("MMDB: %s, %s" % (type(self.monitor), self.monitor.data))
        if hasattr(self.monitor, "web_base_url") and (self.monitor.web_base_url is not None):
            self.monitoring_web_url=self.buildDir(frontendVersioning, self.monitor.web_base_url)
        else:
            self.monitoring_web_url=self.web_url.replace("stage", "monitor")

        # moved to cvWParamsDict after expansion:  self.derive_match_attrs()

        ####################
        has_collector='GLIDEIN_Collector' in self.attrs
        if not has_collector:
            # collector not defined at global level, must be defined in every group
            has_collector=True
            for  group_name in list(self.groups.keys()):
                has_collector&='GLIDEIN_Collector' in self.groups[group_name].attrs

        if has_collector:
            raise RuntimeError("Attribute GLIDEIN_Collector cannot be defined by the user")

        ####################
        # MM TODO: should CCB be checked? it falls back to collector if missing (and collector is guaranteed from above)
        has_ccb='GLIDEIN_CCB' in self.attrs
        if not has_collector:  # MM TODO: should this be has_ccb? But again, see above
            # collector not defined at global level, must be defined in every group
            has_ccb=True
            for  group_name in list(self.groups.keys()):
                has_ccb&='GLIDEIN_CCB' in self.groups[group_name].attrs

        if has_ccb:
            raise RuntimeError("Attribute GLIDEIN_CCB cannot be defined by the user")

        ####################
        if self.security.proxy_DN is None:
            raise RuntimeError("security.proxy_DN not defined")

        if len(self.collectors)==0:
            raise RuntimeError("At least one pool collector is needed")

        ####################
        has_security_name=(self.security.security_name is not None)
        if not has_security_name:
            # security_name not defined at global level, look if defined in every group
            has_security_name=True
            for  group_name in list(self.groups.keys()):
                has_security_name&=(self.groups[group_name].security.security_name is not None)

        if not has_security_name:
            # explicity define one, so it will not change if config copied
            # it also makes the frontend admins aware of the name
            self.data['security']['security_name']=self.frontend_name

        ####################
        for i in range(len(self.security.credentials)):
            pel=self.subparams.data['security']['credentials'][i]
            if pel['security_class'] is None:
                # define an explicit security, so the admin is aware of it
                pel['security_class']="frontend"
        group_names=list(self.groups.keys())
        for group_name in group_names:
            for i in range(len(self.groups[group_name].security.credentials)):
                pel=self.subparams.data['groups'][group_name]['security']['credentials'][i]
                if pel['security_class'] is None:
                    # define an explicit security, so the admin is aware of it
                    pel['security_class']="group_%s"%group_name

        # verify and populate HA
        if safe_boolcomp(self.high_availability['enabled'], True):
            if (len(self.high_availability['ha_frontends']) == 1):
                haf = self.high_availability['ha_frontends'][0]
                if not haf['frontend_name']:
                    raise RuntimeError('High availability is enabled but the configuration is missing frontend_name of the master ha_frontend.')
            else:
                raise RuntimeError('Exactly one master ha_frontend information is needed when running this frontend in high_availability slave mode.')

<<<<<<< HEAD
    # verify match data and create the attributes if needed
    def derive_match_attrs(self):

        # Load all the match policy modules upfront since we need them
        self.load_match_policies()

        # TODO: Do we really need to validate frontend main section?
        # This gets validated any ways in the groups section
        policy_modules = []
        if self.match_policy_modules['frontend']:
            policy_modules.append(self.match_policy_modules['frontend'])
        self.validate_match('frontend', self.match.match_expr,
                            self.match.factory.match_attrs,
                            self.match.job.match_attrs, self.attrs,
                            policy_modules)

        for group_name in list(self.groups.keys()):
            # Merge group match info and attrs from
            # global section with those sepcific to group
            # Match and query expressions are ANDed
            # attrs, job & factory match_attrs are appended with group
            # specific values overriding the global values

            # Get frontend and group specific policy modules to use
            pmodules = list(policy_modules)
            if self.match_policy_modules['groups'].get(group_name):
                pmodules.append(self.match_policy_modules['groups'][group_name])
            # if self.match_policy_modules['frontend']:
            #    policy_modules.append(self.match_policy_modules['frontend'])
            # if self.match_policy_modules['groups'].get(group_name):
            #    policy_modules.append(self.match_policy_modules['groups'][group_name])
            # Construct group specific dict of attrs in <attrs>
            attrs_dict = {}
            for attr_name in list(self.attrs.keys()):
                attrs_dict[attr_name] = self.attrs[attr_name]
            for attr_name in list(self.groups[group_name].attrs.keys()):
                attrs_dict[attr_name] = self.groups[group_name].attrs[attr_name]

            # Construct group specific dict of factory_attrs in <match_attrs>
            # and those from the policy_modules
            factory_attrs = {}
            for attr_name in list(self.match.factory.match_attrs.keys()):
                factory_attrs[attr_name] = self.match.factory.match_attrs[attr_name]
            for attr_name in list(self.groups[group_name].match.factory.match_attrs.keys()):
                factory_attrs[attr_name] = self.groups[group_name].match.factory.match_attrs[attr_name]
            for pmodule in pmodules:
                if pmodule.factoryMatchAttrs:
                    for attr_name in list(pmodule.factoryMatchAttrs.keys()):
                        factory_attrs[attr_name] = pmodule.factoryMatchAttrs[attr_name]

            # Construct group specific dict of job_attrs in <match_attrs>
            # and those from the policy_modules
            job_attrs = {}
            for attr_name in list(self.match.job.match_attrs.keys()):
                job_attrs[attr_name] = self.match.job.match_attrs[attr_name]
            for attr_name in list(self.groups[group_name].match.job.match_attrs.keys()):
                job_attrs[attr_name] = self.groups[group_name].match.job.match_attrs[attr_name]
            for pmodule in pmodules:
                if pmodule.jobMatchAttrs:
                    for attr_name in list(pmodule.jobMatchAttrs.keys()):
                        job_attrs[attr_name] = pmodule.jobMatchAttrs[attr_name]

            # AND global and group specific match_expr 
            # and those from the policy_modules
            match_expr = "(%s) and (%s)" % (self.match.match_expr, self.groups[group_name].match.match_expr)

            self.validate_match('group %s'%group_name, match_expr,
                                factory_attrs, job_attrs, attrs_dict,
                                pmodules)
        return

=======
>>>>>>> c38f1498
    def get_xml_format(self):
        """
        Return xml formatting for the config
        """
        return {'lists_params': {'files': {'el_name': 'file', 'subtypes_params': {'class': {}}},
                                 'process_logs': {'el_name': 'process_log', 'subtypes_params': {'class': {}}},
                                 'collectors': {'el_name': 'collector', 'subtypes_params': {'class': {}}},
                                 'ccbs': {'el_name': 'ccb', 'subtypes_params': {'class': {}}},
                                 'schedds': {'el_name': 'schedd', 'subtypes_params': {'class': {}}},
                                 'ha_frontends': {'el_name': 'ha_frontend', 'subtypes_params': {'class': {}}},
                                 'credentials': {'el_name': 'credential', 'subtypes_params': {'class': {}}}},
                'dicts_params': {'attrs': {'el_name': 'attr', 'subtypes_params': {'class': {}}},
                                 'groups': {'el_name': 'group', 'subtypes_params': {'class': {}}},
                                 'match_attrs': {'el_name': 'match_attr', 'subtypes_params': {'class': {}}}}}

    def validate_names(self):
        """
        Validate frontend, group name and attr name
        """

        # glidein name does not have a reasonable default
        if self.frontend_name is None:
            raise RuntimeError("Missing frontend name")
        if self.frontend_name.find(' ') != -1:
            raise RuntimeError("Invalid frontend name '%s', contains a space." % self.frontend_name)
        if not cWParams.is_valid_name(self.frontend_name):
            raise RuntimeError("Invalid frontend name '%s', contains invalid characters." % self.frontend_name)
        if self.frontend_name.find('.') != -1:
            raise RuntimeError("Invalid frontend name '%s', contains a point." % self.frontend_name)

        group_names = list(self.groups.keys())
        for group_name in group_names:
            if group_name.find(' ') != -1:
                raise RuntimeError("Invalid group name '%s', contains a space." % group_name)
            if not cWParams.is_valid_name(group_name):
                raise RuntimeError("Invalid group name '%s', contains invalid characters." % group_name)
            if group_name[:4] == 'XPVO':
                raise RuntimeError("Invalid group name '%s', starts with reserved sequence 'XPVO'." % group_name)
            if group_name.find('.') != -1:
                raise RuntimeError("Invalid group name '%s', contains a point." % group_name)

        attr_names = list(self.attrs.keys())
        for attr_name in attr_names:
            if not cWParams.is_valid_name(attr_name):
                raise RuntimeError("Invalid global attribute name '%s'." % attr_name)
        for group_name in group_names:
            attr_names = list(self.groups[group_name].attrs.keys())
            for attr_name in attr_names:
                if not cWParams.is_valid_name(attr_name):
                    raise RuntimeError("Invalid group '%s' attribute name '%s'." % (group_name, attr_name))
        return

<<<<<<< HEAD
    def translate_match_attrs(self, loc_str, match_attrs_name, match_attrs):
        """
        Translate the passed factory/job match_attrs to format useful
        for match validation step
        """

        translations = {'string': 'a', 'int': 1, 'bool': True, 'real': 1.0}
        translated_attrs = {}

        for attr_name in list(match_attrs.keys()):
            attr_type = match_attrs[attr_name]['type']
            try:
                translated_attrs[attr_name] = translations[attr_type]
            except KeyError as e:
                raise RuntimeError("Invalid %s %s attr type '%s'" % (loc_str, match_attrs_name, attr_type))

        return translated_attrs

    def validate_match(self, loc_str, match_str, factory_attrs,
                       job_attrs, attr_dict, policy_modules):
        """
        Validate match_expr, factory_match_attrs, job_match_attrs,
        <attrs> and their equivalents in policy_modules. This is done
        during the config load

        @param loc_str: Section to be validated. i.e. 'frontend' or 'group x'
        @type loc_str: string

        @param match_str: match_expr to be applied to this section
        @type match_str: string

        @param factory_attrs: factory_match_attrs for this section
        @type factory_attrs: dict

        @param job_attrs: job_match_attrs for this section
        @type job_attrs: dict

        @param attr_dict: attrs for this section
        @type job_attrs: dict

        @param policy_modules: policy modules
        @type job_attrs: list
        """

        # Globals/Locals that will be passed to the eval so that we
        # can validate the match_expr as well

        env = {'glidein': {'attrs': {}}, 'job': {}, 'attr_dict': {}}

        # Validate factory's match_attrs
        env['glidein']['attrs'] = self.translate_match_attrs(loc_str, 'factory', factory_attrs)

        # Validate job's match_attrs
        env['job'] = self.translate_match_attrs(loc_str, 'job', job_attrs)

        # Validate attr
        for attr_name in list(attr_dict.keys()):
            attr_type=attr_dict[attr_name]['type']
            if attr_type=='string':
                attr_val='a'
            elif attr_type=='int':
                attr_val=1
            elif attr_type=='expr':
                attr_val='a'
            else:
                raise RuntimeError("Invalid %s attr type '%s'"%(loc_str, attr_type))
            env['attr_dict'][attr_name]=attr_val

        # Now that we have validated the match_attrs, compile match_obj
        try:
            match_obj = compile(match_str, "<string>", "exec")
            eval(match_obj, env)
        except KeyError as e:
            raise RuntimeError("Invalid %s match_expr '%s': Missing attribute %s" % (loc_str, match_str, e))
        except Exception as e:
            raise RuntimeError("Invalid %s match_expr '%s': %s" % (loc_str, match_str, e))

        # Validate the match(job, glidein) from the policy modules
        try:
            for pmodule in policy_modules:
                if 'match' in dir(pmodule.pyObject):
                    match_result = pmodule.pyObject.match(env['job'],
                                                          env['glidein'])
        except KeyError as e:
            raise RuntimeError("Error in %s policy module's %s.match(job, glidein): Missing attribute %s" % (loc_str, pmodule.name, e))
        except Exception as e:
            raise RuntimeError("Error in %s policy module's %s.match(job, glidein): %s" % (loc_str, pmodule.name, e))

        return


=======
>>>>>>> c38f1498
    # return attribute value in the proper python format
    def extract_attr_val(self, attr_obj):
        return extract_attr_val(attr_obj)

    def get_subparams_class(self):
        return VOFrontendSubParams

<<<<<<< HEAD

    def load_match_policies(self):
        """
        Load external match policies for frontend and groups
        """

        # Load global frontend policy module
        if self.match.policy_file:
            self.match_policy_modules['frontend'] = MatchPolicy(self.match.policy_file)

        # Load per group policy module
        self.match_policy_modules['groups'] = {}
        for group_name in list(self.groups.keys()):
            # Only load if the group is enabled
            policy_file = self.groups[group_name].match.policy_file
            if self.groups[group_name].enabled and policy_file:
                work_dir = os.path.join(self.work_dir, 'group_%s'%group_name)
                self.match_policy_modules['groups'][group_name] = \
                    MatchPolicy(policy_file)


=======
    # TODO: to be removed, this method seems unused
>>>>>>> c38f1498
    def update_match_attrs(self):
        # Load global match_attrs from externally loaded match_policies
        if self.match_policy_modules['frontend']:
            if self.match_policy_modules['frontend'].factoryMatchAttrs:
                self.match.factory.match_attrs.data = self.match_policy_modules['frontend'].factoryMatchAttrs
            if self.match_policy_modules['frontend'].jobMatchAttrs:
                self.match.job.match_attrs.data = self.match_policy_modules['frontend'].jobMatchAttrs

        # Load group match_attrs from externally loaded match_policies
        for group_name in list(self.groups.keys()):
            # Shorthand for easy access
            group_module = self.match_policy_modules['groups'].get(group_name)
            if group_module:
                if group_module.factoryMatchAttrs:
                    self.groups[group_name].match.factory.match_attrs.data = group_module.factoryMatchAttrs
                if group_module.jobMatchAttrs:
                    self.groups[group_name].match.job.match_attrs.data = group_module.jobMatchAttrs

####################################################################
# INTERNAL, do not use directly
# Use the class method instead
####################################################################

# return attribute value in the proper python format
def extract_attr_val(attr_obj):
    if (not attr_obj.type in ("string", "int", "expr")):
        raise RuntimeError("Wrong attribute type '%s', must be either 'int', 'string' or 'expr'"%attr_obj.type)
    
    if attr_obj.type in ("string", "expr"):
        return str(attr_obj.value)
    else:
        return int(attr_obj.value)<|MERGE_RESOLUTION|>--- conflicted
+++ resolved
@@ -389,80 +389,6 @@
             else:
                 raise RuntimeError('Exactly one master ha_frontend information is needed when running this frontend in high_availability slave mode.')
 
-<<<<<<< HEAD
-    # verify match data and create the attributes if needed
-    def derive_match_attrs(self):
-
-        # Load all the match policy modules upfront since we need them
-        self.load_match_policies()
-
-        # TODO: Do we really need to validate frontend main section?
-        # This gets validated any ways in the groups section
-        policy_modules = []
-        if self.match_policy_modules['frontend']:
-            policy_modules.append(self.match_policy_modules['frontend'])
-        self.validate_match('frontend', self.match.match_expr,
-                            self.match.factory.match_attrs,
-                            self.match.job.match_attrs, self.attrs,
-                            policy_modules)
-
-        for group_name in list(self.groups.keys()):
-            # Merge group match info and attrs from
-            # global section with those sepcific to group
-            # Match and query expressions are ANDed
-            # attrs, job & factory match_attrs are appended with group
-            # specific values overriding the global values
-
-            # Get frontend and group specific policy modules to use
-            pmodules = list(policy_modules)
-            if self.match_policy_modules['groups'].get(group_name):
-                pmodules.append(self.match_policy_modules['groups'][group_name])
-            # if self.match_policy_modules['frontend']:
-            #    policy_modules.append(self.match_policy_modules['frontend'])
-            # if self.match_policy_modules['groups'].get(group_name):
-            #    policy_modules.append(self.match_policy_modules['groups'][group_name])
-            # Construct group specific dict of attrs in <attrs>
-            attrs_dict = {}
-            for attr_name in list(self.attrs.keys()):
-                attrs_dict[attr_name] = self.attrs[attr_name]
-            for attr_name in list(self.groups[group_name].attrs.keys()):
-                attrs_dict[attr_name] = self.groups[group_name].attrs[attr_name]
-
-            # Construct group specific dict of factory_attrs in <match_attrs>
-            # and those from the policy_modules
-            factory_attrs = {}
-            for attr_name in list(self.match.factory.match_attrs.keys()):
-                factory_attrs[attr_name] = self.match.factory.match_attrs[attr_name]
-            for attr_name in list(self.groups[group_name].match.factory.match_attrs.keys()):
-                factory_attrs[attr_name] = self.groups[group_name].match.factory.match_attrs[attr_name]
-            for pmodule in pmodules:
-                if pmodule.factoryMatchAttrs:
-                    for attr_name in list(pmodule.factoryMatchAttrs.keys()):
-                        factory_attrs[attr_name] = pmodule.factoryMatchAttrs[attr_name]
-
-            # Construct group specific dict of job_attrs in <match_attrs>
-            # and those from the policy_modules
-            job_attrs = {}
-            for attr_name in list(self.match.job.match_attrs.keys()):
-                job_attrs[attr_name] = self.match.job.match_attrs[attr_name]
-            for attr_name in list(self.groups[group_name].match.job.match_attrs.keys()):
-                job_attrs[attr_name] = self.groups[group_name].match.job.match_attrs[attr_name]
-            for pmodule in pmodules:
-                if pmodule.jobMatchAttrs:
-                    for attr_name in list(pmodule.jobMatchAttrs.keys()):
-                        job_attrs[attr_name] = pmodule.jobMatchAttrs[attr_name]
-
-            # AND global and group specific match_expr 
-            # and those from the policy_modules
-            match_expr = "(%s) and (%s)" % (self.match.match_expr, self.groups[group_name].match.match_expr)
-
-            self.validate_match('group %s'%group_name, match_expr,
-                                factory_attrs, job_attrs, attrs_dict,
-                                pmodules)
-        return
-
-=======
->>>>>>> c38f1498
     def get_xml_format(self):
         """
         Return xml formatting for the config
@@ -515,100 +441,6 @@
                     raise RuntimeError("Invalid group '%s' attribute name '%s'." % (group_name, attr_name))
         return
 
-<<<<<<< HEAD
-    def translate_match_attrs(self, loc_str, match_attrs_name, match_attrs):
-        """
-        Translate the passed factory/job match_attrs to format useful
-        for match validation step
-        """
-
-        translations = {'string': 'a', 'int': 1, 'bool': True, 'real': 1.0}
-        translated_attrs = {}
-
-        for attr_name in list(match_attrs.keys()):
-            attr_type = match_attrs[attr_name]['type']
-            try:
-                translated_attrs[attr_name] = translations[attr_type]
-            except KeyError as e:
-                raise RuntimeError("Invalid %s %s attr type '%s'" % (loc_str, match_attrs_name, attr_type))
-
-        return translated_attrs
-
-    def validate_match(self, loc_str, match_str, factory_attrs,
-                       job_attrs, attr_dict, policy_modules):
-        """
-        Validate match_expr, factory_match_attrs, job_match_attrs,
-        <attrs> and their equivalents in policy_modules. This is done
-        during the config load
-
-        @param loc_str: Section to be validated. i.e. 'frontend' or 'group x'
-        @type loc_str: string
-
-        @param match_str: match_expr to be applied to this section
-        @type match_str: string
-
-        @param factory_attrs: factory_match_attrs for this section
-        @type factory_attrs: dict
-
-        @param job_attrs: job_match_attrs for this section
-        @type job_attrs: dict
-
-        @param attr_dict: attrs for this section
-        @type job_attrs: dict
-
-        @param policy_modules: policy modules
-        @type job_attrs: list
-        """
-
-        # Globals/Locals that will be passed to the eval so that we
-        # can validate the match_expr as well
-
-        env = {'glidein': {'attrs': {}}, 'job': {}, 'attr_dict': {}}
-
-        # Validate factory's match_attrs
-        env['glidein']['attrs'] = self.translate_match_attrs(loc_str, 'factory', factory_attrs)
-
-        # Validate job's match_attrs
-        env['job'] = self.translate_match_attrs(loc_str, 'job', job_attrs)
-
-        # Validate attr
-        for attr_name in list(attr_dict.keys()):
-            attr_type=attr_dict[attr_name]['type']
-            if attr_type=='string':
-                attr_val='a'
-            elif attr_type=='int':
-                attr_val=1
-            elif attr_type=='expr':
-                attr_val='a'
-            else:
-                raise RuntimeError("Invalid %s attr type '%s'"%(loc_str, attr_type))
-            env['attr_dict'][attr_name]=attr_val
-
-        # Now that we have validated the match_attrs, compile match_obj
-        try:
-            match_obj = compile(match_str, "<string>", "exec")
-            eval(match_obj, env)
-        except KeyError as e:
-            raise RuntimeError("Invalid %s match_expr '%s': Missing attribute %s" % (loc_str, match_str, e))
-        except Exception as e:
-            raise RuntimeError("Invalid %s match_expr '%s': %s" % (loc_str, match_str, e))
-
-        # Validate the match(job, glidein) from the policy modules
-        try:
-            for pmodule in policy_modules:
-                if 'match' in dir(pmodule.pyObject):
-                    match_result = pmodule.pyObject.match(env['job'],
-                                                          env['glidein'])
-        except KeyError as e:
-            raise RuntimeError("Error in %s policy module's %s.match(job, glidein): Missing attribute %s" % (loc_str, pmodule.name, e))
-        except Exception as e:
-            raise RuntimeError("Error in %s policy module's %s.match(job, glidein): %s" % (loc_str, pmodule.name, e))
-
-        return
-
-
-=======
->>>>>>> c38f1498
     # return attribute value in the proper python format
     def extract_attr_val(self, attr_obj):
         return extract_attr_val(attr_obj)
@@ -616,31 +448,7 @@
     def get_subparams_class(self):
         return VOFrontendSubParams
 
-<<<<<<< HEAD
-
-    def load_match_policies(self):
-        """
-        Load external match policies for frontend and groups
-        """
-
-        # Load global frontend policy module
-        if self.match.policy_file:
-            self.match_policy_modules['frontend'] = MatchPolicy(self.match.policy_file)
-
-        # Load per group policy module
-        self.match_policy_modules['groups'] = {}
-        for group_name in list(self.groups.keys()):
-            # Only load if the group is enabled
-            policy_file = self.groups[group_name].match.policy_file
-            if self.groups[group_name].enabled and policy_file:
-                work_dir = os.path.join(self.work_dir, 'group_%s'%group_name)
-                self.match_policy_modules['groups'][group_name] = \
-                    MatchPolicy(policy_file)
-
-
-=======
     # TODO: to be removed, this method seems unused
->>>>>>> c38f1498
     def update_match_attrs(self):
         # Load global match_attrs from externally loaded match_policies
         if self.match_policy_modules['frontend']:
