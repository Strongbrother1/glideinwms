--- conflicted
+++ resolved
@@ -158,7 +158,6 @@
         method.  Any new attribute that may be in params or sub_params can be accessed here without having to add yet
         another parameter to the function.
         """
-<<<<<<< HEAD
 
         glidein_name = conf['glidein_name']
         gridtype = entry['gridtype']
@@ -166,14 +165,6 @@
         entry_enabled = entry['enabled']
         if 'rsl' in entry:
             rsl = entry['rsl']
-=======
-        glidein_name = conf[u'glidein_name']
-        gridtype = entry[u'gridtype']
-        gatekeeper = entry[u'gatekeeper']
-        entry_enabled = entry[u'enabled']
-        if u'rsl' in entry:
-            rsl = entry[u'rsl']
->>>>>>> 06e662f6
         else:
             rsl = None
         auth_method = entry['auth_method']
@@ -187,18 +178,18 @@
 
         # if entry condor version supports tokens, add them to 
         # the transfer/encrypt input file list
-<<<<<<< HEAD
-        base_client_proxies_dir = conf.get_child('submit')['base_client_proxies_dir']
-        token_file_name = "%s_token" % entry_name
-        for root, dirs, files  in os.walk(base_client_proxies_dir):
-            for fname in files:
-                if fname == token_file_name:
-                    pth = os.path.join(root, fname)
-                    enc_input_files.append(pth)
-                    self.append('environment', '"AUTH_TOKEN=%s"' % fname)
-                    self.add('+AUTH_TOKEN', fname)
-                    break
-=======
+
+        # OLD token version
+        # base_client_proxies_dir = conf.get_child('submit')['base_client_proxies_dir']
+        # token_file_name = "%s_token" % entry_name
+        # for root, dirs, files  in os.walk(base_client_proxies_dir):
+        #     for fname in files:
+        #         if fname == token_file_name:
+        #             pth = os.path.join(root, fname)
+        #             enc_input_files.append(pth)
+        #             self.append('environment', '"AUTH_TOKEN=%s"' % fname)
+        #             self.add('+AUTH_TOKEN', fname)
+        #             break
         param_c = cWDictFile.ReprDictFile(self.get_dir(), 'params.cfg')
         param_c.load()
         version = 'default'
@@ -210,7 +201,6 @@
             enc_input_files.append('$ENV(SCITOKENS_FILE)')
             self.add('+SciTokensFile', '"$ENV(SCITOKENS_FILE)"')
 
->>>>>>> 06e662f6
         # Folders and files of tokens for glidein logging authentication
         # leos token stuff, left it in for now
         token_list = []
