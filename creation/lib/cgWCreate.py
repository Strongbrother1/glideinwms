from __future__ import absolute_import
#
# Project:
#   glideinWMS
#
# File Version:
#
# Description:
#   Functions needed to create files used by the glidein entry points
#
# Author: Igor Sfiligoi
#
####################################

import os
import shutil
import subprocess
import stat
import tarfile
import cStringIO
from . import cgWDictFile


##############################
# Create condor tarball and store it into a StringIO
def create_condor_tar_fd(condor_base_dir):
    try:
        # List of required files
        condor_bins = [
            'sbin/condor_master', 'sbin/condor_startd', 'sbin/condor_starter'
        ]

        # List of optional files, included if found in condor distro
        condor_opt_bins = [
            'sbin/condor_procd', 'sbin/condor_fetchlog', 'sbin/condor_advertise'
        ]

        condor_opt_libs = [
            'lib/condor_ssh_to_job_sshd_config_template',
            'lib/CondorJavaInfo.class',
            'lib/CondorJavaWrapper.class',
            'lib/scimark2lib.jar',
            'lib/condor',
        ]
        condor_opt_libexecs = [
            'libexec/glexec_starter_setup.sh',
            'libexec/condor_glexec_wrapper',
            'libexec/condor_glexec_cleanup',
            'libexec/condor_glexec_job_wrapper',
            'libexec/condor_glexec_kill',
            'libexec/condor_glexec_run',
            'libexec/condor_glexec_update_proxy',
            'libexec/condor_glexec_setup',
            'libexec/condor_shared_port',
            'libexec/condor_ssh_to_job_sshd_setup',
            'libexec/condor_ssh_to_job_shell_setup',
            'libexec/condor_kflops',
            'libexec/condor_mips',
            'libexec/curl_plugin',
            'libexec/data_plugin',
            'libexec/condor_chirp',
            'libexec/condor_gpu_discovery',
        ]

        # for RPM installations, add libexec/condor as libexec into the
        # tarball instead
        condor_bins_map = {}
        condor_opt_libexecs_rpm = []

        for libexec in condor_opt_libexecs:
            libexec_rpm = libexec.replace('libexec', 'libexec/condor')
            condor_opt_libexecs_rpm.append(libexec_rpm)
            condor_bins_map[libexec_rpm] = libexec

        condor_opt_libexecs += condor_opt_libexecs_rpm

        # check that dir and files exist
        if not os.path.isdir(condor_base_dir):
            raise RuntimeError("%s is not a directory" % condor_base_dir)
        for f in condor_bins:
            if not os.path.isfile(os.path.join(condor_base_dir, f)):
                raise RuntimeError("Cannot find %s" % os.path.join(condor_base_dir, f))

        # Get the list of dlls required
        dlls = get_condor_dlls(
            condor_base_dir,
            condor_bins + condor_opt_bins + condor_opt_libexecs)

        # Get list of all the files & directories that exist
        for f in (condor_opt_bins+condor_opt_libs+condor_opt_libexecs+dlls):
            if os.path.exists(os.path.join(condor_base_dir, f)):
                condor_bins.append(f)

        # tar
        fd = cStringIO.StringIO()
        tf = tarfile.open("dummy.tgz", 'w:gz', fd)
        for f in condor_bins:
            tf.add(os.path.join(condor_base_dir, f), condor_bins_map.get(f, f))
        tf.close()
        # rewind the file to the beginning
        fd.seek(0)
    except RuntimeError as e:
        raise RuntimeError("Error creating condor tgz: %s" % e)
    return fd


##########################################
# Condor submit file dictionary
class GlideinSubmitDictFile(cgWDictFile.CondorJDLDictFile):
    def populate(self, exe_fname, entry_name, conf, entry):
        """
        Since there are only two parameters that ever were passed that didn't already exist in the params dict or the
        sub_params dict, the function signature has been greatly simplified into just those two parameters and the
        two dicts.

        This has the added benefit of being "future-proof" for as long as we maintain this particular configuration
        method.  Any new attribute that may be in params or sub_params can be accessed here without having to add yet
        another parameter to the function.
        """

        glidein_name = conf[u'glidein_name']
        gridtype = entry[u'gridtype']
        gatekeeper = entry[u'gatekeeper']
        entry_enabled = entry[u'enabled']
        if u'rsl' in entry:
            rsl = entry[u'rsl']
        else:
            rsl = None
        auth_method = entry[u'auth_method']
        if u'proxy_url' in entry:
            proxy_url = entry[u'proxy_url']
        else:
            proxy_url = None
        client_log_base_dir = conf.get_child(u'submit')[u'base_client_log_dir']
        submit_attrs = entry.get_child(u'config').get_child(u'submit').get_child_list(u'submit_attrs')

        # Add in some common elements before setting up grid type specific attributes
        self.add("Universe", "grid")
        if gridtype.startswith('batch '):
            # For BOSCO ie gridtype 'batch *', allow means to pass VO specific
            # bosco/ssh keys
            # was: self.add("Grid_Resource", "%s $ENV(GRID_RESOURCE_OPTIONS) %s" % (gridtype, gatekeeper))
            # gatekeeper is [name@]host[:port]. Keep only the host part and replace name with username from env
            # This returns always the host:port part: gatekeeper.split('@')[-1]
            if u'bosco_dir' in entry:
                bosco_dir = "--rgahp-glite ~/%s/glite" % entry[u'bosco_dir']
            else:
                bosco_dir = ''
            self.add("Grid_Resource", "%s $ENV(GRID_RESOURCE_OPTIONS) %s $ENV(GLIDEIN_REMOTE_USERNAME)@%s" %
                     (gridtype, bosco_dir, gatekeeper.split('@')[-1]))
        elif gridtype == "gce":
            self.add("Grid_Resource", "%s %s $ENV(GRID_RESOURCE_OPTIONS)" % (gridtype, gatekeeper))
        else:
            self.add("Grid_Resource", "%s %s" % (gridtype, gatekeeper))
        self.add("Executable", exe_fname)

        # set up the grid specific attributes
        if gridtype == 'ec2':
            self.populate_ec2_grid()
        if gridtype == 'gce':
            self.populate_gce_grid()
        elif gridtype == 'condor':
            # Condor-C is the same as normal grid with a few additions
            # so we first do the normal population
<<<<<<< HEAD
            self.populate_standard_grid(rsl, auth_method, gridtype, entry_enabled)
=======
            self.populate_standard_grid(rsl, auth_method, gridtype, entry_enabled, entry_name)
>>>>>>> de3bf24b
            # next we add the Condor-C additions
            self.populate_condorc_grid()
        elif gridtype.startswith('batch '):
            # BOSCO, aka batch *
            self.populate_batch_grid(rsl, auth_method, gridtype, entry_enabled)
<<<<<<< HEAD
        else:
            self.populate_standard_grid(rsl, auth_method, gridtype, entry_enabled)
=======
            self.populate_standard_grid(rsl, auth_method, gridtype, entry_enabled, entry_name)
        else:
            self.populate_standard_grid(rsl, auth_method, gridtype, entry_enabled, entry_name)
>>>>>>> de3bf24b

        self.populate_submit_attrs(submit_attrs, gridtype)
        self.populate_glidein_classad(proxy_url)

        #Leave jobs in the condor queue for 12 hours if they are completed.
        if conf['advertise_pilot_accounting'] == 'True':
            self.add("LeaveJobInQueue", "((time() - EnteredCurrentStatus) < 12*60*60)")

        remove_expr = "(isUndefined(GlideinSkipIdleRemoval)==True || GlideinSkipIdleRemoval==False) && (JobStatus==1 && isInteger($ENV(GLIDEIN_IDLE_LIFETIME)) && $ENV(GLIDEIN_IDLE_LIFETIME)>0 && (time() - QDate)>$ENV(GLIDEIN_IDLE_LIFETIME))"
        max_walltime = next(iter([ x for x in entry.get_child_list(u'attrs') if x['name'] == 'GLIDEIN_Max_Walltime' ]), None)  # Get the GLIDEIN_Max_Walltime attribute
        if max_walltime:
            remove_expr += " || (JobStatus==2 && ((time() - EnteredCurrentStatus) > (GlideinMaxWalltime + 12*60*60)))"
        self.add("periodic_remove", remove_expr)

        # Notification and Owner are the same no matter what grid type
        self.add("Notification", "Never")
        self.add("+Owner", "undefined")

        # The logging of the jobs will be the same across grid types
        self.add("Log", "%s/user_$ENV(GLIDEIN_USER)/glidein_%s/entry_%s/condor_activity_$ENV(GLIDEIN_LOGNR)_$ENV(GLIDEIN_CLIENT).log" % (client_log_base_dir, glidein_name, entry_name))
        self.add("Output", "%s/user_$ENV(GLIDEIN_USER)/glidein_%s/entry_%s/job.$(Cluster).$(Process).out" % (client_log_base_dir, glidein_name, entry_name))
        self.add("Error", "%s/user_$ENV(GLIDEIN_USER)/glidein_%s/entry_%s/job.$(Cluster).$(Process).err" % (client_log_base_dir, glidein_name, entry_name))

        self.jobs_in_cluster = "$ENV(GLIDEIN_COUNT)"


<<<<<<< HEAD
    def populate_standard_grid(self, rsl, auth_method, gridtype, entry_enabled):
        if (gridtype == 'gt2' or gridtype == 'gt5') and eval(entry_enabled):
            raise RuntimeError(" The grid type '%s' is no longer supported. Review the entry attributes" % gridtype)
=======
    def populate_standard_grid(self, rsl, auth_method, gridtype, entry_enabled, entry_name):
        if (gridtype == 'gt2' or gridtype == 'gt5') and eval(entry_enabled):
            raise RuntimeError(" The grid type '%s' is no longer supported. Review the attributes of the entry %s " % (gridtype, entry_name))
>>>>>>> de3bf24b
        elif gridtype == 'cream' and ((rsl is not None) and rsl != ""):
            self.add("cream_attributes", "$ENV(GLIDEIN_RSL)")
        elif gridtype == 'nordugrid' and rsl:
            self.add("nordugrid_rsl", "$ENV(GLIDEIN_RSL)")
        elif (gridtype == 'condor') and ('project_id' in auth_method):
            self.add("+ProjectName", '"$ENV(GLIDEIN_PROJECT_ID)"')

        # Force the copy to spool to prevent caching at the CE side
        self.add("copy_to_spool", "True")

        self.add("Arguments", "$ENV(GLIDEIN_ARGUMENTS)")

        self.add("Transfer_Executable", "True")
        self.add("transfer_Output_files", "")
        self.add("WhenToTransferOutput ", "ON_EXIT")

        self.add("stream_output", "False")
        self.add("stream_error ", "False")


    def populate_batch_grid(self, rsl, auth_method, gridtype, entry_enabled):
        input_files = []
        encrypt_input_files = []

<<<<<<< HEAD
        self.populate_standard_grid(rsl, auth_method, gridtype, entry_enabled)

=======
>>>>>>> de3bf24b
        input_files.append('$ENV(X509_USER_PROXY)')
        encrypt_input_files.append('$ENV(X509_USER_PROXY)')
        self.add('environment', '"X509_USER_PROXY=$ENV(X509_USER_PROXY_BASENAME)"')
        self.add("transfer_Input_files", ','.join(input_files))
        self.add("encrypt_Input_files", ','.join(encrypt_input_files))


    def populate_submit_attrs(self, submit_attrs, gridtype, attr_prefix=''):
        for submit_attr in submit_attrs:
            if submit_attr.get(u'all_grid_types', 'False')=='True' or gridtype.startswith('batch ') or gridtype in ('condor', 'gce', 'ec2'):
                self.add('%s%s' % (attr_prefix, submit_attr[u'name']), submit_attr[u'value'])


    def populate_condorc_grid(self):
        self.add('+TransferOutput', '""')
        self.add('x509userproxy', '$ENV(X509_USER_PROXY)')


    def populate_gce_grid(self):
        self.add("gce_image", "$ENV(IMAGE_ID)")
        self.add("gce_machine_type", "$ENV(INSTANCE_TYPE)")
        # self.add("+gce_project_name", "$ENV(GCE_PROJECT_NAME)")
        # self.add("+gce_availability_zone", "$ENV(AVAILABILITY_ZONE)")
        self.add("gce_auth_file", "$ENV(GCE_AUTH_FILE)")
        self.add("gce_metadata", "glideinwms_metadata=$ENV(USER_DATA)#### -cluster $(Cluster) -subcluster $(Process)####")
        self.add("gce_metadata_file", "$ENV(GLIDEIN_PROXY_FNAME)")


    def populate_ec2_grid(self):
        self.add("ec2_ami_id", "$ENV(IMAGE_ID)")
        self.add("ec2_instance_type", "$ENV(INSTANCE_TYPE)")
        self.add("ec2_access_key_id", "$ENV(ACCESS_KEY_FILE)")
        self.add("ec2_secret_access_key", "$ENV(SECRET_KEY_FILE)")
        self.add("ec2_keypair_file", "$ENV(CREDENTIAL_DIR)/ssh_key_pair.$(Cluster).$(Process).pem")
        # We do not add the entire argument list to the userdata directly
        # since we want to be able to change the argument list without
        # having to modify every piece of code under the sun
        # This way only the submit_glideins function has to change
        # (and of course glidein_startup.sh)
        self.add("ec2_user_data", "glideinwms_metadata=$ENV(USER_DATA)#### -cluster $(Cluster) -subcluster $(Process)####")
        self.add("ec2_user_data_file", "$ENV(GLIDEIN_PROXY_FNAME)")


    def populate_glidein_classad(self, proxy_url):
        # add in the classad attributes for the WMS collector
        self.add('+GlideinFactory', '"$ENV(FACTORY_NAME)"')
        self.add('+GlideinName', '"$ENV(GLIDEIN_NAME)"')
        self.add('+GlideinEntryName', '"$ENV(GLIDEIN_ENTRY_NAME)"')
        self.add('+GlideinEntrySubmitFile', '"$ENV(GLIDEIN_ENTRY_SUBMIT_FILE)"')
        self.add('+GlideinClient', '"$ENV(GLIDEIN_CLIENT)"')
        self.add('+GlideinFrontendName', '"$ENV(GLIDEIN_FRONTEND_NAME)"')
        self.add('+GlideinCredentialIdentifier', '"$ENV(GLIDEIN_CREDENTIAL_ID)"')
        self.add('+GlideinSecurityClass', '"$ENV(GLIDEIN_SEC_CLASS)"')
        self.add('+GlideinWebBase', '"$ENV(GLIDEIN_WEB_URL)"')
        self.add('+GlideinLogNr', '"$ENV(GLIDEIN_LOGNR)"')
        self.add('+GlideinWorkDir', '"$ENV(GLIDEIN_STARTUP_DIR)"')
        self.add('+GlideinSlotsLayout', '"$ENV(GLIDEIN_SLOTS_LAYOUT)"')
        self.add('+GlideinMaxWalltime', '$ENV(GLIDEIN_MAX_WALLTIME)')
        if proxy_url:
            self.add('+GlideinProxyURL', '"%s"' % proxy_url)

    def finalize(self, sign, entry_sign, descript, entry_descript):
        """
        Since the arguments will be built by the submit script now, just pass. Keeping the function here
        because the code is so obtuse, if I remove the function, I may create unintended effects.
        """
        pass

#########################################
# Create init.d compatible startup file
def create_initd_startup(startup_fname, factory_dir, glideinWMS_dir, cfg_name, rpm_install=''):
    """
    Creates the factory startup script from the template.
    """
    template = get_template("factory_initd_startup_template", glideinWMS_dir)
    fd = open(startup_fname, "w")
    try:
        template = template % {"factory_dir": factory_dir,
                               "glideinWMS_dir": glideinWMS_dir,
                               "default_cfg_fpath": cfg_name,
                               "rpm_install": rpm_install}
        fd.write(template)
    finally:
        fd.close()

    os.chmod(startup_fname, stat.S_IRWXU|stat.S_IROTH|stat.S_IRGRP|stat.S_IXOTH|stat.S_IXGRP)

    return

#####################
# INTERNAL
# Simply copy a file
def copy_file(infile, outfile):
    try:
        shutil.copy2(infile, outfile)
    except IOError as e:
        raise RuntimeError("Error copying %s in %s: %s"%(infile, outfile, e))

#####################################
# Copy an executable between two dirs
def copy_exe(filename, work_dir, org_dir, overwrite=False):
    """
    Copies a file from one dir to another and changes the permissions to 0555.  Can overwrite an existing file.
    """
    if overwrite and os.path.exists(os.path.join(work_dir, filename)):
        # Remove file if already exists
        os.remove(os.path.join(work_dir, filename))
    copy_file(os.path.join(org_dir, filename), work_dir)
    os.chmod(os.path.join(work_dir, filename), 0o555)

def get_template(template_name, glideinWMS_dir):
    template_fd = open("%s/creation/templates/%s" % (glideinWMS_dir, template_name), "r")
    template_str = template_fd.read()
    template_fd.close()

    return template_str

def get_link_chain(link):
    """
    Given a filepath, checks if it is a link and processes all the links until
    the actual file is found

    @type link: string
    @param link: Full path to the file/link

    @return: List containing links in the chain
    @rtype: list
    """

    rlist = set()
    l = link
    while os.path.islink(l):
        if l in rlist:
            # Cycle detected. Break
            break
        rlist.add(l)
        l = os.path.join(os.path.dirname(l), os.readlink(l))
    rlist.add(l)
    return list(rlist)


def ldd(file):
    """
    Given a file return all the libraries referenced by the file

    @type file: string
    @param file: Full path to the file

    @return: List containing linked libraries required by the file
    @rtype: list
    """

    rlist = []
    if os.path.exists(file):
        process = subprocess.Popen(['ldd', file], shell=False,
                                   stdout=subprocess.PIPE,
                                   stderr=subprocess.PIPE)
        for line in process.stdout.readlines():
            tokens = line.split('=>')
            if len(tokens) == 2:
                lib_loc = ((tokens[1].strip()).split(' '))[0].strip()
                if os.path.exists(lib_loc):
                    rlist.append(os.path.abspath(lib_loc))
    return rlist


def get_condor_dlls(condor_dir, files=[], libdirs=['lib', 'lib/condor']):
    """
    Given list of condor files return all the libraries referenced by the files

    @type condor_dir: string
    @param condor_dir: Location containing condor binaries
    @type files: list
    @param files: List of files relative to condor_dir
    @type libdirs: list
    @param libdirs: List of dirs relative to condor_dir that contain libs

    @return: List containing linked libraries required by all the files.
             Paths a relative to the condor_dir
    @rtype: list
    """

    fileset = set()
    libstodo = set()
    libsdone = set()
    rlist = []

    for file in files:
        libstodo.update(ldd(os.path.join(condor_dir, file)))

    while len(libstodo) > 0:
        lib = libstodo.pop()
        libname = os.path.basename(lib)

        if lib in libsdone:
            # This lib has been processes already
            continue

        if not lib.startswith(condor_dir):
            # Check if the library is provided by condor
            # If so, add the condor provided lib to process
            for libdir in libdirs:
                if os.path.exists(os.path.join(condor_dir, libdir, libname)):
                    new_lib = os.path.join(condor_dir, libdir, libname)
                    if new_lib not in libsdone:
                        libstodo.add(new_lib)
                        libsdone.add(lib)
        else:
            new_libstodo = set(ldd(lib))
            libstodo.update(new_libstodo - libsdone)
            # This could be a link chain
            links = get_link_chain(lib)
            # Consider the system links for further processing
            # Add the links in the condor_dir as processed
            for link in links:
                if link.startswith(condor_dir):
                    fileset.add(link)
                    libsdone.add(link)
                else:
                    libstodo.add(link)

    # Return the list of files relative to condor_dir
    for lib in fileset:
        tokens = lib.split('%s/' % os.path.normpath(condor_dir))
        rlist.append(tokens[1])

    return rlist
<|MERGE_RESOLUTION|>--- conflicted
+++ resolved
@@ -162,24 +162,15 @@
         elif gridtype == 'condor':
             # Condor-C is the same as normal grid with a few additions
             # so we first do the normal population
-<<<<<<< HEAD
-            self.populate_standard_grid(rsl, auth_method, gridtype, entry_enabled)
-=======
             self.populate_standard_grid(rsl, auth_method, gridtype, entry_enabled, entry_name)
->>>>>>> de3bf24b
             # next we add the Condor-C additions
             self.populate_condorc_grid()
         elif gridtype.startswith('batch '):
             # BOSCO, aka batch *
             self.populate_batch_grid(rsl, auth_method, gridtype, entry_enabled)
-<<<<<<< HEAD
-        else:
-            self.populate_standard_grid(rsl, auth_method, gridtype, entry_enabled)
-=======
             self.populate_standard_grid(rsl, auth_method, gridtype, entry_enabled, entry_name)
         else:
             self.populate_standard_grid(rsl, auth_method, gridtype, entry_enabled, entry_name)
->>>>>>> de3bf24b
 
         self.populate_submit_attrs(submit_attrs, gridtype)
         self.populate_glidein_classad(proxy_url)
@@ -206,15 +197,9 @@
         self.jobs_in_cluster = "$ENV(GLIDEIN_COUNT)"
 
 
-<<<<<<< HEAD
-    def populate_standard_grid(self, rsl, auth_method, gridtype, entry_enabled):
-        if (gridtype == 'gt2' or gridtype == 'gt5') and eval(entry_enabled):
-            raise RuntimeError(" The grid type '%s' is no longer supported. Review the entry attributes" % gridtype)
-=======
     def populate_standard_grid(self, rsl, auth_method, gridtype, entry_enabled, entry_name):
         if (gridtype == 'gt2' or gridtype == 'gt5') and eval(entry_enabled):
             raise RuntimeError(" The grid type '%s' is no longer supported. Review the attributes of the entry %s " % (gridtype, entry_name))
->>>>>>> de3bf24b
         elif gridtype == 'cream' and ((rsl is not None) and rsl != ""):
             self.add("cream_attributes", "$ENV(GLIDEIN_RSL)")
         elif gridtype == 'nordugrid' and rsl:
@@ -239,11 +224,6 @@
         input_files = []
         encrypt_input_files = []
 
-<<<<<<< HEAD
-        self.populate_standard_grid(rsl, auth_method, gridtype, entry_enabled)
-
-=======
->>>>>>> de3bf24b
         input_files.append('$ENV(X509_USER_PROXY)')
         encrypt_input_files.append('$ENV(X509_USER_PROXY)')
         self.add('environment', '"X509_USER_PROXY=$ENV(X509_USER_PROXY_BASENAME)"')
