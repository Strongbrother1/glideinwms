#
# Project:
#   glideinWMS
#
# File Version:
#
# Description:
#   Functions needed to create files used by the glidein entry points
#
# Author: Igor Sfiligoi
#
####################################

import os
import shutil
import subprocess
import stat
import tarfile
import cStringIO
import cgWDictFile

##############################
# Create condor tarball and store it into a StringIO
def create_condor_tar_fd(condor_base_dir):
    try:
        # List of required files
        condor_bins = [
            'sbin/condor_master', 'sbin/condor_startd', 'sbin/condor_starter'
        ]

        # List of optional files, included if found in condor distro
        condor_opt_bins = [
            'sbin/condor_procd', 'sbin/condor_fetchlog', 'sbin/condor_advertise'
        ]

        condor_opt_libs = [
            'lib/condor_ssh_to_job_sshd_config_template',
            'lib/CondorJavaInfo.class',
            'lib/CondorJavaWrapper.class',
            'lib/scimark2lib.jar',
            'lib/condor',
        ]
        condor_opt_libexecs = [
            'libexec/glexec_starter_setup.sh',
            'libexec/condor_glexec_wrapper',
            'libexec/condor_glexec_cleanup',
            'libexec/condor_glexec_job_wrapper',
            'libexec/condor_glexec_kill',
            'libexec/condor_glexec_run',
            'libexec/condor_glexec_update_proxy',
            'libexec/condor_glexec_setup',
            'libexec/condor_shared_port',
            'libexec/condor_ssh_to_job_sshd_setup',
            'libexec/condor_ssh_to_job_shell_setup',
            'libexec/condor_kflops',
            'libexec/condor_mips',
            'libexec/curl_plugin',
            'libexec/data_plugin',
            'libexec/condor_chirp',
            'libexec/condor_gpu_discovery',
        ]

        # for RPM installations, add libexec/condor as libexec into the
        # tarball instead
        condor_bins_map = {}
        condor_opt_libexecs_rpm = []

        for libexec in condor_opt_libexecs:
            libexec_rpm = libexec.replace('libexec', 'libexec/condor')
            condor_opt_libexecs_rpm.append(libexec_rpm)
            condor_bins_map[libexec_rpm] = libexec

        condor_opt_libexecs += condor_opt_libexecs_rpm

        # check that dir and files exist
        if not os.path.isdir(condor_base_dir):
            raise RuntimeError, "%s is not a directory"%condor_base_dir
        for f in condor_bins:
            if not os.path.isfile(os.path.join(condor_base_dir,f)):
                raise RuntimeError, "Cannot find %s"%os.path.join(condor_base_dir,f)

        # Get the list of dlls required
        dlls = get_condor_dlls(
            condor_base_dir,
            condor_bins + condor_opt_bins + condor_opt_libexecs)

        # Get list of all the files & directories that exist
        for f in (condor_opt_bins+condor_opt_libs+condor_opt_libexecs+dlls):
            if os.path.exists(os.path.join(condor_base_dir,f)):
                condor_bins.append(f)

        # tar
        fd = cStringIO.StringIO()
        tf = tarfile.open("dummy.tgz",'w:gz',fd)
        for f in condor_bins:
            tf.add(os.path.join(condor_base_dir,f), condor_bins_map.get(f, f))
        tf.close()
        # rewind the file to the beginning
        fd.seek(0)
    except RuntimeError, e:
        raise RuntimeError, "Error creating condor tgz: %s"%e
    return fd


##########################################
# Condor submit file dictionary
class GlideinSubmitDictFile(cgWDictFile.CondorJDLDictFile):
    def populate(self, exe_fname, entry_name, conf, entry):
        """
        Since there are only two parameters that ever were passed that didn't already exist in the params dict or the
        sub_params dict, the function signature has been greatly simplified into just those two parameters and the
        two dicts.

        This has the added benefit of being "future-proof" for as long as we maintain this particular configuration
        method.  Any new attribute that may be in params or sub_params can be accessed here without having to add yet
        another parameter to the function.
        """

        glidein_name = conf[u'glidein_name']
        gridtype = entry[u'gridtype']
        gatekeeper = entry[u'gatekeeper']
        if u'rsl' in entry:
            rsl = entry[u'rsl']
        else:
            rsl = None
        auth_method = entry[u'auth_method']
        if u'proxy_url' in entry:
            proxy_url = entry[u'proxy_url']
        else:
            proxy_url = None
        client_log_base_dir =  conf.get_child(u'submit')[u'base_client_log_dir']
        submit_attrs = entry.get_child(u'config').get_child(u'submit').get_child_list(u'submit_attrs')

        # Add in some common elements before setting up grid type specific attributes
        self.add("Universe", "grid")
        if gridtype.startswith('batch '):
            # For BOSCO ie gridtype 'batch *', allow means to pass VO specific
            # bosco/ssh keys
<<<<<<< HEAD
            self.add("Grid_Resource", "%s $ENV(GRID_RESOURCE_OPTIONS) %s" % (gridtype, gatekeeper))
        elif gridtype == "gce":
            self.add("Grid_Resource", "%s %s $ENV(GRID_RESOURCE_OPTIONS)" % (gridtype, gatekeeper))
=======
            # was: self.add("Grid_Resource", "%s $ENV(GRID_RESOURCE_OPTIONS) %s" % (gridtype, gatekeeper))
            # gatekeeper is [name@]host[:port]. Keep only the host part and replace name with username form env
            # This retuens always the host:port part: gatekeeper.split('@')[-1]
            self.add("Grid_Resource", "%s $ENV(GRID_RESOURCE_OPTIONS) $ENV(GLIDEIN_REMOTE_USERNAME)@%s" %
                     (gridtype, gatekeeper.split('@')[-1]))
>>>>>>> cf3a80c0
        else:
            self.add("Grid_Resource", "%s %s" % (gridtype, gatekeeper))
        self.add("Executable", exe_fname)
                
        # set up the grid specific attributes
        if gridtype == 'ec2':
            self.populate_ec2_grid(submit_attrs)
        if gridtype == 'gce':
            self.populate_gce_grid(submit_attrs)
        elif gridtype == 'condor':
            # Condor-C is the same as normal grid with a few additions
            # so we first do the normal population
            self.populate_standard_grid(rsl, auth_method, gridtype)
            # next we add the Condor-C additions
            self.populate_condorc_grid(submit_attrs)
        elif (gridtype.startswith('batch ')):
            # BOSCO, aka batch *
            self.populate_batch_grid(rsl, auth_method, gridtype, submit_attrs)
        else:
            self.populate_standard_grid(rsl, auth_method, gridtype)

        self.populate_glidein_classad(proxy_url)

        # Notification and Owner are the same no matter what grid type
        self.add("Notification", "Never")
        self.add("+Owner", "undefined")

        # The logging of the jobs will be the same across grid types
        self.add("Log", "%s/user_$ENV(GLIDEIN_USER)/glidein_%s/entry_%s/condor_activity_$ENV(GLIDEIN_LOGNR)_$ENV(GLIDEIN_CLIENT).log" % (client_log_base_dir, glidein_name, entry_name))
        self.add("Output", "%s/user_$ENV(GLIDEIN_USER)/glidein_%s/entry_%s/job.$(Cluster).$(Process).out" % (client_log_base_dir, glidein_name, entry_name))
        self.add("Error", "%s/user_$ENV(GLIDEIN_USER)/glidein_%s/entry_%s/job.$(Cluster).$(Process).err" % (client_log_base_dir, glidein_name, entry_name))

        self.jobs_in_cluster = "$ENV(GLIDEIN_COUNT)"


    def populate_standard_grid(self, rsl, auth_method, gridtype):
        if gridtype == 'gt2' or gridtype =='gt5':
            if "project_id" in auth_method or ((rsl is not None) and rsl !=""):
                self.add("globus_rsl", "$ENV(GLIDEIN_RSL)")
        elif gridtype == 'cream' and ((rsl is not None) and rsl !=""):
            self.add("cream_attributes", "$ENV(GLIDEIN_RSL)")
        elif gridtype == 'nordugrid' and rsl:
            self.add("nordugrid_rsl", "$ENV(GLIDEIN_RSL)")
        elif (gridtype == 'condor') and ('project_id' in auth_method):
            self.add("+ProjectName", "$ENV(GLIDEIN_PROJECT_ID)")

        # Force the copy to spool to prevent caching at the CE side
        self.add("copy_to_spool", "True")

        self.add("Arguments", "$ENV(GLIDEIN_ARGUMENTS)")

        self.add("Transfer_Executable", "True")
        self.add("transfer_Output_files", "")
        self.add("WhenToTransferOutput ", "ON_EXIT")

        self.add("stream_output", "False")
        self.add("stream_error ", "False")


    def populate_batch_grid(self, rsl, auth_method, gridtype, submit_attrs):
        input_files = []
        encrypt_input_files = []

        self.populate_standard_grid(rsl, auth_method, gridtype)

        input_files.append('$ENV(X509_USER_PROXY)')
        encrypt_input_files.append('$ENV(X509_USER_PROXY)')
        self.add('environment', '"X509_USER_PROXY=$ENV(X509_USER_PROXY_BASENAME)"')
        self.add("transfer_Input_files", ','.join(input_files))
        self.add("encrypt_Input_files", ','.join(encrypt_input_files))

        self.populate_submit_attrs(submit_attrs)


    def populate_submit_attrs(self, submit_attrs, attr_prefix=''):
        for submit_attr in submit_attrs:
            self.add('%s%s' % (attr_prefix, submit_attr[u'name']), submit_attr[u'value'])


    def populate_condorc_grid(self, submit_attrs):
        self.populate_submit_attrs(submit_attrs)
        self.add('+TransferOutput', '""')
        self.add('x509userproxy', '$ENV(X509_USER_PROXY)')


    def populate_gce_grid(self, submit_attrs):
        self.add("gce_image", "$ENV(IMAGE_ID)")
        self.add("gce_machine_type", "$ENV(INSTANCE_TYPE)")
        #self.add("+gce_project_name", "$ENV(GCE_PROJECT_NAME)")
        #self.add("+gce_availability_zone", "$ENV(AVAILABILITY_ZONE)")
        self.add("gce_auth_file", "$ENV(GCE_AUTH_FILE)")
        self.add("gce_metadata", "glideinwms_metadata=$ENV(USER_DATA)#### -cluster $(Cluster) -subcluster $(Process)####")
        self.add("gce_metadata_file", "$ENV(GLIDEIN_PROXY_FNAME)")
        self.populate_submit_attrs(submit_attrs)


    def populate_ec2_grid(self, submit_attrs):
        self.add("ec2_ami_id", "$ENV(IMAGE_ID)")
        self.add("ec2_instance_type", "$ENV(INSTANCE_TYPE)")
        self.add("ec2_access_key_id", "$ENV(ACCESS_KEY_FILE)")
        self.add("ec2_secret_access_key", "$ENV(SECRET_KEY_FILE)")
        self.add("ec2_keypair_file", "$ENV(CREDENTIAL_DIR)/ssh_key_pair.$(Cluster).$(Process).pem")
        # We do not add the entire argument list to the userdata directly
        # since we want to be able to change the argument list without
        # having to modify every piece of code under the sun
        # This way only the submit_glideins function has to change
        # (and of course glidein_startup.sh)
        self.add("ec2_user_data", "glideinwms_metadata=$ENV(USER_DATA)#### -cluster $(Cluster) -subcluster $(Process)####")
        self.add("ec2_user_data_file", "$ENV(GLIDEIN_PROXY_FNAME)")


    def populate_glidein_classad(self, proxy_url):
        # add in the classad attributes for the WMS collector
        self.add('+GlideinFactory', '"$ENV(FACTORY_NAME)"')
        self.add('+GlideinName', '"$ENV(GLIDEIN_NAME)"')
        self.add('+GlideinEntryName', '"$ENV(GLIDEIN_ENTRY_NAME)"')
        self.add('+GlideinClient', '"$ENV(GLIDEIN_CLIENT)"')
        self.add('+GlideinFrontendName', '"$ENV(GLIDEIN_FRONTEND_NAME)"')
        self.add('+GlideinCredentialIdentifier','"$ENV(GLIDEIN_CREDENTIAL_ID)"')
        self.add('+GlideinSecurityClass', '"$ENV(GLIDEIN_SEC_CLASS)"')
        self.add('+GlideinWebBase', '"$ENV(GLIDEIN_WEB_URL)"')
        self.add('+GlideinLogNr', '"$ENV(GLIDEIN_LOGNR)"')
        self.add('+GlideinWorkDir', '"$ENV(GLIDEIN_STARTUP_DIR)"')
        self.add('+GlideinSlotsLayout', '"$ENV(GLIDEIN_SLOTS_LAYOUT)"')
        if proxy_url:
            self.add('+GlideinProxyURL', '"%s"' % proxy_url)

    def finalize(self, sign, entry_sign, descript, entry_descript):
        """
        Since the arguments will be built by the submit script now, just pass. Keeping the function here
        because the code is so obtuse, if I remove the function, I may create unintended effects.
        """
        pass
       
#########################################
# Create init.d compatible startup file
def create_initd_startup(startup_fname, factory_dir, glideinWMS_dir, cfg_name, rpm_install=''):
    """
    Creates the factory startup script from the template.
    """
    template = get_template("factory_initd_startup_template", glideinWMS_dir)
    fd = open(startup_fname,"w")
    try:
        template = template % {"factory_dir": factory_dir, 
                               "glideinWMS_dir": glideinWMS_dir, 
                               "default_cfg_fpath": cfg_name,
                               "rpm_install": rpm_install}
        fd.write(template)
    finally:
        fd.close()

    os.chmod(startup_fname, stat.S_IRWXU|stat.S_IROTH|stat.S_IRGRP|stat.S_IXOTH|stat.S_IXGRP)

    return

#####################
# INTERNAL
# Simply copy a file
def copy_file(infile,outfile):
    try:
        shutil.copy2(infile,outfile)
    except IOError, e:
        raise RuntimeError, "Error copying %s in %s: %s"%(infile,outfile,e)

#####################################
# Copy an executable between two dirs
def copy_exe(filename, work_dir, org_dir, overwrite=False):
    """
    Copies a file from one dir to another and changes the permissions to 0555.  Can overwrite an existing file.
    """
    if overwrite and os.path.exists(os.path.join(work_dir, filename)):
        # Remove file if already exists
        os.remove(os.path.join(work_dir, filename))
    copy_file(os.path.join(org_dir, filename), work_dir)
    os.chmod(os.path.join(work_dir, filename), 0555)

def get_template(template_name, glideinWMS_dir):
    template_fd = open("%s/creation/templates/%s" % (glideinWMS_dir, template_name), "r")
    template_str = template_fd.read()
    template_fd.close()

    return template_str

def get_link_chain(link):
    """
    Given a filepath, checks if it is a link and processes all the links until
    the actual file is found

    @type link: string
    @param link: Full path to the file/link

    @return: List containing links in the chain
    @rtype: list
    """

    rlist = set()
    l = link
    while os.path.islink(l):
        if l in rlist:
            # Cycle detected. Break
            break
        rlist.add(l)
        l = os.path.join(os.path.dirname(l), os.readlink(l))
    rlist.add(l)
    return list(rlist)


def ldd(file):
    """
    Given a file return all the libraries referenced by the file

    @type file: string
    @param file: Full path to the file

    @return: List containing linked libraries required by the file
    @rtype: list
    """

    rlist = []
    if os.path.exists(file):
        process = subprocess.Popen(['ldd', file], shell=False,
                                   stdout=subprocess.PIPE,
                                   stderr=subprocess.PIPE)
        for line in process.stdout.readlines():
            tokens = line.split('=>')
            if len(tokens) == 2:
                lib_loc = ((tokens[1].strip()).split(' '))[0].strip()
                if os.path.exists(lib_loc):
                    rlist.append(os.path.abspath(lib_loc))
    return rlist


def get_condor_dlls(condor_dir, files=[], libdirs=['lib', 'lib/condor']):
    """
    Given list of condor files return all the libraries referenced by the files

    @type condor_dir: string
    @param condor_dir: Location containing condor binaries
    @type files: list
    @param files: List of files relative to condor_dir
    @type libdirs: list
    @param libdirs: List of dirs relative to condor_dir that contain libs

    @return: List containing linked libraries required by all the files. 
             Paths a relative to the condor_dir
    @rtype: list
    """

    fileset = set()
    libstodo = set()
    libsdone = set()
    rlist = []

    for file in files:
        libstodo.update(ldd(os.path.join(condor_dir, file)))

    while len(libstodo) > 0:
        lib = libstodo.pop()
        libname = os.path.basename(lib)

        if lib in libsdone:
            # This lib has been processes already
            continue

        if not lib.startswith(condor_dir):
            # Check if the library is provided by condor
            # If so, add the condor provided lib to process
            for libdir in libdirs:
                if os.path.exists(os.path.join(condor_dir, libdir, libname)):
                    new_lib = os.path.join(condor_dir, libdir, libname)
                    if new_lib not in libsdone:
                        libstodo.add(new_lib)
                        libsdone.add(lib)
        else:
            new_libstodo = set(ldd(lib))
            libstodo.update(new_libstodo - libsdone)
            # This could be a link chain
            links = get_link_chain(lib)
            # Consider the system links for further processing
            # Add the links in the condor_dir as processed
            for link in links:
                if link.startswith(condor_dir):
                    fileset.add(link)
                    libsdone.add(link)
                else:
                    libstodo.add(link)

    # Return the list of files relative to condor_dir
    for lib in fileset:
        tokens = lib.split('%s/' % os.path.normpath(condor_dir))
        rlist.append(tokens[1])

    return rlist
<|MERGE_RESOLUTION|>--- conflicted
+++ resolved
@@ -18,6 +18,7 @@
 import tarfile
 import cStringIO
 import cgWDictFile
+
 
 ##############################
 # Create condor tarball and store it into a StringIO
@@ -74,10 +75,10 @@
 
         # check that dir and files exist
         if not os.path.isdir(condor_base_dir):
-            raise RuntimeError, "%s is not a directory"%condor_base_dir
+            raise RuntimeError("%s is not a directory" % condor_base_dir)
         for f in condor_bins:
-            if not os.path.isfile(os.path.join(condor_base_dir,f)):
-                raise RuntimeError, "Cannot find %s"%os.path.join(condor_base_dir,f)
+            if not os.path.isfile(os.path.join(condor_base_dir, f)):
+                raise RuntimeError("Cannot find %s" % os.path.join(condor_base_dir, f))
 
         # Get the list of dlls required
         dlls = get_condor_dlls(
@@ -86,19 +87,19 @@
 
         # Get list of all the files & directories that exist
         for f in (condor_opt_bins+condor_opt_libs+condor_opt_libexecs+dlls):
-            if os.path.exists(os.path.join(condor_base_dir,f)):
+            if os.path.exists(os.path.join(condor_base_dir, f)):
                 condor_bins.append(f)
 
         # tar
         fd = cStringIO.StringIO()
-        tf = tarfile.open("dummy.tgz",'w:gz',fd)
+        tf = tarfile.open("dummy.tgz", 'w:gz', fd)
         for f in condor_bins:
-            tf.add(os.path.join(condor_base_dir,f), condor_bins_map.get(f, f))
+            tf.add(os.path.join(condor_base_dir, f), condor_bins_map.get(f, f))
         tf.close()
         # rewind the file to the beginning
         fd.seek(0)
     except RuntimeError, e:
-        raise RuntimeError, "Error creating condor tgz: %s"%e
+        raise RuntimeError("Error creating condor tgz: %s" % e)
     return fd
 
 
@@ -128,7 +129,7 @@
             proxy_url = entry[u'proxy_url']
         else:
             proxy_url = None
-        client_log_base_dir =  conf.get_child(u'submit')[u'base_client_log_dir']
+        client_log_base_dir = conf.get_child(u'submit')[u'base_client_log_dir']
         submit_attrs = entry.get_child(u'config').get_child(u'submit').get_child_list(u'submit_attrs')
 
         # Add in some common elements before setting up grid type specific attributes
@@ -136,17 +137,13 @@
         if gridtype.startswith('batch '):
             # For BOSCO ie gridtype 'batch *', allow means to pass VO specific
             # bosco/ssh keys
-<<<<<<< HEAD
-            self.add("Grid_Resource", "%s $ENV(GRID_RESOURCE_OPTIONS) %s" % (gridtype, gatekeeper))
-        elif gridtype == "gce":
-            self.add("Grid_Resource", "%s %s $ENV(GRID_RESOURCE_OPTIONS)" % (gridtype, gatekeeper))
-=======
             # was: self.add("Grid_Resource", "%s $ENV(GRID_RESOURCE_OPTIONS) %s" % (gridtype, gatekeeper))
             # gatekeeper is [name@]host[:port]. Keep only the host part and replace name with username form env
             # This retuens always the host:port part: gatekeeper.split('@')[-1]
             self.add("Grid_Resource", "%s $ENV(GRID_RESOURCE_OPTIONS) $ENV(GLIDEIN_REMOTE_USERNAME)@%s" %
                      (gridtype, gatekeeper.split('@')[-1]))
->>>>>>> cf3a80c0
+        elif gridtype == "gce":
+            self.add("Grid_Resource", "%s %s $ENV(GRID_RESOURCE_OPTIONS)" % (gridtype, gatekeeper))
         else:
             self.add("Grid_Resource", "%s %s" % (gridtype, gatekeeper))
         self.add("Executable", exe_fname)
@@ -162,7 +159,7 @@
             self.populate_standard_grid(rsl, auth_method, gridtype)
             # next we add the Condor-C additions
             self.populate_condorc_grid(submit_attrs)
-        elif (gridtype.startswith('batch ')):
+        elif gridtype.startswith('batch '):
             # BOSCO, aka batch *
             self.populate_batch_grid(rsl, auth_method, gridtype, submit_attrs)
         else:
@@ -183,10 +180,10 @@
 
 
     def populate_standard_grid(self, rsl, auth_method, gridtype):
-        if gridtype == 'gt2' or gridtype =='gt5':
-            if "project_id" in auth_method or ((rsl is not None) and rsl !=""):
+        if gridtype == 'gt2' or gridtype == 'gt5':
+            if "project_id" in auth_method or ((rsl is not None) and rsl != ""):
                 self.add("globus_rsl", "$ENV(GLIDEIN_RSL)")
-        elif gridtype == 'cream' and ((rsl is not None) and rsl !=""):
+        elif gridtype == 'cream' and ((rsl is not None) and rsl != ""):
             self.add("cream_attributes", "$ENV(GLIDEIN_RSL)")
         elif gridtype == 'nordugrid' and rsl:
             self.add("nordugrid_rsl", "$ENV(GLIDEIN_RSL)")
@@ -235,8 +232,8 @@
     def populate_gce_grid(self, submit_attrs):
         self.add("gce_image", "$ENV(IMAGE_ID)")
         self.add("gce_machine_type", "$ENV(INSTANCE_TYPE)")
-        #self.add("+gce_project_name", "$ENV(GCE_PROJECT_NAME)")
-        #self.add("+gce_availability_zone", "$ENV(AVAILABILITY_ZONE)")
+        # self.add("+gce_project_name", "$ENV(GCE_PROJECT_NAME)")
+        # self.add("+gce_availability_zone", "$ENV(AVAILABILITY_ZONE)")
         self.add("gce_auth_file", "$ENV(GCE_AUTH_FILE)")
         self.add("gce_metadata", "glideinwms_metadata=$ENV(USER_DATA)#### -cluster $(Cluster) -subcluster $(Process)####")
         self.add("gce_metadata_file", "$ENV(GLIDEIN_PROXY_FNAME)")
@@ -265,7 +262,7 @@
         self.add('+GlideinEntryName', '"$ENV(GLIDEIN_ENTRY_NAME)"')
         self.add('+GlideinClient', '"$ENV(GLIDEIN_CLIENT)"')
         self.add('+GlideinFrontendName', '"$ENV(GLIDEIN_FRONTEND_NAME)"')
-        self.add('+GlideinCredentialIdentifier','"$ENV(GLIDEIN_CREDENTIAL_ID)"')
+        self.add('+GlideinCredentialIdentifier', '"$ENV(GLIDEIN_CREDENTIAL_ID)"')
         self.add('+GlideinSecurityClass', '"$ENV(GLIDEIN_SEC_CLASS)"')
         self.add('+GlideinWebBase', '"$ENV(GLIDEIN_WEB_URL)"')
         self.add('+GlideinLogNr', '"$ENV(GLIDEIN_LOGNR)"')
