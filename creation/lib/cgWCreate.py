--- conflicted
+++ resolved
@@ -177,17 +177,6 @@
         # if a token is found in the client proxies dir, add it to
         # the transfer/encrypt input file list
         base_client_proxies_dir = conf.get_child(u'submit')[u'base_client_proxies_dir']
-<<<<<<< HEAD
-        token_file_name = "%s_token" % entry_name
-        for root, dirs, files  in os.walk(base_client_proxies_dir):
-            for fname in files:
-                if fname == token_file_name:
-                    pth = os.path.join(root, fname)
-                    enc_input_files.append(pth)
-                    self.append('environment', '"AUTH_TOKEN=%s"' % fname)
-                    self.add('+AUTH_TOKEN', fname)
-                    break
-=======
         condor_token = "%s.idtoken" % entry_name
         sci_token = "%s.scitoken" % entry_name
         token_list = []
@@ -202,7 +191,6 @@
                 if fname == sci_token:
                     pth = os.path.join(root, fname)
                     self.add('+SciTokensFile', '"'+pth+'"')
->>>>>>> e179d811
         # Folders and files of tokens for glidein logging authentication
         # leos token stuff, left it in for now
         token_basedir = os.path.realpath(os.path.join(os.getcwd(), '..', 'server-credentials'))
@@ -210,11 +198,6 @@
         token_tgz_file = os.path.join(token_entrydir, 'tokens.tgz')
         if os.path.exists(token_tgz_file):
             enc_input_files.append(token_tgz_file)
-<<<<<<< HEAD
-        url_dirs_desc_file = os.path.join(token_entrydir, 'url_dirs.desc')
-        if os.path.exists(url_dirs_desc_file):
-            enc_input_files.append(url_dirs_desc_file)
-=======
             token_list.append(token_tgz_file)
         url_dirs_desc_file = os.path.join(token_entrydir, 'url_dirs.desc')
         if os.path.exists(url_dirs_desc_file):
@@ -222,7 +205,6 @@
         if token_list:
             self.append('environment', "JOB_TOKENS='"+','.join(token_list)+"'")
 
->>>>>>> e179d811
 
         # Get the list of log recipients specified from the Factory for this entry
         factory_recipients = get_factory_log_recipients(entry)
