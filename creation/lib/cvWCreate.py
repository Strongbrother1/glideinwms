--- conflicted
+++ resolved
@@ -3,10 +3,6 @@
 #   glideinWMS
 #
 # File Version:
-<<<<<<< HEAD
-#   $Id: cvWCreate.py,v 1.7.8.10 2011/06/24 15:06:25 parag Exp $
-=======
->>>>>>> fbae171d
 #
 # Description:
 #   Functions needed to create files used by the VO Frontend
