--- conflicted
+++ resolved
@@ -1,12 +1,8 @@
-<<<<<<< HEAD
-#!/usr/bin/python
+#!/usr/bin/python3
 
 # SPDX-FileCopyrightText: 2009 Fermi Research Alliance, LLC
 # SPDX-License-Identifier: Apache-2.0
 
-=======
-#!/usr/bin/python3
->>>>>>> 91288dc6
 # Script to check that /etc/gwms-frontend/frontend.xml is compatible w/ connected Factories
 
 
