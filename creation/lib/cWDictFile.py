#
# Project:
#   glideinWMS
#
# File Version:
#
# Description:
#   Classes needed to handle dictionary files
#   And other support functions
#

import os, os.path  # string
import re
import shutil
import copy
import socket
import io
from glideinwms.lib import hashCrypto

# GlideinWMS has to be compatible across versions running on different Python interpreters
# Python 2 text files are the same as binary files except some newline handling
# and strings are the same as bytes
# To maintain this in Python 3 is possible to write binary files and use for the strings
# any encoding that preserves the bytes (0x80...0xff) through round-tripping from byte
# streams to Unicode and back, latin-1 is the best known of these (more compact).
# TODO: alt evaluate the use of latin-1 text files
BINARY_ENCODING="latin-1"


########################################
#
# File dictionary classes
#
########################################

class DictFileError(RuntimeError):
    def __init__(self, msg):
        super().__init__(msg)


# TODO: DictFile could implement a standard interface, e.g. mutable mapping or extend dict,
#  to have a more standard behavior
#  Method naming could also be changes to comply w/ std interfaces and similar classes in the std library

# TODO: DictFile could include encoding information (default being BINARY_ENCODING, latin-1) and have 2 childs,
#  DictBytesFile and DictTextFiles, saving respectively binary and text files, to optimize and reduce some back
#  and forth encoding

class DictFile:
    """Dictionaries serialized in files, one line per item

    Comments start w/ '#' at the beginning of the line
    Empty lines are nor tolerated by the parser in the glidein (bash)

    Files have to be compatible across GlideinWMS versions running in different Python versions
    In this Python 3 version: using binary files and 'latin-1' encoding to preserve
    bytes (0x80...0xff) through round-tripping from byte streams to Unicode and back
    """
    def __init__(self, dir, fname, sort_keys=False, order_matters=False,
                 fname_idx=None):
        """DictFile Constructor

        Args:
            dir (str): folder containing the dictionary
            fname (str): file name (the file path is the concatenation of dir and fname)
            sort_keys (bool): True if keys should be sorted
            order_matters (bool): True if it should remember the insertion order
            fname_idx (str): ID file name (fname if None)

        Raises:
            DictFileError: if both sort_keys and order_matters are True

        """
        self.dir = dir
        self.fname = fname
        
        if fname_idx is None:
            fname_idx = fname
        self.fname_idx = fname_idx

        if sort_keys and order_matters:
            raise DictFileError("Cannot preserve the order and sort the keys")
        self.sort_keys = sort_keys
        self.order_matters = order_matters

        self.is_readonly = False
        self.changed = True

        self.keys = []
        self.vals = {}

    def has_key(self, key):
        return key in self.keys

    def __contains__(self, key):
        return key in self.keys

    def __getitem__(self, key):
        return self.vals[key]

    def get_fname(self):
        return self.fname

    def get_dir(self):
        return self.dir

    def get_filepath(self):
        return os.path.join(self.dir, self.fname)

    def erase(self):
        self.keys = []
        self.vals = {}
        self.changed = True

    def set_readonly(self, readonly=True):
        self.is_readonly = readonly

    def add(self, key, val, allow_overwrite=False):
        """Add a key, value pair to the dictionary (self) if not already there

        Changes the content of the dictionary and set self.changed to True if the value was added.

        Args:
            key (str): dictionary key
            val: Any value stored in the dictionary, usually a tuple (e.g. attributes and value)
            allow_overwrite (bool): Allow to overwrite an exising value if True (default: False)

        Raises:
            DictFileError: when trying to modify a read only DictFile or overriding an existing item when prohibited
                or using an incompatible value

        """
        if key in self.keys:
            if self.vals[key] == val:
                return  # already exists, nothing to do

        if self.is_readonly:
            raise DictFileError("Trying to modify a readonly object (%s, %s)!" % (key, val))

        if key in self.keys:
            if not allow_overwrite:
                raise DictFileError("Key '%s' already exists" % key)
            elif not self.is_compatible(self.vals[key], val):
                raise DictFileError("Key '%s': Value %s not compatible with old value %s" % (key, val, self.vals[key]))
            # Already exists, covered above
            # if self.vals[key]==val:
            #     return # nothing to do
        else:
            self.keys.append(key)
        self.vals[key] = val
        self.changed = True

    def remove(self, key, fail_if_missing=False):
        if not (key in self.keys):
            if not fail_if_missing:
                raise RuntimeError("Key '%s' does not exist" % key)
            else:
                return  # nothing to do

        self.keys.remove(key)
        del self.vals[key]
        self.changed = True

    def save(self, dir=None, fname=None,
             sort_keys=None, set_readonly=True, reset_changed=True,
             save_only_if_changed=True,
             want_comments=True):
        """Save the dictionary into a binary file encoded w/ BINARY_ENCODING (dump function)

        save_into_fd() is the actual function writing to file
        DictFile.save_into_fd() receives str from .format_val() and is encoding them using BINARY_ENCODING
        File permission is 644, to avoid accidental execution of configuration files

        If dir and/or fname are not specified, use the defaults specified in __init__
        
        Args:
            dir (str): folder containing the dictionary, override the object value
            fname (str): file name (the file path is the concatenation of dir and fname), override the object value
            sort_keys (bool): True if keys should be sorted, override the object value
            set_readonly (bool): if True, set read only after saving it
            reset_changed (bool): if False, do not reset self.changed
            save_only_if_changed (bool): if False, save also if it was not changed
            want_comments (bool): if True, comments are saved as well

        """
        if save_only_if_changed and (not self.changed):
            return  # no change -> don't save

        if dir is None:
            dir = self.dir
        if fname is None:
            fname = self.fname
        if sort_keys is None:
            sort_keys = self.sort_keys

        if not os.path.exists(dir):
            os.makedirs(dir)
        filepath = os.path.join(dir, fname)
        try:
            with open(filepath, "wb") as fd:
                self.save_into_fd(fd, sort_keys, set_readonly, reset_changed, want_comments)
        except IOError as e:
            raise DictFileError("Error creating or writing to %s: %s"%(filepath, e))

        # ensure that the file permissions are 644
        # This is to minimize a security risk where we load python code from
        # a config file and exec it.  We want to ensure that the only user that
        # can write to the config file is the factory or frontend user.  If
        # either of those user accounts is compromised, then there are much
        # bigger problems than a simple exec security hole.
        os.chmod(filepath, 0o644)

        return

    def save_into_fd(self, fd,
                     sort_keys=None, set_readonly=True, reset_changed=True,
                     want_comments=True):
        """Save into a BINARY_ENCODING (latin-1) encoded binary file

        Args:
            fd: binary file
            sort_keys (bool): whether the keys should be sorted before writing the
                dictionary (default: None, use the object setting)
            set_readonly (bool): False to set the DictFile read-write
            reset_changed (bool): False not to record the save (self.changed remains True)
            want_comments (bool): False to disable comments

        """
        if sort_keys is None:
            sort_keys = self.sort_keys

        header = self.file_header(want_comments)
        if sort_keys:
            keys = sorted(self.keys[0:])  # makes a copy
        else:
            keys = self.keys
        footer = self.file_footer(want_comments)
        try:
            if header is not None:
                fd.write(b"%s\n" % header.encode(BINARY_ENCODING))
            for k in keys:
                val = self.format_val(k, want_comments)
                # TODO: format_val should always return strings (also binary blobs?)
                #       remove this if verified
                # if type(val) == str:
                #    val = val.encode(BINARY_ENCODING)
                #    val = val.encode(BINARY_ENCODING)
                fd.write(b"%s\n" % val.encode(BINARY_ENCODING))
            if footer is not None:
                fd.write(b"%s\n" % footer.encode(BINARY_ENCODING))
        except AttributeError as e:
            # .encode() attribute may be missing because bytes are passed
            raise DictFileError("str received while writing %s (%s): %s" % (self.fname, type(self).__name__, e))

        if set_readonly:
            self.set_readonly(True)

        if reset_changed:
            self.changed = False
        return

    def save_into_bytes(self,
                        sort_keys=None, set_readonly=True, reset_changed=True,
                        want_comments=True):
        """Save the dictionary into a bytes array

        Args:
            sort_keys (bool):
            set_readonly (bool): if True (default) set also the dictionary as read-only
            reset_changed (bool): if True (default) set also the dictionary as not changed (all changes have been saved)
            want_comments (bool): False if you want to skip the comments

        Returns:
            bytes: the content of the dictionary

        """
        fd = io.BytesIO()
        self.save_into_fd(fd, sort_keys, set_readonly, reset_changed, want_comments)
        fd.seek(0)
        data = fd.read()
        fd.close()
        return data

    def save_into_str(self,
                      sort_keys=None, set_readonly=True, reset_changed=True,
                      want_comments=True):
        """Save the dictionary into a string

        Same as save_into_bytes, but returns a string

        Args:
            sort_keys (bool):
            set_readonly (bool): if True (default) set also the dictionary as read-only
            reset_changed (bool): if True (default) set also the dictionary as not changed (all changes have been saved)
            want_comments (bool): False if you want to skip the comments

        Returns:
            str: the content of the dictionary

        """
        data = self.save_into_bytes(sort_keys, set_readonly, reset_changed, want_comments).decode(BINARY_ENCODING)
        return data

    def load(self, dir=None, fname=None,
             change_self=True,        
             erase_first=True,
             set_not_changed=True):
        """

        if dir and/or fname are not specified, use the defaults specified in __init__, 
        if they are, and change_self is True, change the self.
        
        Args:
            dir:
            fname:
            change_self:
            erase_first (bool): if True, delete old content first
            set_not_changed (bool): if True, set self.changed to False

        Returns:

        """
        if dir is None:
            dir = self.dir
        if fname is None:
            fname = self.fname

        filepath = os.path.join(dir, fname)
        try:
            fd = open(filepath, "rb")
        except IOError as e:
            print("Error opening %s: %s" % (filepath, e))
            print("Assuming blank, and re-creating...")
            return
        try:
            with fd:
                self.load_from_fd(fd, erase_first, set_not_changed)
        except RuntimeError as e:
            raise DictFileError("File %s: %s" % (filepath, str(e)))

        if change_self:
            self.dir = dir
            self.fname = fname

        return

    def load_from_fd(self, fd,
                     erase_first=True,
                     set_not_changed=True):
        """Load a dictionary in memory from a binary file encoded w/ BINARY_ENCODING

        Values (on lines) are loaded into the dictionary using parse_val, which expects str

        Args:
            fd: file descriptor to load the dictionary from
            erase_first (bool): if True, delete old content of the dictionary first
            set_not_changed (bool): if True, set self.changed to False

        Raises:
            DictFileError: problem parsong a line

        """
        if erase_first:
            self.erase()

        lines = fd.readlines()

        idx = 0
        for line in lines:
            idx += 1
            if line[-1:] == b'\n':
                # strip newline, colon is needed, otherwise the number 10 is returned for \n
                line = line[:-1]
            try:
                self.parse_val(line.decode(BINARY_ENCODING))
            except RuntimeError as e:
                raise DictFileError("Line %i: %s" % (idx, str(e)))

        if set_not_changed:
            self.changed = False  # the memory copy is now same as the one on disk
        return

    def load_from_str(self, data,
                      erase_first=True,
                      set_not_changed=True):
        """Load data from a string into the object (self)

        Args:
            data (str): string to load from
            erase_first (bool): if True, delete old content of the dictionary first
            set_not_changed (bool): if True, set self.changed to False

        """
        with io.BytesIO() as fd:
            # TODO: there may be an optimization here adding a load_from_strfd() method to avoid the encode+decode steps
            fd.write(data.encode(BINARY_ENCODING))
            fd.seek(0)
            try:
                self.load_from_fd(fd, erase_first, set_not_changed)
            except RuntimeError as e:
                raise DictFileError("Memory buffer: %s" % (str(e)))
        return

    def is_equal(self, other,
                 compare_dir=False, compare_fname=False,
                 compare_keys=None):
        """Parametrised comparison of DictFile objects

        Args:
            other (DictFile): second object in the comparison, must be of the same class
            compare_dir (bool): if True, compare also the directories of the files
            compare_fname (bool): if True, compare also the file names
            compare_keys (bool):  if True, compare the order of the keys. If None, use order_matters

        Returns:
            bool: True if self and other have the same representation

        """
        if compare_dir and (self.dir != other.dir):
            return False
        if compare_fname and (self.fname != other.fname):
            return False
        if compare_keys is None:
            compare_keys = self.order_matters
        if compare_keys and (self.keys != other.keys):
            return False
        res = (self.save_into_str(sort_keys=None, set_readonly=False, reset_changed=False, want_comments=False) ==
               other.save_into_str(sort_keys=None, set_readonly=False, reset_changed=False, want_comments=False))
        return res

    # PRIVATE
    def is_compatible(self, old_val, new_val):
        return True  # everything is compatible

    def file_header(self, want_comments):
        """Return the file header line (file name) as comment, None is want_comments is False

        Args:
            want_comments (bool): If True print also comment lines (lines w/o values)

        Returns:
            str: The file header, a comment containing the file name
        """
        if want_comments:
            return "# File: %s\n#" % self.fname
        else:
            return None

    def file_footer(self, want_comments):
        """Return the file footer as comment (None for this class)

        Args:
            want_comments (bool): If True print also comment lines (lines w/o values)

        Returns:
            None
        """
        return None  # no footer

    def format_val(self, key, want_comments):
        """Return a string with the formatted (space+tab separated) key, value

        Args:
            key: key of the key, value pair to format
            want_comments (bool): If True print also comment lines (lines w/o values)

        Returns:
            str: formatted key, value

        """
        return "%s \t%s" % (key, self.vals[key])

    def parse_val(self, line):
        """Parse a line and add it to the dictionary

        Changes the dictionary and self.changed via self.add()

        Args:
            line (str): splitting w/ the default separator should yeld the key and the value

        Raises:
            DictFileError, from self.add()
        """
        if not line or line[0] == '#':
            return  # ignore comments
        arr = line.split(None, 1)
        if len(arr[0]) == 0:
            return  # empty key (empty line)

        key = arr[0]
        if len(arr) == 1:
            val = ''
        else:
            val = arr[1]
        return self.add(key, val)


class DictFileTwoKeys(DictFile):
    """DictFile double keyed: both key and val are keys
    """

    def __init__(self, dir, fname, sort_keys=False, order_matters=False,
                 fname_idx=None):
        """constructor

        :param dir: directory
        :param fname: file name
        :param sort_keys: should the keys be sorted? (Default: False)
        :param order_matters: order is important (Default: False)
        :param fname_idx: fname ID, use fname if None (Default: None)
        :return:
        """
        DictFile.__init__(self, dir, fname, sort_keys, order_matters, fname_idx)
        self.keys2 = []
        self.vals2 = {}

    def has_key2(self, key):
        """Check reverse dictionary keys

        :param key: reverse key (value)
        :return: reverse key in value list
        """
        return key in self.keys2

    def get_val2(self, key):
        """Retrieve value associated with reverse key

        :param key: reverse key (value)
        :return: value associated with reverse key (key)
        """
        return self.vals2[key]

    def erase(self):
        DictFile.erase(self)
        self.keys2 = []
        self.vals2 = {}

    def add(self, key, val, allow_overwrite=False):
        """

        Args:
            key:
            val:
            allow_overwrite:

        Raises:
            DictFileError

        """
        if key in self.keys:
            if self.vals[key] == val:
                return  # already exists, nothing to do

        if self.is_readonly:
            raise DictFileError("Trying to modify a readonly object (%s, %s)!" % (key, val))

        if key in self.keys:
            old_val = self.vals[key]
            if not allow_overwrite:
                raise DictFileError("Key '%s' already exists" % key)
            elif not self.is_compatible(old_val, val):
                raise DictFileError("Key '%s': Value %s not compatible with old value %s" % (key, val, old_val))
            # if old_val == val:   # no need to check again, would have hit the check above
            #    return  # nothing to be changed
            # the second key (value) changed, need to delete the old one
            self.keys2.remove(old_val)
            del self.vals2[old_val]
        else:
            self.keys.append(key)
        self.vals[key] = val

        if val in self.keys2:
            old_key = self.vals2[val]
            if not allow_overwrite:
                raise DictFileError("Value '%s' already exists" % val)
            elif not self.is_compatible2(old_key, key):
                raise DictFileError("Value '%s': Key %s not compatible with old key %s" % (val, key, old_key))
            # if old_key==key: # no need to check again, would have hit the check above
            #    return # nothing to be changed
            # the first key changed, need to delete the old one
            self.keys.remove(old_key)
            del self.vals[old_key]
        else:
            self.keys2.append(val)
        self.vals2[val] = key
        self.changed = True

    def remove(self, key, fail_if_missing=False):
        """

        Args:
            key:
            fail_if_missing:

        Raises:
            DictFileError: KeyError, the key does not exist

        """
        if key not in self.keys:
            if fail_if_missing:
                raise DictFileError("Key '%s' does not exist" % key)
            else:
                return  # nothing to do

        val = self.vals[key]

        self.keys.remove(key)
        del self.vals[key]
        self.keys2.remove(val)
        del self.vals2[val]
        self.changed = True

    def is_equal(self, other,
                 compare_dir=False, compare_fname=False,
                 compare_keys=None):
        """Compare two DictFileDoubleKey objects (and optionally their file)

        :param other: other dictionary, object of the same class
        :param compare_dir: if True compare also the file directory (Default: False)
        :param compare_fname: if True compare also the file name (Default: False)
        :param compare_keys: if True compare also the keys lists. If None, use order_matters (Default: False)
        :return:
        """
        if compare_dir and (self.dir != other.dir):
            return False
        if compare_fname and (self.fname != other.fname):
            return False
        if compare_keys is None:
            compare_keys = self.order_matters
        if compare_keys and ((self.keys != other.keys) or (self.keys2 != other.keys2)):
            return False
        res = (self.save_into_str(sort_keys=None, set_readonly=False, reset_changed=False, want_comments=False) ==
               other.save_into_str(sort_keys=None, set_readonly=False, reset_changed=False, want_comments=False))
        return res

    # PRIVATE
    def is_compatible2(self, old_val2, new_val2):
        return True  # everything is compatible


# descriptions
class DescriptionDictFile(DictFileTwoKeys):
    def format_val(self, key, want_comments):
        return "%s \t%s" % (self.vals[key], key)

    def parse_val(self, line):
        if not line or line[0] == '#':
            return  # ignore comments
        arr = line.split(None, 1)
        if len(arr) == 0:
            return  # empty line
        if len(arr) != 2:
            raise DictFileError("Not a valid description line: '%s'" % line)

        return self.add(arr[1], arr[0])


# gridmap file
class GridMapDict(DictFileTwoKeys):
    def file_header(self, want_comments):
        return None

    def format_val(self, key, want_comments):
        return '"%s" %s' % (key, self.vals[key])

    def parse_val(self, line):
        if not line or line[0] == '#':
            return  # ignore comments
        arr = line.split()
        if len(arr) == 0:
            return  # empty line
        if len(arr[0]) == 0:
            return  # empty key

        if line[0:1] != '"':
            raise DictFileError('Not a valid gridmap line; not starting with ": %s' % line)

        user = arr[-1]

        if line[-len(user) - 2:-len(user) - 1] != '"':
            raise DictFileError('Not a valid gridmap line; DN not ending with ": %s' % line)

        dn = line[1:-len(user) - 2]
        return self.add(dn, user)


##################################
# signatures
class SHA1DictFile(DictFile):
<<<<<<< HEAD
    def add_from_file(self,filepath,allow_overwrite=False,
                      key=None): # if key==None, use basefname
=======
    """Dictionary of SHA1 signatures
    Saved as "SHA1   FNAME" lines
    """
    def add_from_file(self, filepath, allow_overwrite=False, key=None):
        """Add the SHA1 digest of the file to the dictionary (keyed by the file name)

        Args:
            filepath (str): path of the file to calculate the digest
            allow_overwrite (bool): allow overwrite if True
            key (str): if key==None, use basefname (file name extracted form filepath)

        Returns:

        """
>>>>>>> bec9342d
        sha1 = hashCrypto.extract_sha1(filepath)
        if key is None:
            key = os.path.basename(filepath)
        self.add(key, sha1, allow_overwrite)

    def format_val(self, key, want_comments):
        """Format values into a line

        Args:
            key (str): key
            want_comments (bool): not used

        Returns:
            str: line for the file

        """
        return "%s  %s" % (self.vals[key], key)

    def parse_val(self, line):
        """Parse a line into values for the dictionary

        Comments are ignored

        Args:
            line (str): file line

        Returns:

        """
        if not line or line[0] == '#':
            return  # ignore comments
        arr = line.split(None, 1)
        if len(arr) != 2:
            raise DictFileError("Not a valid SHA1 line: '%s'" % line)
        return self.add(arr[1], arr[0])


# summary signatures
# values are (sha1,fname2)
class SummarySHA1DictFile(DictFile):
    """Summary dictionary w/ SHA1 signatures, values are (sha1, fname2)
    Saved as "SHA1   FNAME2   FNAME" lines
    """
    def add(self,key,val,allow_overwrite=False):
        """Add a SHA1 signature to the dictionary

        Args:
            key (str): key, file name
            val (tuple): (sha1, fname2) tuples
            allow_overwrite:

        Returns:

        """
        if not (type(val) in (type(()), type([]))):
            raise DictFileError("Values '%s' not a list or tuple" % val)
        if len(val) != 2:
            raise DictFileError("Values '%s' not (sha1, fname)" % val)
        return DictFile.add(self, key, val, allow_overwrite)

    def add_from_file(self, filepath,
                      fname2=None,  
                      allow_overwrite=False,
<<<<<<< HEAD
                      key=None):   # if key==None, use basefname
=======
                      key=None):
        """Add a file and its SHA1 signature to a summary dictionary

        Args:
            filepath (str): full path of the file to add to the dictionary
            fname2 (str): if fname2==None, use basefname
            allow_overwrite (bool): allow overwrite if True
            key (str): if key==None, use basefname (file name extracted form filepath)

        Returns:

        """
>>>>>>> bec9342d
        sha1 = hashCrypto.extract_sha1(filepath)
        if key is None:
            key = os.path.basename(filepath)
        if fname2 is None:
            fname2 = os.path.basename(filepath)
        DictFile.add(self, key, (sha1, fname2), allow_overwrite)

    def format_val(self, key, want_comments):
        """Format the dictionary elements into a line

        Args:
            key (str): key, file name
            want_comments (bool): not used

        Returns:

        """
        return "%s  %s  %s" % (self.vals[key][0], self.vals[key][1], key)

    def parse_val(self, line):
        """Parse a line and add the values to the dictionary

        Args:
            line (str): line to parse

        Returns:

        """
        if not line or line[0] == '#':
            return  # ignore comments
        arr = line.split(None, 2)
        if len(arr) != 3:
            raise DictFileError("Not a valid summary signature line (expected 4, found %i elements): '%s'" %
                                (len(arr), line))
        key = arr[2]
        return self.add(key, (arr[0], arr[1]))


class SimpleFileDictFile(DictFile):
    """Dictionary of files that holds also the content of the file as the last element in the values. Value is a tuple.

    The dictionary is serialized using a file (dictionary file), one item per line.
    Each item is a file, identified by a file name, with an optional attribute (value) and the file content.
    File names are key. All files are in the same directory of the dictionary (self.dir).
    The values are a tuple and the last item is the file content.
    The file content in the value can be a binary blob (bytes) so it should read accordingly w/o attempting a decode.
    Only the file name and the first element of the value are saved in the dictionary file (serialized dictionary).
    SimpleFileDictFile is used for file lists.

    Dictionary saved as "FNAME VALUE", where FNAME is the key and VALUE the file attributes,
    and a series of separate files w/ the content
    """

    def get_immutable_files(self):
        return self.keys  # keys are files, and all are immutable in this implementation

    def get_file_fname(self, key):
        return key

    def add(self, key, val, allow_overwrite=False):
        """Add an entry to the dictionary, e.g. a file to the list

        Args:
            key (str): file name (dictionary key)
            val: parameters (not the file content), usually file attributes
            allow_overwrite (bool): if True, allows to override existing content in the dictionary (Default: False)
        """
        return self.add_from_file(key, val, os.path.join(self.dir, self.get_file_fname(key)), allow_overwrite)

    def add_from_bytes(self, key, val, data, allow_overwrite=False):
        """Add an entry to the dictionary, parameters and content are both available

        Same as add_from_str(), but the value is here is binary, BINARY_ENCODING encoded if it was text

        Args:
            key (str): file name (key)
            val: parameters (not the file content), usually file attributes (tuple, list or scalar)
            data (bytes): bytes string with the file content added to the dictionary
                (this is binary or BINARY_ENCODING encoded text)
            allow_overwrite (bool): if True, allows to override existing content in the dictionary
        """
        # make it generic for use by children
        # TODO: make sure that DictFile.add() is compatible w/ binary data
        if not isinstance(data, (bytes, bytearray)):
            raise DictFileError("Using add_from_bytes to add a string to DictFile (%s, %s)" % (key, data))
        if not (type(val) in (type(()), type([]))):
            DictFile.add(self, key, (val, data), allow_overwrite)
        else:
            DictFile.add(self, key, tuple(val) + (data,), allow_overwrite)

    def add_from_str(self, key, val, data, allow_overwrite=False):
        """Add an entry to the dictionary, parameters and content are both available

        Same as add_from_bytes(), but the value is here is text, will be BINARY_ENCODING encoded before calling add_from_bytes()

        Args:
            key (str): file name (key)
            val: parameters (not the file content), usually file attributes (tuple, list or scalar)
            data (str): string with the file content added to the dictionary (this is decoded, not bytes)
                It will be encoded using BINARY_ENCODING
            allow_overwrite (bool): if True, allows to override existing content in the dictionary
        """
        # make it generic for use by children
        bindata = data.encode(BINARY_ENCODING)
        self.add_from_bytes(key, val, bindata, allow_overwrite)

    def add_from_fd(self, key, val, fd, allow_overwrite=False):
        """Add an entry to the dictionary using a file object - has a read() method that provides the content

        Args:
            key (str): file name (key)
            val: parameters (not the file content), usually file attributes (tuple, list or scalar)
            fd: file object - has a read() method, opened in binary mode not to try a decode of the content
            allow_overwrite (bool): if True, allows to override existing content in the dictionary
        """
        data = fd.read()
        self.add_from_bytes(key, val, data, allow_overwrite)

    def add_from_file(self, key, val, filepath, allow_overwrite=False):
        """Add data from a file. Add an entry to the dictionary using a file path

        The file could be either a text or a binary file. Opened as binary file.

        Args:
            key (str): file name (key)
            val: parameters (not the file content), usually file attributes (tuple, list or scalar)
            filepath (str): full path of the file
            allow_overwrite (bool): if True, allows to override existing content in the dictionary

        Raises:
            DictFileError: if the file could not be opened (IOError from the system)
        """
        try:
            with open(filepath, "rb") as fd:
                self.add_from_fd(key, val, fd, allow_overwrite)
        except IOError as e:
            raise DictFileError("Could not open file or read from it: %s" % filepath)

    def format_val(self, key, want_comments):
        """Print lines: only the file name (key) the first item of the value tuple if not None

        Args:
            key: file name (dictionary key)
            want_comments: NOT USED, required by inheritance

        Returns:
            str: Formatted string with key (file name) and values (tuple of options for that file)
                Only the file name if there are no values

        """
        if self.vals[key][0] is not None:
            return "%s \t%s" % (key, self.vals[key][0])
        else:
            return key

    def parse_val(self, line):
        """Parse line and add value and content to the dictionary

        Skip comments (start with #) or empty lines and do nothing, otherwise add to the dictionary:
        First item is the file name (key), the rest are the parameter, data is read form the file (file name)
        Used to parse the line of a file list and add the files to a DictFile object

        Args:
            line (str): line to be parsed

        """
        if not line or line[0] == '#':
            return  # ignore comments
        arr = line.split(None, 1)
        if len(arr[0]) == 0:
            return  # empty key - this can never happen

        key = arr[0]
        if len(arr) == 1:
            val = None
        else:
            val = arr[1]
        return self.add(key, val)

    def save_files(self, allow_overwrite=False):
        """Write the content of the files referred in the dictionary

        For each item self.vals[key][-1] is the content of the file
        It should be bytes, if it is not it will be encoded using BINARY_ENCODING
        This methos is not saving the dictionary itself (key, values)

        Args:
            allow_overwrite (bool): if True allow to over write existing files

        Raises:
            DictFileError: if an error occurred in writing into the file or the file data (last element) is str
                instead of bytes

        """
        for key in self.keys:
            fname = self.get_file_fname(key)
            if not fname:
                raise DictFileError("File name not defined for key %s" % key)
            fdata = self.vals[key][-1]
            # The file content should be already a binary blob (bytes); if it is a string,
            # then raise an error or convert it
            if isinstance(fdata, str):
                raise DictFileError("File content received as str instead of bytes: %s (in %s)" % (key, filepath))
                # Use this instead of 'raise' to silently change the data and be more tolerant
                # fdata = bytes(fdata, encoding=BINARY_ENCODING)
            filepath = os.path.join(self.dir, fname)
            if (not allow_overwrite) and os.path.exists(filepath):
                raise DictFileError("File %s already exists" % filepath)
            try:
                fd = open(filepath, "wb")
            except IOError as e:
                raise DictFileError("Could not create file %s" % filepath)
            try:
                with fd:
                    fd.write(fdata)
            except IOError as e:
                raise DictFileError("Error writing into file %s" % filepath)


class FileDictFile(SimpleFileDictFile):
    """Dictionary file for files (file list). Used for list of transferred files.

    It is using a dictionary (key, value) from DictFile, serialized to file.
    The key is the file ID
    The value (line) on file has DATA_LENGTH (7) components: the key and the first DATA_LENGTH-1 attributes below.
    The value in memory has DATA_LENGTH components (real_fname,cache/exec,period,prefix,cond_download,config_out, data),
    the key is used as key for the dictionary and the data (file content) is added reading the file.
    Here the attributes stored as tuple in the dictionary value:
    1. real_fname, i.e file name
    2. cache/exec/... keyword identifying the file type: regular, nocache, exec, untar
    3. period period in seconds at which an executable is re-invoked (only for periodic executables, 0 otherwise)
    4. prefix startd_cron variables prefix (default is GLIDEIN_PS_)
    5. cond_download has a special value of TRUE
    6. config_out has a special value of FALSE
    7. data - String containing the data extracted from the file (real_fname) (not in the serialized dictionary)
    For placeholders, the real_name is empty (and the tuple starts w/ an empty string). Placeholders cannot be
    serialized (saved into file). Empty strings would cause error when parsed back.
    """
    DATA_LENGTH = 7  # Length of value (attributes + data)
    PLACEHOLDER_VALUE = ("", "", 0, "", "", "", "")  # The tuple should be DATA_LENGTH long and have the correct values

    def add_placeholder(self, key, allow_overwrite=True):
        # using DictFile, no file content (FileDictFile or SimpleFileDictFile)
        DictFile.add(self, key, self.PLACEHOLDER_VALUE, allow_overwrite)

    def is_placeholder(self, key):
        return self[key][0] == ""  # empty real_fname can only be a placeholder

    @staticmethod
    def make_val_tuple(file_name, file_type, period=0, prefix='GLIDEIN_PS_', cond_download='TRUE', config_out='FALSE'):
        """Make a tuple with the DATA_LENGTH-1 attributes in the correct order using the defaults

        :param file_name: name of the file (aka real_fname)
        :param file_type: type of the file (regular, nocache, exec, untar)
        :param period: period for periodic executables (ignored otherwise, default: 0)
        :param prefix: prefix for periodic executables (ignored otherwise, default: GLIDEIN_PS_)
        :param cond_download: conditional download (default: 'TRUE')
        :param config_out: config out (default: 'FALSE')
        :return: tuple with the DATA_LENGTH-1 attributes
        See class definition for more information about the attributes
        """
        # TODO: should it do some value checking? valid constant, int, ...
        return file_name, file_type, period, prefix, cond_download, config_out  # python constructs the tuple

    @staticmethod
    def val_to_file_name(val):
        return val[0]

    def get_file_fname(self, key):
        return self.val_to_file_name(self.vals[key])

    def add_from_bytes(self, key, val,
                       data,
                       allow_overwrite=False,
                       allow_overwrite_placeholder=True):

        if key in self and allow_overwrite_placeholder:
            if self.is_placeholder(key):
                # since the other functions know nothing about placeholders, need to force overwrite
                allow_overwrite = True
        return SimpleFileDictFile.add_from_bytes(self, key, val, data, allow_overwrite)

    def add_from_str(self, key, val,
                     data,
                     allow_overwrite=False,
                     allow_overwrite_placeholder=True):

        if key in self and allow_overwrite_placeholder:
            if self.is_placeholder(key):
                # since the other functions know nothing about placeholders, need to force overwrite
                allow_overwrite = True
        return SimpleFileDictFile.add_from_str(self, key, val, data, allow_overwrite)

    def add(self, key,
            val,  # will if len(val)==5, use the last one as data (for placeholders), else load from val[0]
            allow_overwrite=False,
            allow_overwrite_placeholder=True):
        """Add a file to the list

        Invoke add_from_str if the content is provided (6th component of val), add_from_file otherwise

        Args:
            key (str): file ID
            val (tuple): lists of 6 or 7 components (see class definition)
            allow_overwrite (bool): if True the existing files can be replaced (default: False)
            allow_overwrite_placeholder (bool): if True, placeholder files can be replaced even if allow_overwrite
                is False (default: True)

        Raises:
            DictFileError

        """
        if not (type(val) in (type(()), type([]))):
            raise RuntimeError("Values '%s' not a list or tuple" % val)

        if key in self and allow_overwrite_placeholder:
            if self.is_placeholder(key):
                # since the other functions from base class know nothing about placeholders, need to force overwrite
                allow_overwrite = True

        # This will help identify calls not migrated to the new format
        # TODO: check parameters!!
        try:
            int(val[2])  # to check if is integer. Period must be int or convertible to int
        except (ValueError, IndexError):
            raise DictFileError("Values '%s' not (real_fname,cache/exec,period,prefix,cond_download,config_out)" % val)

        if len(val) == self.DATA_LENGTH:
            # Alt: return self.add_from_str(key, val[:self.DATA_LENGTH-1], val[self.DATA_LENGTH-1], allow_overwrite)
            return DictFile.add(self, key, tuple(val), allow_overwrite)
        elif len(val) == self.DATA_LENGTH - 1:
            # Added a safety check that the last element is an attribute and not the value
            # Maybe check also string length or possible values?
            if '\n' in val[-1]:
                raise DictFileError("Values '%s' not (real_fname,cache/exec,period,prefix,cond_download,config_out)" % 
                                    val)
            return self.add_from_file(key, val, os.path.join(self.dir, self.val_to_file_name(val)), allow_overwrite)
        else:
            raise DictFileError("Values '%s' not (real_fname,cache/exec,period,prefix,cond_download,config_out)" % val)

    def format_val(self, key, want_comments):
        return "%s \t%s \t%s \t%s \t%s \t%s \t%s" % (key, self.vals[key][0], self.vals[key][1], self.vals[key][2],
                                                     self.vals[key][3], self.vals[key][4], self.vals[key][5])

    def file_header(self, want_comments):
        if want_comments:
            return (DictFile.file_header(self, want_comments) + "\n" +
                    ("# %s \t%s \t%s \t%s \t%s \t%s \t%s\n" %
                     ('Outfile', 'InFile        ', 'Cache/exec', 'Period', 'Prefix', 'Condition', 'ConfigOut')) +
                    ("#" * 89))
        else:
            return None

    def parse_val(self, line):
        """Parse a line of serialized FileDictFile files and add it to the dictionary

        Each line is a tab separated tuple w/ the key and the attributes describing the entry (see class description )
        :param line: string with the line content
        :return: tuple with DATA_LENGTH-1 values
        """
        if not line or line[0] == '#':
            return  # ignore empty lines and comments
        arr = line.split(None, self.DATA_LENGTH - 1)  # split already eliminates multiple spaces (no need for strip)
        if len(arr) == 0:
            return  # empty line (only separators)
        if len(arr[0]) == 0:
            return  # empty key

        if len(arr) != self.DATA_LENGTH:
            # compatibility w/ old formats
            # 3.2.13 (no prefix): key, fname, type, period, cond_download, config_out
            # 3.2.10 (no period, prefix): key, fname, type, cond_download, config_out
            # TODO: remove in 3.3 or after a few version (will break upgrade)
            if len(arr) == self.DATA_LENGTH - 1:
                # For upgrade from 3.2.13 to 3.2.11
                return self.add(arr[0], [arr[1], arr[2], arr[3], "GLIDEIN_PS_", arr[4], arr[5]])
            elif len(arr) == self.DATA_LENGTH - 2:
                # For upgrade from 3.2.10 or earlier
                return self.add(arr[0], [arr[1], arr[2], 0, "GLIDEIN_PS_", arr[3], arr[4]])
            raise RuntimeError("Not a valid file line (expected %i, found %i elements): '%s'" %
                               (self.DATA_LENGTH, len(arr), line))

        return self.add(arr[0], arr[1:])

    def get_immutable_files(self):
        mkeys = []
        for k in self.keys:
            val = self.vals[k][1]
            if val != "nocache":
                mkeys.append(self.vals[k][0])  # file name is not the key, but the first entry

        return mkeys

    def reuse(self, other,
              compare_dir=False, compare_fname=False,
              compare_files_fname=False):
        """Reuse the entry value (and file) if an item in the "other" dictionary shares the same attributes and content

        :param other: other dictionary
        :param compare_dir: reuse only if the serialized dictionary is in the same directory (Default: False)
        :param compare_fname: reuse only if the serialized dictionary has the same name (Default: False)
        :param compare_files_fname: reuse only if the item file name is the same (Default: False)
        :return: None
        """
        if compare_dir and (self.dir != other.dir):
            return  # nothing to do, different dirs
        if compare_fname and (self.fname != other.fname):
            return  # nothing to do, different fnames

        for k in self.keys:
            if k in other.keys:
                # the other has the same key, check if they are the same
                if compare_files_fname:
                    # The value is already the same, why deepcopy?
                    # The item are the same but not the nested ones?
                    # could return - no need for deepcopy
                    is_equal = (self.vals[k] == other.vals[k])
                else:  # ignore file name (first element)
                    is_equal = (self.vals[k][1:] == other.vals[k][1:])

                if is_equal:
                    self.vals[k] = copy.deepcopy(other.vals[k])
                # else they are different and there is nothing to be done

        return


# will convert values into python format before writing them out
#   given that it does not call any parent methods, implement an interface first
class ReprDictFileInterface:
    def format_val(self, key, want_comments):
        return "%s \t%s" % (key, repr(self.vals[key]))

    def parse_val(self, line):
        if not line or line[0] == '#':
            return  # ignore comments
        arr = line.split(None, 1)
        if len(arr[0]) == 0:
            return  # empty key

        key = arr[0]
        if len(arr) == 1:
            val = ''
        else:
            val = arr[1]
        return self.add(key, eval(val))

    # fake init to make pylint happy
    def interface_fake_init(self):
        self.vals = {}
        self.add = lambda x, y: True
        raise NotImplementedError("This function must never be called")


#   this one actually has the full semantics
class ReprDictFile(ReprDictFileInterface, DictFile):
    pass


# will hold only strings
class StrDictFile(DictFile):
    def add(self, key, val, allow_overwrite=False):
        DictFile.add(self, key, str(val), allow_overwrite)


# will save only strings
# while populating, it may hold other types
# not guaranteed to have typed values on (re-)load
class StrWWorkTypeDictFile(StrDictFile):
    """will save only strings
    while populating, it may hold other types
    not guaranteed to have typed values on (re-)load
    """

    def __init__(self, dir, fname, sort_keys=False, order_matters=False,
                 fname_idx=None):  # if none, use fname
        StrDictFile.__init__(self, dir, fname, sort_keys, order_matters, fname_idx)
        self.typed_vals = {}

    def erase(self):
        StrDictFile.erase(self)
        self.typed_vals = {}

    def remove(self, key, fail_if_missing=False):
        StrDictFile.remove(self, key, fail_if_missing)
        if key in self.typed_vals:
            del self.typed_vals[key]

    def get_typed_val(self, key):
        return self.typed_vals[key]

    def add(self, key, val, allow_overwrite=False):
        StrDictFile.add(self, key, val, allow_overwrite)
        self.typed_vals[key] = val


class VarsDictFile(DictFile):
    """DictFile class, values are (Type,Default,CondorName,Required,Export,UserName)
    """

    def is_compatible(self, old_val, new_val):
        return ((old_val[0] == new_val[0]) and (
            old_val[4] == new_val[4]))  # at least the type and the export must be preserved

    def file_header(self, want_comments):
        if want_comments:
            return (DictFile.file_header(self, want_comments) + "\n" +
                    "# VarName               Type    Default         CondorName                     Req.     Export  UserName           \n" +
                    "#                       S=Quote - = No Default  + = VarName                             Condor   - = Do not export \n" +
                    "#                                                                                                + = Use VarName   \n" +
                    "#                                                                                                @ = Use CondorName\n"
                    "###################################################################################################################")
        else:
            return None

    def add(self, key, val, allow_overwrite=0):
        if not (type(val) in (type(()), type([]))):
            raise RuntimeError("Values '%s' not a list or tuple" % val)
        if len(val) != 6:
            raise RuntimeError("Values '%s' not (Type,Default,CondorName,Required,Export,UserName)" % str(val))
        if not (val[0] in ('C', 'S', 'I')):
            raise RuntimeError("Invalid var type '%s', should be either C, S or I in val: %s" % (val[1], str(val)))
        for i, t in ((3, "Required"), (4, "Export")):
            if not (val[i] in ('Y', 'N')):
                raise RuntimeError("Invalid var %s '%s', should be either Y or N in val: %s" % (t, val[i], str(val)))

        return DictFile.add(self, key, val, allow_overwrite)

    # valid types are "string", "expr" and "integer" (anything different from the first 2 strings is considered integer)
    def add_extended(self, key,
                     type,
                     val_default,  # None or False==No default (i.e. -)
                     condor_name,  # if None or false, Varname (i.e. +)
                     required,
                     export_condor,
                     user_name,  # If None or false, do not export (i.e. -)
                     # if True, set to VarName (i.e. +)
                     allow_overwrite=0):
        if type == "string":
            type_str = 'S'
        elif type == "expr":
            type_str = 'C'
        else:
            type_str = 'I'

        if (val_default is None) or (val_default == False):
            val_default = '-'

        if (condor_name is None) or (condor_name == False):
            condor_name = "+"

        if required:
            req_str = 'Y'
        else:
            req_str = 'N'

        if export_condor:
            export_condor_str = 'Y'
        else:
            export_condor_str = 'N'

        if (user_name is None) or (user_name == False):
            user_name = '-'
        elif user_name == True:
            user_name = '+'

        self.add(key, (type_str, val_default, condor_name, req_str, export_condor_str, user_name), allow_overwrite)

    def format_val(self, key, want_comments):
        return "%s \t%s \t%s \t\t%s \t%s \t%s \t%s" % (key, self.vals[key][0], self.vals[key][1], self.vals[key][2],
                                                       self.vals[key][3], self.vals[key][4], self.vals[key][5])

    def parse_val(self, line):
        if not line or line[0] == '#':
            return  # ignore comments
        arr = line.split(None, 6)
        if len(arr) == 0:
            return  # empty line
        if len(arr) != 7:
            raise RuntimeError("Not a valid var line (expected 7, found %i elements): '%s'" % (len(arr), line))

        key = arr[0]
        return self.add(key, arr[1:])


class SimpleFile(DictFile):
    """DictFile with the content of a file

    This class holds the content of the whole file in the single bytes value with key 'content'.
    Any other key is invalid.
    """

    def add(self, key, val, allow_overwrite=False):
        if key != 'content':
            raise RuntimeError("Invalid key '%s'!='content'" % key)
        return DictFile.add(self, key, val, allow_overwrite)

    def file_header(self, want_comments):
        return None  # no comment, anytime

    def format_val(self, key, want_comments):
        """Format the content of the file. Only the 'content' key is accepted

        Args:
            key:
            want_comments (bool): not used

        Returns:
            str: content of the file

        Raises:
            RuntimeError: if the key is not 'content'

        """
        if key == 'content':
            data = self.vals[key]
            return data.decode(BINARY_ENCODING)
        else:
            raise RuntimeError("Invalid key '%s'!='content'" % key)

    def load_from_fd(self, fd,
                     erase_first=True,
                     set_not_changed=True):
        """Load the content from a binary file (binary mode used also for text files)

        Args:
            fd: binary file to read the data from
            erase_first (bool): if True, default, delete the old content first
            set_not_changed (bool): if True, set self.changed to False

        Returns:

        """
        if erase_first:
            self.erase()

        data = fd.read()

        # remove final newline, since it will be added at save time
        if data[-1:] == b'\n':
            # strip newline, colon is needed, otherwise the number 10 is returned for \n
            data = data[:-1]

        self.add('content', data)

        if set_not_changed:
            self.changed = False  # the memory copy is now same as the one on disk
        return

    def parse_val(self, line):
        raise RuntimeError("Not defined in SimpleFile")


class ExeFile(SimpleFile):
    """DictFile with the content of an executable file

    This class holds the content of the whole file in the single bytes value with key 'content'.
    Any other key is invalid.
    When saving the content to the file, it will set the permissions to make it executable
    """

    def save(self, dir=None, fname=None,
             # if dir and/or fname are not specified, use the defaults specified in __init__
             sort_keys=None, set_readonly=True, reset_changed=True,
             save_only_if_changed=True,
             want_comments=True):
        """

        Args:
            dir:
            fname:
            sort_keys:
            set_readonly:
            reset_changed:
            save_only_if_changed:
            want_comments:

        Returns:

        """
        if save_only_if_changed and (not self.changed):
            return  # no change -> don't save

        if dir is None:
            dir = self.dir
        if fname is None:
            fname = self.fname
        if sort_keys is None:
            sort_keys = self.sort_keys

        filepath = os.path.join(dir, fname)
        try:
            with open(filepath, "wb") as fd:
                self.save_into_fd(fd, sort_keys, set_readonly, reset_changed, want_comments)
        except IOError as e:
            raise RuntimeError("Error creating or writing to %s: %s" % (filepath, e))
        os.chmod(filepath, 0o755)

        return


########################################################################################################################
#
# Classes to manage directories and symlinks to directories
#
###########################################################

class dirSupport:
    """abstract class for a directory creation
    """

    def create_dir(self, fail_if_exists=True):
        """Create the directory

        Args:
            fail_if_exists (bool): fail with RuntimeError if the directory exists already

        Returns:
            bool: True if the dir was created, false else

        Raises:
            RuntimeError: if failed the operation failed and the dircetory is not already there
                or if it is there and fail_if_exists is True
        """
        raise RuntimeError("Undefined")

    def delete_dir(self):
        raise RuntimeError("Undefined")


class simpleDirSupport(dirSupport):
    def __init__(self, dir, dir_name):
        """Constructor

        Args:
            dir: the path of the directory
            dir_name: name of the directory to be used in error messages
        """
        self.dir = dir
        self.dir_name = dir_name

    def create_dir(self, fail_if_exists=True):
        if os.path.isdir(self.dir):
            if fail_if_exists:
                raise RuntimeError("Cannot create %s dir %s, already exists." % (self.dir_name, self.dir))
            else:
                return False  # already exists, nothing to do

        try:
            os.mkdir(self.dir)
        except OSError as e:
            raise RuntimeError("Failed to create %s dir: %s" % (self.dir_name, e))
        return True

    def delete_dir(self):
        shutil.rmtree(self.dir)


class chmodDirSupport(simpleDirSupport):
    def __init__(self, dir, chmod, dir_name):
        simpleDirSupport.__init__(self, dir, dir_name)
        self.chmod = chmod

    def create_dir(self, fail_if_exists=True):
        if os.path.isdir(self.dir):
            if fail_if_exists:
                raise RuntimeError("Cannot create %s dir %s, already exists." % (self.dir_name, self.dir))
            else:
                return False  # already exists, nothing to do

        try:
            os.mkdir(self.dir, self.chmod)
        except OSError as e:
            raise RuntimeError("Failed to create %s dir: %s" % (self.dir_name, e))
        return True


class symlinkSupport(dirSupport):
    """Symlink to a directory"""

    def __init__(self, target_dir, symlink, dir_name):
        self.target_dir = target_dir
        self.symlink = symlink
        self.dir_name = dir_name

    def create_dir(self, fail_if_exists=True):
        if os.path.islink(self.symlink):
            if fail_if_exists:
                raise RuntimeError("Cannot create %s symlink %s, already exists." % (self.dir_name, self.symlink))
            else:
                return False  # already exists, nothing to do

        try:
            os.symlink(self.target_dir, self.symlink)
        except OSError as e:
            raise RuntimeError("Failed to create %s symlink: %s" % (self.dir_name, e))
        return True

    def delete_dir(self):
        os.unlink(self.symlink)


# class for many directory creation
class dirsSupport:
    def __init__(self):
        self.dir_list = []

    # dir obj must support create_dir and delete_dir
    def add_dir_obj(self, dir_obj):
        self.dir_list.append(dir_obj)

    def create_dirs(self, fail_if_exists=True):
        created_dirs = []
        try:
            for dir_obj in self.dir_list:
                res = dir_obj.create_dir(fail_if_exists)
                if res:
                    created_dirs.append(dir_obj)
        except:
            # on error, remove the dirs in reverse order
            created_dirs.reverse()
            for dir_obj in created_dirs:
                dir_obj.delete_dir()
            # then rethrow exception
            raise

        return len(created_dirs) != 0

    def delete_dirs(self):
        idxs = list(range(len(self.dir_list)))
        idxs.reverse()
        for i in idxs:
            self.dir_list[i].delete_dir()


# multiple simple dirs
class multiSimpleDirSupport(dirSupport, dirsSupport):
    def __init__(self, list_of_dirs, dir_name):
        dirsSupport.__init__(self)
        self.list_of_dirs = list_of_dirs
        self.dir_name = dir_name

        for dir in list_of_dirs:
            self.add_dir_obj(simpleDirSupport(dir, self.dir_name))

    def create_dir(self, fail_if_exists=True):
        return self.create_dirs(fail_if_exists)

    def delete_dir(self):
        self.delete_dirs()


###########################################

class workDirSupport(multiSimpleDirSupport):
    def __init__(self, work_dir, workdir_name):
        multiSimpleDirSupport.__init__(self,
                                       (work_dir, os.path.join(work_dir, 'lock')),
                                       workdir_name)


# similar to workDirSupport but without lock subdir
class simpleWorkDirSupport(simpleDirSupport):
    pass


class logDirSupport(simpleDirSupport):
    def __init__(self, log_dir, dir_name='log'):
        simpleDirSupport.__init__(self, log_dir, dir_name)


class logSymlinkSupport(symlinkSupport):
    def __init__(self, log_dir, work_dir, symlink_subdir='log', dir_name='log'):
        symlinkSupport.__init__(self, log_dir, os.path.join(work_dir, symlink_subdir), dir_name)


class stageDirSupport(simpleDirSupport):
    def __init__(self, stage_dir, dir_name='stage'):
        simpleDirSupport.__init__(self, stage_dir, dir_name)


class monitorDirSupport(dirSupport, dirsSupport):
    def __init__(self, monitor_dir, dir_name="monitor"):
        dirsSupport.__init__(self)

        self.dir_name = dir_name
        self.monitor_dir = monitor_dir
        self.add_dir_obj(simpleDirSupport(self.monitor_dir, self.dir_name))
        self.add_dir_obj(simpleDirSupport(os.path.join(self.monitor_dir, 'lock'), self.dir_name))

    def create_dir(self, fail_if_exists=True):
        return self.create_dirs(fail_if_exists)

    def delete_dir(self):
        self.delete_dirs()


class monitorWLinkDirSupport(monitorDirSupport):
    def __init__(self, monitor_dir, work_dir, work_subdir="monitor", monitordir_name="monitor"):
        monitorDirSupport.__init__(self, monitor_dir, monitordir_name)

        self.work_dir = work_dir
        self.monitor_symlink = os.path.join(self.work_dir, work_subdir)

        self.add_dir_obj(symlinkSupport(self.monitor_dir, self.monitor_symlink, self.dir_name))


################################################
#
# Dictionaries of files classes
# Only abstract classes defined here
#
################################################

# helper class, used below
class fileCommonDicts:
    def __init__(self):
        self.dicts = {}

    def keys(self):
        return list(self.dicts.keys())

    def has_key(self, key):
        return key in self.dicts

    def __contains__(self, key):
        return key in self.dicts

    def __getitem__(self, key):
        return self.dicts[key]

    def set_readonly(self, readonly=True):
        for el in list(self.dicts.values()):
            # condor_jdl are lists. Iterating over its elements in this case
            if isinstance(el, list):
                for cj in el:
                    cj.set_readonly(readonly)
            else:
                el.set_readonly(readonly)


################################################
#
# This Class contains the main dicts
#
################################################

class fileMainDicts(fileCommonDicts, dirsSupport):
    """This Class contains the main dicts (dicts is a dict of DictFiles)
    """
    def __init__(self,
                 work_dir, stage_dir,
                 workdir_name,
                 simple_work_dir=False,
                 log_dir=None):
        """Constructor

        Args:
            work_dir:
            stage_dir:
            workdir_name:
            simple_work_dir (bool): if True, do not create the lib and lock work_dir subdirs
            base_log_dir (str): used only if simple_work_dir=False

        """
        self.active_sub_list = []
        self.disabled_sub_list = []
        self.monitor_dir = ''

        fileCommonDicts.__init__(self)
        dirsSupport.__init__(self)

        self.work_dir = work_dir
        self.stage_dir = stage_dir
        self.workdir_name = workdir_name

        self.simple_work_dir = simple_work_dir
        if simple_work_dir:
            self.log_dir = None
            self.add_dir_obj(simpleWorkDirSupport(self.work_dir, self.workdir_name))
        else:
            self.log_dir = log_dir
            self.add_dir_obj(workDirSupport(self.work_dir, self.workdir_name))
            self.add_dir_obj(logDirSupport(self.log_dir))
            # make it easier to find; create a symlink in work
            self.add_dir_obj(logSymlinkSupport(self.log_dir, self.work_dir))

            # in order to keep things clean, put daemon process logs into a separate dir
            self.add_dir_obj(logDirSupport(self.get_daemon_log_dir(log_dir)))

        self.add_dir_obj(stageDirSupport(self.stage_dir))

        self.erase()

    def get_summary_signature(self):  # you can discover most of the other things from this
        return self.dicts['summary_signature']

    def erase(self):
        self.dicts = self.get_main_dicts()

    def populate(self, params=None):
        raise NotImplementedError("populate() not implemented in child!")

    # child must overwrite this
    def load(self):
        raise RuntimeError("Undefined")

    # child must overwrite this
    def save(self, set_readonly=True):
        raise RuntimeError("Undefined")

    def is_equal(self, other,  # other must be of the same class
                 compare_work_dir=False, compare_stage_dir=False,
                 compare_fnames=False):
        if compare_work_dir and (self.work_dir != other.work_dir):
            return False
        if compare_stage_dir and (self.stage_dir != other.stage_dir):
            return False
        for k in list(self.dicts.keys()):
            if not self.dicts[k].is_equal(other.dicts[k], compare_dir=False, compare_fname=compare_fnames):
                return False
        return True

    # reuse as much of the other as possible
    def reuse(self, other):  # other must be of the same class
        if self.work_dir != other.work_dir:
            raise RuntimeError(
                "Cannot change main %s base_dir! '%s'!='%s'" % (self.workdir_name, self.work_dir, other.work_dir))
        if self.stage_dir != other.stage_dir:
            raise RuntimeError("Cannot change main stage base_dir! '%s'!='%s'" % (self.stage_dir, other.stage_dir))
        return  # nothing else to be done in this

    ####################
    # Internal
    ####################

    # Child should overwrite this
    def get_daemon_log_dir(self, base_dir):
        return os.path.join(base_dir, "main")

    # Child must overwrite this
    def get_main_dicts(self):
        """Interface

        Returns:
            dict of DictFile: keys are standard depending on the dictionary

        """
        raise RuntimeError("Undefined")


################################################
#
# This Class contains the sub dicts
#
################################################

class fileSubDicts(fileCommonDicts, dirsSupport):
    """This Class contains the sub dicts
    """
    def __init__(self, base_work_dir, base_stage_dir, sub_name,
                 summary_signature, workdir_name,
                 simple_work_dir=False,
                 base_log_dir=None):
        """Constructor

        Args:
            base_work_dir (str):
            base_stage_dir (str):
            sub_name (str):
            summary_signature (str):
            workdir_name (str):
            simple_work_dir (bool): if True, do not create the lib and lock work_dir subdirs
            base_log_dir (str): used only if simple_work_dir=False
        """
        fileCommonDicts.__init__(self)
        dirsSupport.__init__(self)

        self.sub_name = sub_name

        work_dir = self.get_sub_work_dir(base_work_dir)
        stage_dir = self.get_sub_stage_dir(base_stage_dir)

        self.work_dir = work_dir
        self.stage_dir = stage_dir
        self.workdir_name = workdir_name

        self.simple_work_dir = simple_work_dir
        if simple_work_dir:
            self.log_dir = None
            self.add_dir_obj(simpleWorkDirSupport(self.work_dir, self.workdir_name))
        else:
            self.log_dir = self.get_sub_log_dir(base_log_dir)
            self.add_dir_obj(workDirSupport(self.work_dir, self.workdir_name))
            self.add_dir_obj(logDirSupport(self.log_dir))

        self.add_dir_obj(stageDirSupport(self.stage_dir))

        self.summary_signature = summary_signature
        self.erase()

    def erase(self):
        self.dicts = self.get_sub_dicts()

    # child must overwrite this
    def load(self):
        raise ValueError("Undefined")

    # child must overwrite this
    def save(self, set_readonly=True):
        raise ValueError("Undefined")

    # child can overwrite this
    def save_final(self, set_readonly=True):
        pass  # not always needed, use default of empty

    def is_equal(self, other,  # other must be of the same class
                 compare_sub_name=False,
                 compare_fnames=False):
        """

        Args:
            other: other must be of the same class (child of fileSubDicts)
            compare_sub_name (bool):
            compare_fnames (bool):

        Returns:

        """
        if compare_sub_name and (self.sub_name != other.sub_name):
            return False
        for k in list(self.dicts.keys()):
            if not self.dicts[k].is_equal(other.dicts[k], compare_dir=False, compare_fname=compare_fnames):
                return False
        return True

    # reuse as much of the other as possible
    def reuse(self, other):  # other must be of the same class
        if self.work_dir != other.work_dir:
            raise RuntimeError(
                "Cannot change sub %s base_dir! '%s'!='%s'" % (self.workdir_name, self.work_dir, other.work_dir))
        if self.stage_dir != other.stage_dir:
            raise RuntimeError("Cannot change sub stage base_dir! '%s'!='%s'" % (self.stage_dir, other.stage_dir))

        return  # nothing more to be done here

    ####################
    # Internal
    ####################

    # Child should overwrite this
    def get_sub_work_dir(self, base_dir):
        return base_dir + "/sub_" + self.sub_name

    # Child should overwrite this
    def get_sub_log_dir(self, base_dir):
        return base_dir + "/sub_" + self.sub_name

    # Child should overwrite this
    def get_sub_stage_dir(self, base_dir):
        return base_dir + "/sub_" + self.sub_name

    # Child must overwrite this
    def get_sub_dicts(self):
        raise RuntimeError("Undefined")

    # Child must overwrite this
    def reuse_nocheck(self, other):
        raise RuntimeError("Undefined")


################################################
#
# This Class contains both the main and
# the sub dicts
#
################################################

class fileDicts:
    """This Class contains both the main and the sub dicts
    """
    def __init__(self, work_dir, stage_dir, sub_list=[], workdir_name="work",
                 simple_work_dir=False,
                 log_dir=None):
        """
        
        Args:
            work_dir: 
            stage_dir: 
            sub_list: 
            workdir_name: 
            simple_work_dir: if True, do not create the lib and lock work_dir subdirs
            log_dir: used only if simple_work_dir=False
        """
        self.work_dir = work_dir
        self.workdir_name = workdir_name
        self.stage_dir = stage_dir
        self.simple_work_dir = simple_work_dir
        self.log_dir = log_dir

        self.main_dicts = self.new_MainDicts()
        self.sub_list = sub_list[:]
        self.sub_dicts = {}

        for sub_name in sub_list:
            self.sub_dicts[sub_name] = self.new_SubDicts(sub_name)
        return

    def set_readonly(self, readonly=True):
        self.main_dicts.set_readonly(readonly)
        for el in list(self.sub_dicts.values()):
            el.set_readonly(readonly)

    def erase(self, destroy_old_subs=True):  # if false, the sub names will be preserved
        self.main_dicts.erase()
        if destroy_old_subs:
            self.sub_list = []
            self.sub_dicts = {}
        else:
            for sub_name in self.sub_list:
                self.sub_dicts[sub_name].erase()
        return

    def load(self, destroy_old_subs=True):  # if false, overwrite the subs you load, but leave the others as they are
        self.main_dicts.load()
        if destroy_old_subs:
            self.sub_list = []
            self.sub_dicts = {}
        # else just leave as it is, will rewrite just the loaded ones

        for sign_key in self.main_dicts.get_summary_signature().keys:
            if sign_key != 'main':  # main is special, not an sub
                sub_name = self.get_sub_name_from_sub_stage_dir(sign_key)
                if not (sub_name in self.sub_list):
                    self.sub_list.append(sub_name)
                self.sub_dicts[sub_name] = self.new_SubDicts(sub_name)
                self.sub_dicts[sub_name].load()

    def save(self, set_readonly=True):
        for sub_name in self.sub_list:
            self.sub_dicts[sub_name].save(set_readonly=set_readonly)
        self.main_dicts.save(set_readonly=set_readonly)
        for sub_name in self.sub_list:
            self.sub_dicts[sub_name].save_final(set_readonly=set_readonly)

    def create_dirs(self, fail_if_exists=True):
        self.main_dicts.create_dirs(fail_if_exists)
        try:
            for sub_name in self.sub_list:
                self.sub_dicts[sub_name].create_dirs(fail_if_exists)
        except:
            self.main_dicts.delete_dirs()  # this will clean up also any created subs
            raise

    def delete_dirs(self):
        self.main_dicts.delete_dirs()  # this will clean up also all subs

    def is_equal(self, other,  # other must be of the same class
                 compare_work_dir=False, compare_stage_dir=False,
                 compare_fnames=False):
        if compare_work_dir and (self.work_dir != other.work_dir):
            return False
        if compare_stage_dir and (self.stage_dir != other.stage_dir):
            return False
        if not self.main_dicts.is_equal(other.main_dicts, compare_work_dir=False, compare_stage_dir=False,
                                        compare_fnames=compare_fnames):
            return False
        my_subs = self.sub_list[:]
        other_subs = other.sub_list[:]
        if len(my_subs) != len(other_subs):
            return False

        my_subs.sort()
        other_subs.sort()
        if my_subs != other_subs:  # need to be in the same order to make a comparison
            return False

        for k in my_subs:
            if not self.sub_dicts[k].is_equal(other.sub_dicts[k], compare_sub_name=False,
                                              compare_fname=compare_fnames):
                return False
        return True

    # reuse as much of the other as possible
    def reuse(self, other):  # other must be of the same class
        if self.work_dir != other.work_dir:
            raise RuntimeError(
                "Cannot change %s base_dir! '%s'!='%s'" % (self.workdir_name, self.work_dir, other.work_dir))
        if self.stage_dir != other.stage_dir:
            raise RuntimeError("Cannot change stage base_dir! '%s'!='%s'" % (self.stage_dir, other.stage_dir))

        # compare main dictionaires
        self.main_dicts.create_dirs(fail_if_exists=False)
        self.main_dicts.reuse(other.main_dicts)

        # compare sub dictionaires
        for k in self.sub_list:
            if k in other.sub_list:
                self.sub_dicts[k].create_dirs(fail_if_exists=False)
                self.sub_dicts[k].reuse(other.sub_dicts[k])
            else:
                # nothing to reuse, but must create dir
                self.sub_dicts[k].create_dirs(fail_if_exists=False)

    ###########
    # PRIVATE
    ###########

    # this should be redefined by the child
    # and return a child of fileMainDicts
    def new_MainDicts(self):
        return fileMainDicts(self.work_dir, self.stage_dir, self.workdir_name, self.simple_work_dir, self.log_dir)

    # this should be redefined by the child
    # and return a child of fileSubDicts
    def new_SubDicts(self, sub_name):
        return fileSubDicts(self.work_dir, self.stage_dir, sub_name, self.main_dicts.get_summary_signature(),
                            self.workdir_name, self.simple_work_dir, self.log_dir)

    # this should be redefined by the child
    def get_sub_name_from_sub_stage_dir(self, sign_key):
        raise RuntimeError("Undefined")


class MonitorFileDicts:
    def __init__(self, work_dir, stage_dir, sub_list=[], workdir_name="work",
                 simple_work_dir=False):  # if True, do not create the lib and lock work_dir subdirs
        self.work_dir = work_dir
        self.workdir_name = workdir_name
        self.stage_dir = stage_dir
        self.simple_work_dir = simple_work_dir

        self.main_dicts = self.new_MainDicts()
        self.sub_list = sub_list[:]
        self.sub_dicts = {}
        for sub_name in sub_list:
            self.sub_dicts[sub_name] = self.new_SubDicts(sub_name)
        return

    def new_MainDicts(self):
        raise NotImplementedError("new_MainDicts() not implemented in child!")

    def new_SubDicts(self, sub_name):
        raise NotImplementedError("new_SubDicts() not implemented in child!")

    def get_sub_name_from_sub_stage_dir(self, sign_key):
        raise NotImplementedError("get_sub_name_from_sub_stage_dir() not implemented in child!")

    def set_readonly(self, readonly=True):
        self.main_dicts.set_readonly(readonly)
        for el in list(self.sub_dicts.values()):
            el.set_readonly(readonly)

    def erase(self, destroy_old_subs=True):  # if false, the sub names will be preserved
        self.main_dicts.erase()
        if destroy_old_subs:
            self.sub_list = []
            self.sub_dicts = {}
        else:
            for sub_name in self.sub_list:
                self.sub_dicts[sub_name].erase()
        return

    def load(self, destroy_old_subs=True):  # if false, overwrite the subs you load, but leave the others as they are

        self.main_dicts.load()
        if destroy_old_subs:
            self.sub_list = []
            self.sub_dicts = {}
        # else just leave as it is, will rewrite just the loaded ones

        for sign_key in self.main_dicts.get_summary_signature().keys:
            if sign_key != 'main':  # main is special, not an sub
                sub_name = self.get_sub_name_from_sub_stage_dir(sign_key)
                if not (sub_name in self.sub_list):
                    self.sub_list.append(sub_name)
                self.sub_dicts[sub_name] = self.new_SubDicts(sub_name)
                self.sub_dicts[sub_name].load()

    def save(self, set_readonly=True):
        for sub_name in self.sub_list:
            self.sub_dicts[sub_name].save(set_readonly=set_readonly)
        self.main_dicts.save(set_readonly=set_readonly)
        for sub_name in self.sub_list:
            self.sub_dicts[sub_name].save_final(set_readonly=set_readonly)


#########################################################
#
# Common functions
#
#########################################################

# Some valid addresses to test validate_node with (using fermicloudui to avoid DNS errors):
# ['fermicloudui.fnal.gov:9618-9620', 'fermicloudui.fnal.gov:9618?sock=collector30-40',
# 'fermicloudui.fnal.gov:9618-9630', 'fermicloudui.fnal.gov:9618?sock=collector30-50',
# 'fermicloudui.fnal.gov:9618?sock=collector10-20', 'fermicloudui.fnal.gov:9618?sock=collector',
# 'fermicloudui.fnal.gov:9618?sock=collector30-40', 'fermicloudui.fnal.gov:9618?sock=collector30',
# 'fermicloudui.fnal.gov:9618?sock=collector', 'fermicloudui.fnal.gov:9618?sock=collector&key1=val1',
# 'name@fermicloudui.fnal.gov:9618?sock=schedd', 'fermicloudui.fnal.gov:9618?sock=my5alpha0num',
# 'fermicloudui.fnal.gov:9618?key1=val1&sock=collector&key2=val2']

def validate_node(nodestr, allow_range=False):
    """Validate HTCondor endpoint (node) string
    this can be a node, node:port, node:port-range
    or a shared port sinful string node[:port]?[var=val&]sock=collectorN1[-N2][&var=val]
    or a schedd schedd_name@node:port[?sock=collector&var=val]
    'sock' cannot appear more than once
    ranges can be either in ports or in 'sock', not in both at the same time

    @param nodestr: endpoint (node) string
    @param allow_range: True if a port range is allowed (e.g. for secondary collectors or CCBs)
    @return: raise RuntimeError if the validation fails
    """
    # check that ; and , are not in the node string
    if ',' in nodestr or ';' in nodestr:
        raise RuntimeError("End-point name can not contain list separators (,;): '%s'" % nodestr)
    eparr = nodestr.split('?')
    if len(eparr) > 2:
        raise RuntimeError("Too many ? in the end-point name: '%s'" % nodestr)
    found_range = False
    if len(eparr) == 2:
        # Validate sinful string
        ss_arr = eparr[1].split('&')
        sock_found = False
        for i in ss_arr:
            if i.startswith('sock='):
                if sock_found:
                    raise RuntimeError("Only one 'sock' element allowed in end-point's sinful string: '%s'" % nodestr)
                sock_found = True
                match = re.match(r'(^\w*[a-zA-Z_]+)(\d+)?(?:-(\d+))?$', i[5:])
                if match is None:
                    raise RuntimeError("Invalid 'sock=' value in in the end-point's sinful string: '%s'" % nodestr)
                if match.groups()[2] is not None:
                    # Check the sock range
                    if not allow_range:
                        raise RuntimeError("'sock' range not allowed for this end-point: '%s'" % nodestr)
                    found_range = True
                    try:
                        if int(match.groups()[1]) >= int(match.groups()[2]):
                            raise RuntimeError(
                                "In the end-point, left value in the sock range must be lower than the right one: '%s'" % nodestr)
                    except (TypeError, ValueError):
                        # match.group can be None (or not an integer?)
                        raise RuntimeError("Invalid 'sock' value in in the end-point's sinful string: '%s'" % nodestr)
    narr = eparr[0].split(':')
    if len(narr) > 2:
        raise RuntimeError("Too many : in the end-point name: '%s'" % nodestr)
    if len(narr) > 1:
        # have ports, validate them
        ports = narr[1]
        parr = ports.split('-')
        if len(parr) > 2:
            raise RuntimeError("Too many - in the end-point ports: '%s'" % nodestr)
        try:
            pleft = int(parr[0])
            if len(parr) > 1:
                # found port range
                if not allow_range:
                    raise RuntimeError("Port range not allowed for this end-point: '%s'" % nodestr)
                if found_range:
                    raise RuntimeError("Cannot have both port range and 'sock' range in end-point: '%s'" % nodestr)
                pright = int(parr[1])
                if pleft >= pright:
                    raise RuntimeError("Left port must be lower than right port in end-point port range: '%s'" %
                                       nodestr)
            else:
                pright = pleft
        except ValueError:
            raise RuntimeError("End-point ports are not integer: '%s'" % nodestr)
        if pleft < 1:
            raise RuntimeError("Ports cannot be less than 1 for end-point ports: '%s'" % nodestr)
        if pright > 65535:
            raise RuntimeError("Ports cannot be more than 64k for end-point ports: '%s'" % nodestr)
    # split needed to handle the multiple schedd naming convention
    nodename = narr[0].split("@")[-1]
    try:
        socket.getaddrinfo(nodename, None)
    except:
        raise RuntimeError("Node name unknown to DNS: '%s'" % nodestr)
    # OK, all looks good
    return<|MERGE_RESOLUTION|>--- conflicted
+++ resolved
@@ -687,10 +687,6 @@
 ##################################
 # signatures
 class SHA1DictFile(DictFile):
-<<<<<<< HEAD
-    def add_from_file(self,filepath,allow_overwrite=False,
-                      key=None): # if key==None, use basefname
-=======
     """Dictionary of SHA1 signatures
     Saved as "SHA1   FNAME" lines
     """
@@ -705,7 +701,6 @@
         Returns:
 
         """
->>>>>>> bec9342d
         sha1 = hashCrypto.extract_sha1(filepath)
         if key is None:
             key = os.path.basename(filepath)
@@ -769,9 +764,6 @@
     def add_from_file(self, filepath,
                       fname2=None,  
                       allow_overwrite=False,
-<<<<<<< HEAD
-                      key=None):   # if key==None, use basefname
-=======
                       key=None):
         """Add a file and its SHA1 signature to a summary dictionary
 
@@ -784,7 +776,6 @@
         Returns:
 
         """
->>>>>>> bec9342d
         sha1 = hashCrypto.extract_sha1(filepath)
         if key is None:
             key = os.path.basename(filepath)
@@ -986,11 +977,11 @@
             fdata = self.vals[key][-1]
             # The file content should be already a binary blob (bytes); if it is a string,
             # then raise an error or convert it
+            filepath = os.path.join(self.dir, fname)
             if isinstance(fdata, str):
                 raise DictFileError("File content received as str instead of bytes: %s (in %s)" % (key, filepath))
                 # Use this instead of 'raise' to silently change the data and be more tolerant
                 # fdata = bytes(fdata, encoding=BINARY_ENCODING)
-            filepath = os.path.join(self.dir, fname)
             if (not allow_overwrite) and os.path.exists(filepath):
                 raise DictFileError("File %s already exists" % filepath)
             try:
