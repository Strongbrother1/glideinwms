--- conflicted
+++ resolved
@@ -910,20 +910,7 @@
             else:
                 disabled_sub_list.append(entry.getName())
 
-<<<<<<< HEAD
         glidein_dict.add('Entries', ','.join(active_sub_list))
-        glidein_dict.add('AdvertiseWithTCP', conf['advertise_with_tcp'])
-        glidein_dict.add('AdvertiseWithMultiple', conf['advertise_with_multiple'])
-        glidein_dict.add('LoopDelay', conf['loop_delay'])
-        glidein_dict.add('AdvertisePilotAccounting', conf['advertise_pilot_accounting'])
-        glidein_dict.add('AdvertiseDelay', conf['advertise_delay'])
-        glidein_dict.add('RestartAttempts', conf['restart_attempts'])
-        glidein_dict.add('RestartInterval', conf['restart_interval'])
-        glidein_dict.add('EntryParallelWorkers', conf['entry_parallel_workers'])
-
-        glidein_dict.add('RecoverableExitcodes', conf['recoverable_exitcodes'])
-=======
-        glidein_dict.add('Entries', string.join(active_sub_list, ','))
         glidein_dict.add('AdvertiseWithTCP', conf[u'advertise_with_tcp'])
         glidein_dict.add('AdvertiseWithMultiple', conf[u'advertise_with_multiple'])
         glidein_dict.add('LoopDelay', conf[u'loop_delay'])
@@ -934,7 +921,6 @@
         glidein_dict.add('EntryParallelWorkers', conf[u'entry_parallel_workers'])
 
         glidein_dict.add('RecoverableExitcodes', conf[u'recoverable_exitcodes'])
->>>>>>> d875eabc
         glidein_dict.add('LogDir', conf.get_log_dir())
         glidein_dict.add('ClientLogBaseDir', sub_el['base_client_log_dir'])
         glidein_dict.add('ClientProxiesBaseDir', sub_el['base_client_proxies_dir'])
@@ -943,11 +929,7 @@
         glidein_dict.add('MonitorDisplayText', mon_foot_el['display_txt'])
         glidein_dict.add('MonitorLink', mon_foot_el['href_link'])
 
-<<<<<<< HEAD
-        monitoring_collectors=calc_primary_monitoring_collectors(conf.get_child_list('monitoring_collectors'))
-=======
         monitoring_collectors = calc_primary_monitoring_collectors(conf.get_child_list(u'monitoring_collectors'))
->>>>>>> d875eabc
         if monitoring_collectors is not None:
             glidein_dict.add('PrimaryMonitoringCollectors', str(monitoring_collectors))
 
@@ -1072,21 +1054,12 @@
     for fe_el in conf.get_child('security').get_child_list('frontends'):
         fe_name = fe_el['name']
 
-<<<<<<< HEAD
-        ident=fe_el['identity']
-        maps={}
-        for sc_el in fe_el.get_child_list('security_classes'):
-            sc_name = sc_el['name']
-            username=sc_el['username']
-            maps[sc_name]=username
-=======
         ident = fe_el['identity']
         maps = {}
         for sc_el in fe_el.get_child_list(u'security_classes'):
             sc_name = sc_el[u'name']
             username = sc_el['username']
             maps[sc_name] = username
->>>>>>> d875eabc
 
         frontend_dict.add(fe_name, {'ident': ident, 'usermap': maps})
 
@@ -1094,17 +1067,10 @@
 #####################################################
 # Populate gridmap to be used by the glideins
 def populate_gridmap(conf, gridmap_dict):
-<<<<<<< HEAD
-    collector_dns=[]
-    for el in conf.get_child_list('monitoring_collectors'):
-        dn=el['DN']
-        if not (dn in collector_dns): #skip duplicates
-=======
     collector_dns = []
     for el in conf.get_child_list(u'monitoring_collectors'):
         dn = el[u'DN']
         if not (dn in collector_dns):  # skip duplicates
->>>>>>> d875eabc
             collector_dns.append(dn)
             gridmap_dict.add(dn, 'fcollector%i' % len(collector_dns))
 
@@ -1290,15 +1256,9 @@
             # only consider the primary collectors
             cWDictFile.validate_node(el['node'])
             # we only expect one per group
-<<<<<<< HEAD
-            if el['group'] in collector_nodes:
-                raise RuntimeError("Duplicate primary monitoring collector found for group %s"%el['group'])
-            collector_nodes[el['group']]=el['node']
-=======
             if el[u'group'] in collector_nodes:
                 raise RuntimeError("Duplicate primary monitoring collector found for group %s" % el[u'group'])
             collector_nodes[el[u'group']] = el[u'node']
->>>>>>> d875eabc
 
     if len(collector_nodes) == 0:
         return None
