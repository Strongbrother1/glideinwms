--- conflicted
+++ resolved
@@ -541,7 +541,6 @@
             # GLIDEIN_REQUIRE_VOMS publishes an attribute so that users
             # without VOMS proxies can avoid sites that require VOMS proxies
             # using the normal Condor Requirements string.
-<<<<<<< HEAD
             self.dicts[dtype].add("GLIDEIN_REQUIRE_VOMS", restrictions['require_voms_proxy'], allow_overwrite=True)
             self.dicts[dtype].add("GLIDEIN_REQUIRE_GLEXEC_USE", restrictions['require_glidein_glexec_use'], allow_overwrite=True)
             self.dicts[dtype].add("GLIDEIN_TrustDomain", entry['trust_domain'], allow_overwrite=True)
@@ -558,22 +557,6 @@
 
         self.dicts['vars'].add_extended("GLIDEIN_REQUIRE_VOMS", "boolean", restrictions['require_voms_proxy'], None, False, True, True)
         self.dicts['vars'].add_extended("GLIDEIN_REQUIRE_GLEXEC_USE", "boolean", restrictions['require_glidein_glexec_use'], None, False, True, True)
-=======
-            self.dicts[dtype].add("GLIDEIN_REQUIRE_VOMS", restrictions[u'require_voms_proxy'], allow_overwrite=True)
-            self.dicts[dtype].add("GLIDEIN_TrustDomain", entry[u'trust_domain'], allow_overwrite=True)
-            self.dicts[dtype].add("GLIDEIN_SupportedAuthenticationMethod", entry[u'auth_method'], allow_overwrite=True)
-            if u'rsl' in entry:
-                self.dicts[dtype].add('GLIDEIN_GlobusRSL', entry[u'rsl'], allow_overwrite=True)
-            if u'bosco_dir' in entry:
-                self.dicts[dtype].add('GLIDEIN_BoscoDir', entry[u'bosco_dir'], allow_overwrite=True)
-            self.dicts[dtype].add("GLIDEIN_SlotsLayout", submit[u'slots_layout'], allow_overwrite=True)
-            self.dicts[dtype].add("GLIDEIN_WorkDir", entry[u'work_dir'], allow_overwrite=True)
-            self.dicts[dtype].add("GLIDEIN_Verbosity", entry[u'verbosity'], allow_overwrite=True)
-            if u'proxy_url' in entry:
-                self.dicts[dtype].add("GLIDEIN_ProxyURL", entry[u'proxy_url'], allow_overwrite=True)
-
-        self.dicts['vars'].add_extended("GLIDEIN_REQUIRE_VOMS", "boolean", restrictions[u'require_voms_proxy'], None, False, True, True)
->>>>>>> c8dae69b
 
         # populate infosys
         for infosys_ref in entry.get_child_list('infosys_refs'):
@@ -1002,7 +985,6 @@
         job_descript_dict.add('ProxyURL', entry['proxy_url'])
     job_descript_dict.add('Verbosity', entry['verbosity'])
     job_descript_dict.add('DowntimesFile', down_fname)
-<<<<<<< HEAD
     per_entry = max_jobs.get_child('per_entry')
     job_descript_dict.add('PerEntryMaxGlideins', int(per_entry['glideins'])//num_factories)
     job_descript_dict.add('PerEntryMaxIdle', int(per_entry['idle'])//num_factories)
@@ -1025,29 +1007,6 @@
     restrictions = config.get_child('restrictions')
     job_descript_dict.add('RequireVomsProxy', restrictions['require_voms_proxy'])
     job_descript_dict.add('RequireGlideinGlexecUse', restrictions['require_glidein_glexec_use'])
-=======
-    per_entry = max_jobs.get_child(u'per_entry')
-    job_descript_dict.add('PerEntryMaxGlideins', int(per_entry[u'glideins'])//num_factories)
-    job_descript_dict.add('PerEntryMaxIdle', int(per_entry[u'idle'])//num_factories)
-    job_descript_dict.add('PerEntryMaxHeld', int(per_entry[u'held'])//num_factories)
-    def_per_fe = max_jobs.get_child(u'default_per_frontend')
-    job_descript_dict.add('DefaultPerFrontendMaxGlideins', int(def_per_fe[u'glideins'])//num_factories)
-    job_descript_dict.add('DefaultPerFrontendMaxIdle', int(def_per_fe[u'idle'])//num_factories)
-    job_descript_dict.add('DefaultPerFrontendMaxHeld', int(def_per_fe[u'held'])//num_factories)
-    submit = config.get_child(u'submit')
-    job_descript_dict.add('MaxSubmitRate', submit[u'max_per_cycle'])
-    job_descript_dict.add('SubmitCluster', submit[u'cluster_size'])
-    job_descript_dict.add('SubmitSlotsLayout', submit[u'slots_layout'])
-    job_descript_dict.add('SubmitSleep', submit[u'sleep'])
-    remove = config.get_child(u'remove')
-    job_descript_dict.add('MaxRemoveRate', remove[u'max_per_cycle'])
-    job_descript_dict.add('RemoveSleep', remove[u'sleep'])
-    release = config.get_child(u'release')
-    job_descript_dict.add('MaxReleaseRate', release[u'max_per_cycle'])
-    job_descript_dict.add('ReleaseSleep', release[u'sleep'])
-    restrictions = config.get_child(u'restrictions')
-    job_descript_dict.add('RequireVomsProxy', restrictions[u'require_voms_proxy'])
->>>>>>> c8dae69b
 
     # Job submit file pick algorithm. Only present for metasites, will be Default otherwise
     if 'entry_selection' in config.children:
