--- conflicted
+++ resolved
@@ -165,13 +165,9 @@
             add_attr_unparsed(attr_name, params,self.dicts,"main")
 
         # add additional system scripts
-<<<<<<< HEAD
-        for script_name in ('check_proxy.sh','create_mapfile.sh','validate_node.sh','gcb_setup.sh','glexec_setup.sh','java_setup.sh','glidein_memory_setup.sh'):
-=======
-        for script_name in ('create_mapfile.sh','collector_setup.sh','gcb_setup.sh','glexec_setup.sh','java_setup.sh','glidein_cpus_setup.sh','glidein_memory_setup.sh'):
->>>>>>> ae060e22
+        for script_name in ('check_proxy.sh','create_mapfile.sh','validate_node.sh','gcb_setup.sh','glexec_setup.sh','java_setup.sh','glidein_memory_setup.sh', 'collector_setup.sh', 'glidein_cpus_setup.sh'):
             self.dicts['after_file_list'].add_from_file(script_name,(cWConsts.insert_timestr(script_name),'exec','TRUE','FALSE'),os.path.join(params.src_dir,script_name))
-                
+
         # populate complex files
         populate_factory_descript(self.work_dir,self.dicts['glidein'],self.active_sub_list,params)
         populate_frontend_descript(self.dicts['frontend_descript'],params)
