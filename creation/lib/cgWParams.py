#
# Project:
#   glideinWMS
#
# File Version: 
<<<<<<< HEAD
#   $Id: cgWParams.py,v 1.63.2.11 2011/06/16 19:08:29 parag Exp $
=======
>>>>>>> fbae171d
#
# Desscription:
#   This module contains the create_glidein params class
#
# Author:
#   Igor Sfiligoi
#

import os
import copy
import sys
import os.path
import string
import socket
import types
import traceback
import xmlParse
import condorExe
import cWParams


######################################################
class GlideinParams(cWParams.CommonParams):
    """
    Contains all the factory configuration values as params.  Used in create_glideins and recreate_glideins.
    """
    
    def init_defaults(self):
        """
        Populates the defaults for all the factory configuration values.
        """
     
        self.init_support_defaults()
      
        # Defaults for allowing frontends in a whitelist
        # in the factory config (per entry point)
        self.allow_defaults = cWParams.commentedOrderedDict()
        self.allow_defaults["name"] = (None, "string", "frontend name", None)
        self.allow_defaults["security_class"] = ("All", "string", "security class", None)

        self.max_job_frontend_defaults=cWParams.commentedOrderedDict()
        self.max_job_frontend_defaults["name"]=(None,"string","frontend name",None)
        self.max_job_frontend_defaults["security_class"]=("All","string","security class",None)
        self.max_job_frontend_defaults["held"]=('1000',"nr","Maximum number of held glideins (for this frontend) before forcing the cleanup.",None)
        self.max_job_frontend_defaults["idle"]=('2000',"nr","Maximum number of idle glideins (for this frontend) allowed.",None)
        self.max_job_frontend_defaults["running"]=('10000',"nr","Maximum number of concurrent glideins (per frontend) that can be submitted",None)
    

        # publishing specific to factory
        self.attr_defaults["publish"]=("True","Bool","Should it be published by the factory?",None)
        self.attr_defaults["const"]=("True","Bool","Should it be constant? (Else it can be overriden by the frontend. Used only if parameter is True.)",None)

        self.infosys_defaults=cWParams.commentedOrderedDict()
        self.infosys_defaults["type"]=(None,"RESS|BDII","Type of information system",None)
        self.infosys_defaults["server"]=(None,"host","Location of the infosys server",None)
        self.infosys_defaults["ref"]=(None,"id","Referenced for the entry point in the infosys",None)

        self.mongroup_defaults=cWParams.commentedOrderedDict()
        self.mongroup_defaults["group_name"]=(None,"groupname","Name of the monitoring group",None)


        entry_config_defaults=cWParams.commentedOrderedDict()



        entry_config_max_jobs_defaults=cWParams.commentedOrderedDict()
        entry_config_max_jobs_defaults["running"]=('10000',"nr","Maximum number of concurrent glideins (per frontend) that can be submitted.",None)
        entry_config_max_jobs_defaults["idle"]=('2000',"nr","Maximum number of idle glideins (per frontend) allowed.",None)
        entry_config_max_jobs_defaults["held"]=('1000',"nr","Maximum number of held glideins (per frontend) before forcing the cleanup.",None)
        entry_config_max_jobs_defaults["max_job_frontends"]=(xmlParse.OrderedDict(),'Dictionary of frontends',"Each frontend entry contains",self.max_job_frontend_defaults)
        entry_config_defaults['max_jobs']=entry_config_max_jobs_defaults
        
        entry_config_restrictions_defaults=cWParams.commentedOrderedDict()
        entry_config_restrictions_defaults["require_voms_proxy"]=("False","Bool","Whether this entry point requires a voms proxy",None)
        entry_config_defaults['restrictions']=entry_config_restrictions_defaults

        
        entry_config_queue_defaults=cWParams.commentedOrderedDict()
        entry_config_queue_defaults["max_per_cycle"]=['100',"nr","Maximum number of jobs affected per cycle.",None]
        entry_config_queue_defaults["sleep"]=['0.2',"seconds","Sleep between interactions with the schedd.",None]

        entry_config_defaults['submit']=copy.deepcopy(entry_config_queue_defaults)
        entry_config_defaults['submit']['cluster_size']=['10',"nr","Max number of jobs submitted in a single transaction.",None]
        entry_config_defaults['remove']=copy.deepcopy(entry_config_queue_defaults)
        entry_config_defaults['remove']['max_per_cycle'][0]='5'
        entry_config_defaults['release']=copy.deepcopy(entry_config_queue_defaults)
        entry_config_defaults['release']['max_per_cycle'][0]='20'

        # not exported and order does not matter, can stay a regular dictionary
        sub_defaults={'attrs':(xmlParse.OrderedDict(),'Dictionary of attributes',"Each attribute entry contains",self.attr_defaults),
                      'files':([],'List of files',"Each file entry contains",self.file_defaults),
                      'infosys_refs':([],'List of information system references',"Each reference points to this entry",self.infosys_defaults),
                      'monitorgroups':([],'List of monitoring groups',"Each group entry belongs to",self.mongroup_defaults)}
        
        
        self.entry_defaults=cWParams.commentedOrderedDict()
        self.entry_defaults["gatekeeper"]=(None,'gatekeeper', 'Grid gatekeeper/resource',None)
        self.entry_defaults["gridtype"]=('gt2','grid_type','Condor Grid type',None)
        self.entry_defaults["rsl"]=(None,'RSL','Globus gt2 RSL option',None)
        self.entry_defaults['schedd_name']=(None,"ScheddName","Which schedd to use (Overrides the global one if specified)",None)
        self.entry_defaults["work_dir"]=(".",".|Condor|OSG|TMPDIR","Where to start glidein",None)
        self.entry_defaults['proxy_url']=(None,'proxy_url',"Squid cache to use",None)
        self.entry_defaults['verbosity']=('std','std|nodebug|fast',"Verbosity level and timeout setting",None)
        self.entry_defaults["enabled"]=("True","Bool","Is this entry enabled?",None)
        self.entry_defaults["config"]=entry_config_defaults
        self.entry_defaults["attrs"]=sub_defaults['attrs']
        self.entry_defaults["files"]=sub_defaults['files']
        self.entry_defaults["infosys_refs"]=sub_defaults['infosys_refs']
        self.entry_defaults["downtimes"]=self.downtimes_defaults
        self.entry_defaults["monitorgroups"]=copy.deepcopy(sub_defaults['monitorgroups'])
        self.entry_defaults["allow_frontends"]=(xmlParse.OrderedDict(),'Dictionary of frontends',"Each frontend entry contains",self.allow_defaults);

        ###############################
        # Start defining the defaults
        self.defaults["factory_name"]=(socket.gethostname(),'ID', 'Factory name',None)
        self.defaults["glidein_name"]=(None,'ID', 'Glidein name',None)
        self.defaults['schedd_name']=("schedd_glideins@%s"%socket.gethostname(),"ScheddName","Which schedd to use, can be a comma separated list",None)

        submit_defaults=cWParams.commentedOrderedDict()
        submit_defaults["base_dir"]=("%s/glideinsubmit"%os.environ["HOME"],"base_dir","Submit base dir",None)
        submit_defaults["base_log_dir"]=("%s/glideinlog"%os.environ["HOME"],"log_dir","Submit base log dir",None)
        submit_defaults["base_client_log_dir"]=("%s/glideclientlog"%os.environ["HOME"],"client_dir","Base dir for client logs, needs a user_<uid> subdir per frontend user",None)
        submit_defaults["base_client_proxies_dir"]=("%s/glideclientproxies"%os.environ["HOME"],"client_dir","Base dir for client proxies, needs a user_<uid> subdir per frontend user",None)
        self.defaults["submit"]=submit_defaults

        one_log_retention_defaults=cWParams.commentedOrderedDict()
        one_log_retention_defaults["min_days"]=["3.0","days","Min number of days the logs must be preserved (even if they use too much space)",None]
        one_log_retention_defaults["max_days"]=["7.0","days","Max number of days the logs should be preserved",None]
        one_log_retention_defaults["max_mbytes"]=["100.0","Mbytes","Max number of Mbytes the logs can use",None]

        log_retention_defaults=cWParams.commentedOrderedDict()
        log_retention_defaults["logs"]=copy.deepcopy(one_log_retention_defaults)
        log_retention_defaults["job_logs"]=copy.deepcopy(one_log_retention_defaults)
        log_retention_defaults["job_logs"]["min_days"][0]="2.0"
        self.defaults['advertise_with_tcp']=('False','Bool', 'Should condor_advertise use TCP connections?',None)
        self.defaults['advertise_with_multiple']=('False','Bool', 'Should condor_advertise use -multiple?',None)
        log_retention_defaults["summary_logs"]=copy.deepcopy(one_log_retention_defaults)
        log_retention_defaults["summary_logs"]["max_days"][0]="31.0"
        log_retention_defaults["condor_logs"]=copy.deepcopy(one_log_retention_defaults)
        log_retention_defaults["condor_logs"]["max_days"][0]="14.0"
        self.defaults["log_retention"]=log_retention_defaults

        self.defaults['loop_delay']=('60','seconds', 'Number of seconds between iterations',None)
        self.defaults['advertise_delay']=('5','NR', 'Advertize evert NR loops',None)
        self.defaults['restart_attempts']=('3','NR', 'Max allowed NR restarts every restart_interval before shutting down',None)
        self.defaults['restart_interval']=('1800','NR', 'Time interval NR sec which allow max restart attempts',None)

        stage_defaults=cWParams.commentedOrderedDict()
        stage_defaults["base_dir"]=("/var/www/html/glidefactory/stage","base_dir","Stage base dir",None)
        stage_defaults["web_base_url"]=("http://%s/glidefactory/stage"%socket.gethostname(),'base_url','Base Web server URL',None)
        stage_defaults["use_symlink"]=("True","Bool","Can I symlink stage dir from submit dir?",None)
        self.defaults["stage"]=stage_defaults

        self.monitor_defaults["base_dir"]=("/var/www/html/glidefactory/monitor","base_dir","Monitoring base dir",None)
        self.defaults["monitor"]=self.monitor_defaults


        self.frontend_sec_class_defaults=cWParams.commentedOrderedDict()
        self.frontend_sec_class_defaults["username"]=(None,'username','UNIX ID to be used for this security class',None)

        self.frontend_defaults=cWParams.commentedOrderedDict()
        self.frontend_defaults["identity"]=(None,'identity','Authenticated Identity',None)
        self.frontend_defaults["security_classes"]=(xmlParse.OrderedDict(),"Dictionary of security class maps","Each mapping contains",self.frontend_sec_class_defaults)

        
        security_default=cWParams.commentedOrderedDict()
        security_default["pub_key"]=("RSA","None|RSA","Type of public key system used for secure message passing",None)
        security_default["reuse_oldkey_onstartup_gracetime"]=("900","seconds","Time in sec old key can be used to decrypt requests from frontend",None)
        security_default["key_length"]=("2048","bits","Key length in bits",None)
        security_default["allow_proxy"]=("frontend","list","What proxies can be used for glidein submission? (list combination of factory,frontend)",None)
        security_default["frontends"]=(xmlParse.OrderedDict(),"Dictionary of frontend","Each frontend contains",self.frontend_defaults)
        
        self.defaults["security"]=security_default
        
        condor_defaults=cWParams.commentedOrderedDict()
        condor_defaults["os"]=("default","osname","Operating System (like linux-rhel3)",None)
        condor_defaults["arch"]=("default","arch","Architecture (like x86)",None)
        condor_defaults["version"]=("default","arch","Architecture (like x86)",None)
        condor_defaults["tar_file"]=(None,"fname","Tarball containing condor binaries (overrides base_dir if defined)",None)
        condor_defaults["base_dir"]=(None,"base_dir","Condor distribution base dir (used only if tar_file undefined)",None)

        self.defaults["condor_tarballs"]=([],'List of condor tarballs',"Each entry contains",condor_defaults)

        self.defaults["downtimes"]=self.downtimes_defaults
        self.defaults["attrs"]=sub_defaults['attrs']
        self.defaults["files"]=copy.deepcopy(sub_defaults['files'])
        # ordering is specific to global section of factory
        self.defaults["files"][3]["after_entry"]=("False",'Bool','Should this file be loaded after the entry ones?',None)

        self.defaults["entries"]=(xmlParse.OrderedDict(),"Dictionary of entries","Each entry contains",self.entry_defaults)
        
        return

    # return name of top element
    def get_top_element(self):
        return "glidein"

    # validate data and add additional attributes if needed
    def derive(self):
        # glidein name does not have a reasonable default
        if self.glidein_name==None:
            raise RuntimeError, "Missing glidein name"
        if not cWParams.is_valid_name(self.glidein_name):
            raise RuntimeError, "Invalid glidein name '%s'"%self.glidein_name

        glidein_subdir="glidein_%s"%self.glidein_name
        self.stage_dir=os.path.join(self.stage.base_dir,glidein_subdir)
        self.monitor_dir=os.path.join(self.monitor.base_dir,glidein_subdir)
        self.submit_dir=os.path.join(self.submit.base_dir,glidein_subdir)
        self.log_dir=os.path.join(self.submit.base_log_dir,glidein_subdir)
        self.web_url=os.path.join(self.stage.web_base_url,glidein_subdir)

        self.client_log_dirs={}
        self.client_proxies_dirs={}
        for fename in self.security.frontends.keys():
            for scname in self.security.frontends[fename].security_classes.keys():
                username=self.security.frontends[fename].security_classes[scname].username
                self.client_log_dirs[username]=os.path.join(os.path.join(self.submit.base_client_log_dir,"user_%s"%username),glidein_subdir)
                self.client_proxies_dirs[username]=os.path.join(os.path.join(self.submit.base_client_proxies_dir,"user_%s"%username),glidein_subdir)

        if not cWParams.is_valid_name(self.factory_name):
            raise RuntimeError, "Invalid factory name '%s'"%self.factory_name

        entry_names=self.entries.keys()
        for entry_name in entry_names:
            if not cWParams.is_valid_name(entry_name):
                raise RuntimeError, "Invalid entry name '%s'"%entry_name

        attr_names=self.attrs.keys()
        for attr_name in attr_names:
            if not cWParams.is_valid_name(attr_name):
                raise RuntimeError, "Invalid global attribute name '%s'."%attr_name
        for entry_name in entry_names:
            attr_names=self.entries[entry_name].attrs.keys()
            for attr_name in attr_names:
                if not cWParams.is_valid_name(attr_name):
                    raise RuntimeError, "Invalid entry '%s' attribute name '%s'."%(entry_name,attr_name)

    # return xml formatting
    def get_xml_format(self):
        return {'lists_params':{'condor_tarballs':{'el_name':'condor_tarball','subtypes_params':{'class':{}}},
                                'files':{'el_name':'file','subtypes_params':{'class':{}}},
                                'monitorgroups':{'el_name':'monitorgroup','subtypes_params':{'class':{}}},
                                'infosys_refs':{'el_name':'infosys_ref','subtypes_params':{'class':{}}}},
                'dicts_params':{'attrs':{'el_name':'attr','subtypes_params':{'class':{}}},
                                'max_job_frontends':{'el_name':'max_job_frontend','subtypes_params':{'class':{}}},
                                'entries':{'el_name':'entry','subtypes_params':{'class':{}}},
                                'allow_frontends':{'el_name':'allow_frontend','subtypes_params':{'class':{}}},
                                'frontends':{'el_name':'frontend','subtypes_params':{'class':{}}},'security_classes':{'el_name':'security_class','subtypes_params':{'class':{}}}}}



############################################################
#
# P R I V A T E - Do not use
# 
############################################################

#####################################
# try to find out the base condor dir
def find_condor_base_dir():
    if condorExe.condor_bin_path==None:
        return None
    else:
        return os.path.dirname(condorExe.condor_bin_path)
<|MERGE_RESOLUTION|>--- conflicted
+++ resolved
@@ -3,10 +3,6 @@
 #   glideinWMS
 #
 # File Version: 
-<<<<<<< HEAD
-#   $Id: cgWParams.py,v 1.63.2.11 2011/06/16 19:08:29 parag Exp $
-=======
->>>>>>> fbae171d
 #
 # Desscription:
 #   This module contains the create_glidein params class
