--- conflicted
+++ resolved
@@ -5,10 +5,6 @@
   glideinWMS
 
 File Version:
-<<<<<<< HEAD
-  $Id: factoryRRDEntryMatrix.html,v 1.4.8.11 2011/06/26 23:12:16 sfiligoi Exp $
-=======
->>>>>>> fbae171d
 
 Description:
   Browse the glideinWMS RRDs over the entries
