--- conflicted
+++ resolved
@@ -1142,16 +1142,7 @@
         sin_path=$(command -v singularity)
     fi    
     local bread_crumbs=" $step($sin_path):"
-<<<<<<< HEAD
-    if [[ -z "$sin_path" ]]; then
-        [[ "$step" = module || "$step" = PATH ]] && info_dbg "which failed ($PATH). Trying command: $(command -v singularity)"
-        echo "$bread_crumbs"; false; return;
-    fi
     sin_version=$("$sin_path" version 2>/dev/null)
-=======
-    [[ -z "$sin_path" ]] && { echo "$bread_crumbs"; false; return; }
-    sin_version=$("$sin_path" --version 2>/dev/null)
->>>>>>> 9daa5104
     [[ $? -ne 0 || -z "$sin_version" ]] && { echo "$bread_crumbs"; false; return; }
     # more recent singularity versions add a "singularity version " prefix to the version number
     sin_version=${sin_version#singularity version }
