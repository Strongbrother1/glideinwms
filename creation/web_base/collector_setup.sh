--- conflicted
+++ resolved
@@ -87,9 +87,6 @@
 fi
 add_config_line GLIDEIN_Collector $collector_host
 
-<<<<<<< HEAD
-"$error_gen" -ok "collector_setup.sh" "CollectorList" "${head_nodes}" "Collector" "$collector_host"
-=======
 factory_collector_host="`parse_and_select_collectors GLIDEIN_Factory_Collector`"
 if [ -z "$factory_collector_host" ]; then
     # no factory collector, master will use the standard collector list
@@ -101,20 +98,6 @@
 fi
 add_config_line GLIDEIN_Master_Collector $master_collector_host
 
-##########################################################
-# check if it should use CCB
-##########################################################
-out_ccb_str="False"
-use_ccb=`grep '^USE_CCB ' $glidein_config | awk '{print $2}'`
-if [ "$use_ccb" == "True" -o "$use_ccb" == "TRUE" -o "$use_ccb" == "T" -o "$use_ccb" == "Yes" -o "$use_ccb" == "Y" -o "$use_ccb" == "1" ]; then
-    # ok, we need to define CCB variable
-    add_config_line CCB_ADDRESS $collector_host
-    # and export it to Condor
-    add_condor_vars_line CCB_ADDRESS C "-" "+" Y N "-"
-    out_ccb_str="True"
-fi
-
-"$error_gen" -ok "collector_setup.sh" "Collector" "$collector_host" "MasterCollector" "$master_collector_host" "UseCCB" "${out_ccb_str}"
->>>>>>> 46c2ae0f
+"$error_gen" -ok "collector_setup.sh" "Collector" "$collector_host" "MasterCollector" "$master_collector_host"
 
 exit 0