--- conflicted
+++ resolved
@@ -73,9 +73,6 @@
     add_condor_vars_line CCB_ADDRESS C "-" "+" Y N "-"
 fi
 
-<<<<<<< HEAD
-=======
 "$error_gen" -ok "collector_setup.sh" "Collector" "$head_nodes"
 
->>>>>>> 2ab7319c
 exit 0