#
# Project:
#   glideinWMS
#
# File Version:
#
# Description;
#   This is an include file for glidein_startup.sh
#   It has the routins to setup the X509 environment
#
# If you make change to this file check also check_proxy.sh that has the same get_x509_expiration

glidein_config="$1"


# for debugging: add these 2 lines and comment the ones below (until the error_gen assignment)
#function add_config_line { echo -n "CONFIG: "; echo "$@"; }
#error_gen="echo"

# import add_config_line function
add_config_line_source="`grep '^ADD_CONFIG_LINE_SOURCE ' "$glidein_config" | cut -d ' ' -f 2-`"
source "$add_config_line_source"

error_gen="`grep '^ERROR_GEN_PATH ' "$glidein_config" | cut -d ' ' -f 2-`"

# check that x509 certificates exist and set the env variable if needed
check_x509_certs() {
    if [ -e "$X509_CERT_DIR" ]; then
	  export X509_CERT_DIR
    elif [ -e "$HOME/.globus/certificates/" ]; then
	  export X509_CERT_DIR="$HOME/.globus/certificates/"
    elif [ -e "/etc/grid-security/certificates/" ]; then
	  export X509_CERT_DIR=/etc/grid-security/certificates/
    elif [ -e "$GLOBUS_LOCATION/share/certificates/" ]; then
	  export X509_CERT_DIR="$GLOBUS_LOCATION/share/certificates/"
    elif [ -e "$X509_CADIR" ]; then
	  export X509_CERT_DIR="$X509_CADIR"
    else
        STR="Could not find CA certificates!\n"
        STR+="Looked in:\n"
        STR+="	\$X509_CERT_DIR ($X509_CERT_DIR)\n"
        STR+="	\$HOME/.globus/certificates/ ($HOME/.globus/certificates/)\n"
        STR+="	/etc/grid-security/certificates/"
        STR+="	\$GLOBUS_LOCATION/share/certificates/ ($GLOBUS_LOCATION/share/certificates/)\n"
        STR+="	\$X509_CADIR ($X509_CADIR)\n"
	STR1=`echo -e "$STR"`
        echo "WARNING - $STR1" >&2
        #"$error_gen" -error "setup_x509.sh" "WN_Resource" "$STR1" "directory" "$X509_CERT_DIR"
        #exit 1
    fi
    return 0
}


get_x509_proxy() {
    # Look for the certificates in $1, $X509_USER_PROXY, (not /tmp/x509up_u`id -u`)
    # $1 - optional certificate file name
    # This function is also setting/changing the value of X509_USER_PROXY
    cert_fname=$1
    if [ -z "$cert_fname" ]; then
        if [ -n "$X509_USER_PROXY" ]; then
            cert_fname="$X509_USER_PROXY"
        # Skipping proxy in /tmp because it may be confusing
        #else
        #    cert_fname="/tmp/x509up_u`id -u`"
        fi
    else
        X509_USER_PROXY="$cert_fname"
    fi
    if [ ! -e "$cert_fname" ]; then
        echo "Proxy certificate '$cert_fname' does not exist." >&2
        #exit 1
    fi
    if [ ! -r "$cert_fname" ]; then
        echo "Unable to read '$cert_fname' (user: `id -u`/$USER)." >&2
        #exit 1
    fi
    echo "$cert_fname"

}


check_x509_tools() {
    # Failing only if all commands are missing (grid-proxy-info, voms=proxy-info, openssl)
    # If only some are missing only prints warning on stderr
    # All functions have to be modified to work with any of the 3 commands
    missing_commands=0
    # verify grid-proxy-info exists
    command -v grid-proxy-info >& /dev/null
    if [ $? -eq 1 ]; then
	STR="grid-proxy-init command not found in path!"
	echo $STR >&2
        #"$error_gen" -error "setup_x509.sh" "WN_Resource" "$STR" "command" "grid-proxy-init"
	let missing_commands+=1
    fi
    # verify voms-proxy-info exists
    command -v voms-proxy-info >& /dev/null
    if [ $? -eq 1 ]; then
	STR="voms-proxy-init command not found in path!"
	echo $STR >&2
	#"$error_gen" -error "setup_x509.sh" "WN_Resource" "$STR" "command" "voms-proxy-init"
	let missing_commands+=1
    fi
    # verify openssl  exists
    command -v openssl >& /dev/null
    if [ $? -eq 1 ]; then
	STR="openssl command not found in path!"
	echo $STR >&2
	#"$error_gen" -error "setup_x509.sh" "WN_Resource" "$STR" "command" "voms-proxy-init"
	let missing_commands+=1
    fi
    if [ $missing_commands -ne 0 ]; then
        if [ $missing_commands -ge 3 ]; then
	    STR="No x509 command (grid-proxy-init, voms-proxy-init, openssl) found in path!"
            "$error_gen" -error "setup_x509.sh" "WN_Resource" "$STR"
            exit 1
        else
            STR="Not all x509 commands found in path ($missing_commands missing)!"
	    echo $STR >&2
        fi
    fi

    return 0
}


copy_x509_proxy() {
    if [ -a "$X509_USER_PROXY" ]; then
	export X509_USER_PROXY
    else
        STR="Could not find user proxy!"
        STR+="Looked in X509_USER_PROXY='$X509_USER_PROXY'\n"
        STR+=`ls -la "$X509_USER_PROXY"`
	STR1=`echo -e "$STR"`
        "$error_gen" -error "setup_x509.sh" "Corruption" "$STR1" "proxy" "$X509_USER_PROXY"
        exit 1
    fi

    # Make the proxy local, so that it does not get
    # "accidentaly" deleted by some proxy management tool
    # We don't need renewals
    old_umask=`umask`

    if [ $? -ne 0 ]; then
        STR="Failed in reading old umask!"
        "$error_gen" -error "setup_x509.sh" "Corruption" "$STR" "file" "$X509_USER_PROXY"
        exit 1
    fi

    # make sure nobody else can read my proxy
    umask 0077
    if [ $? -ne 0 ]; then
        STR="Failed to set umask 0077!"
        "$error_gen" -error "setup_x509.sh" "Corruption" "$STR" "file" "$X509_USER_PROXY" "command" "umask"
        exit 1
    fi

    local_proxy_dir=`pwd`/ticket
    mkdir -p "$local_proxy_dir"
    if [ $? -ne 0 ]; then
        STR="Failed in creating proxy dir $local_proxy_dir."
        "$error_gen" -error "setup_x509.sh" "Corruption" "$STR" "directory" "$local_proxy_dir"
        exit 1
    fi

    cp "$X509_USER_PROXY" "$local_proxy_dir/myproxy"
    if [ $? -ne 0 ]; then
        STR="Failed in copying proxy $X509_USER_PROXY."
        "$error_gen" -error "setup_x509.sh" "Corruption" "$STR" "file" "$X509_USER_PROXY"
        exit 1
    fi
    x_dir=$(dirname "$X509_USER_PROXY")
    echo "debug x_dir=$x_dir"

    export X509_USER_PROXY_ORIG="$X509_USER_PROXY"
    export X509_USER_PROXY="$local_proxy_dir/myproxy"
    # protect from strange sites (only the owner should only read) was: a-wx, go-r
    chmod 0400 "$X509_USER_PROXY"

    umask $old_umask
    if [ $? -ne 0 ]; then
        STR="Failed to set back umask!"
        "$error_gen" -error "setup_x509.sh" "Corruption" "$STR" "file" "$X509_USER_PROXY" "command" "umask"
        exit 1
    fi
    for TK in "$x_dir/*_token" ; do
    	echo "debug cp $TK $local_proxy_dir"
      	cp $TK $local_proxy_dir
        tk_name=`basename $TK`
        export GLIDEIN_CONDOR_TOKEN="$local_proxy_dir/$tk_name"
    done

    return 0
}

copy_idtoken() {
    #
    orig_proxy_dir="$(dirname "$X509_USER_PROXY_ORIG" )"
    local_proxy_dir="$(dirname "$X509_USER_PROXY" )"
    for idtkn in $orig_proxy_dir/*idtoken ; do
      	cp "$idtkn" "$local_proxy_dir"
        tk_name="$(basename "$idtkn")"
        export GLIDEIN_CONDOR_TOKEN="$local_proxy_dir/$tk_name"
    done
    if [ -e "$GLIDEIN_CONDOR_TOKEN" ]; then
        head_node="$(grep '^GLIDEIN_Collector ' "$glidein_config" | cut -d ' ' -f 2- )"
        if [ -z "$head_node" ]; then
            head_node="$(grep '^CCB_ADDRESS ' "$glidein_config" | cut -d ' ' -f 2- )"
        fi
        echo "debug head_node=$head_node"
        export TRUST_DOMAIN="$(echo "$head_node" | sed -e 's/?.*//' -e 's/-.*//' )"
        echo "debug TRUST_DOMAIN=$TRUST_DOMAIN"
    fi
    return 0
}

openssl_get_x509_timeleft() {
    # $1 cert pathname
    if [ ! -r "$1" ]; then
        return 1
    fi
    cert_pathname=$1
    output=$(openssl x509 -noout -subject -dates -in $cert_pathname 2>/dev/null)
    [ $? -eq 0 ] || return 1

    start_date=$(echo $output | sed 's/.*notBefore=\(.*\).*not.*/\1/g')
    end_date=$(echo $output | sed 's/.*notAfter=\(.*\)$/\1/g')

    # For OS X: date  -j -f "%b %d %T %Y %Z" "$start_date" +"%s"
    start_epoch=$(date +%s -d "$start_date")
    end_epoch=$(date +%s -d "$end_date")

    if [ "x$2" = "x" ]; then
        epoch_now=$(date +%s)
    else
        epoch_now=$2
    fi

    if [ "$start_epoch" -gt "$epoch_now" ]; then
        echo "Certificate for $1 is not yet valid" >&2
        seconds_to_expire=0
    else
        seconds_to_expire=$(($end_epoch - $epoch_now))
    fi

    echo $seconds_to_expire
}



# returns the expiration time of the proxy
# return value in RETVAL
get_x509_expiration() {
    RETVAL=0
    now=`date +%s`
    if [ $? -ne 0 ]; then
        STR="Date not found!"
        "$error_gen" -error "setup_x509.sh" "WN_Resource" "$STR" "command" "date"
        exit 1 # just to be sure
    fi
    CMD="grid-proxy-info"
    l=$(grid-proxy-info -timeleft 2>/dev/null)
    ret=$?
    if [ $ret -ne 0 ]; then
        CMD="voms-proxy-info"
        # using  -dont-verify-ac to avoid exit code 1 if AC signatures are not present
        l=$(voms-proxy-info -dont-verify-ac -timeleft 2>/dev/null)
        ret=$?
        if [ $ret -ne 0 ]; then
            CMD="openssl"
            l=$(openssl_get_x509_timeleft "$X509_USER_PROXY" $now)
            ret=$?
        fi
    fi

    if [ $ret -eq 0 ]; then
	if [ $l -lt 60 ]; then
	    STR="Proxy not valid in 1 minute, only $l seconds left!\n"
	    STR+="Not enough time to do anything with it."
	    STR1=`echo -e "$STR"`
	    "$error_gen" -error "setup_x509.sh" "VO_Proxy" "$STR1" "proxy" "$X509_USER_PROXY"
	    exit 1
        fi
        RETVAL="$(/usr/bin/expr $now + $l)"
    else
        #echo "Could not obtain -timeleft" 1>&2
        STR="Could not obtain -timeleft from grid-proxy-info/voms-proxy-info/openssl"
        "$error_gen" -error "setup_x509.sh" "WN_Resource" "$STR" "command" "$CMD"
        exit 1
    fi

    return 0
}


refresh_proxy() {
    X509_USER_PROXY_ORIG="`grep '^X509_USER_PROXY_ORIG ' "$glidein_config" | cut -d ' ' -f 2-`"

    # If X509_USER_PROXY_ORIG is set it means the script has run at least once
    if [ -n "${X509_USER_PROXY_ORIG}" ]; then
        X509_USER_PROXY="`grep '^X509_USER_PROXY ' "$glidein_config" | cut -d ' ' -f 2-`"

        chmod 600 $X509_USER_PROXY
        cp $X509_USER_PROXY_ORIG $X509_USER_PROXY
        chmod 400 $X509_USER_PROXY

        return 0
    fi

    return 1
}


############################################################
#
# Main
#
############################################################

# If it is not the first execution, but a periodic one, just refresh and exit
refresh_proxy && exit 0

# Assume all functions exit on error
check_x509_certs
check_x509_tools
copy_x509_proxy

# TODO: seperate out all the token stuff to its own script,
#       change the flow of control where at least one of  the x509 or
#       token scripts must succeed - right now if theres no
#       x509 proxy the entire glidein fails here even if a
#       usable token exists
#

copy_idtoken

# no sub-shell, to allow to exit (all script) on error
get_x509_expiration
X509_EXPIRE="$RETVAL"

add_config_line X509_CERT_DIR   "$X509_CERT_DIR"
add_config_line X509_USER_PROXY "$X509_USER_PROXY"
add_config_line X509_USER_PROXY_ORIG "$X509_USER_PROXY_ORIG"
add_config_line X509_EXPIRE  "$X509_EXPIRE"
test -e "$GLIDEIN_CONDOR_TOKEN" && add_config_line GLIDEIN_CONDOR_TOKEN "$GLIDEIN_CONDOR_TOKEN"
<<<<<<< HEAD
=======
test -n "$TRUST_DOMAIN" && add_config_line TRUST_DOMAIN "$TRUST_DOMAIN"
>>>>>>> e179d811

"$error_gen" -ok "setup_x509.sh" "proxy" "$X509_USER_PROXY" "cert_dir" "$X509_CERT_DIR"

exit 0
<|MERGE_RESOLUTION|>--- conflicted
+++ resolved
@@ -169,8 +169,6 @@
         "$error_gen" -error "setup_x509.sh" "Corruption" "$STR" "file" "$X509_USER_PROXY"
         exit 1
     fi
-    x_dir=$(dirname "$X509_USER_PROXY")
-    echo "debug x_dir=$x_dir"
 
     export X509_USER_PROXY_ORIG="$X509_USER_PROXY"
     export X509_USER_PROXY="$local_proxy_dir/myproxy"
@@ -183,12 +181,6 @@
         "$error_gen" -error "setup_x509.sh" "Corruption" "$STR" "file" "$X509_USER_PROXY" "command" "umask"
         exit 1
     fi
-    for TK in "$x_dir/*_token" ; do
-    	echo "debug cp $TK $local_proxy_dir"
-      	cp $TK $local_proxy_dir
-        tk_name=`basename $TK`
-        export GLIDEIN_CONDOR_TOKEN="$local_proxy_dir/$tk_name"
-    done
 
     return 0
 }
@@ -343,10 +335,7 @@
 add_config_line X509_USER_PROXY_ORIG "$X509_USER_PROXY_ORIG"
 add_config_line X509_EXPIRE  "$X509_EXPIRE"
 test -e "$GLIDEIN_CONDOR_TOKEN" && add_config_line GLIDEIN_CONDOR_TOKEN "$GLIDEIN_CONDOR_TOKEN"
-<<<<<<< HEAD
-=======
 test -n "$TRUST_DOMAIN" && add_config_line TRUST_DOMAIN "$TRUST_DOMAIN"
->>>>>>> e179d811
 
 "$error_gen" -ok "setup_x509.sh" "proxy" "$X509_USER_PROXY" "cert_dir" "$X509_CERT_DIR"
 
