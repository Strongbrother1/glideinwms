#!/usr/bin/env bats
# On the Mac, installed w/ Homebrew
#load '/usr/local/lib/bats-support/load.bash'
#load '/usr/local/lib/bats-assert/load.bash'
load 'lib/bats-support/load'
load 'lib/bats-assert/load'

[[ -z "$GWMS_SOURCEDIR" ]] && GWMS_SOURCEDIR=../..

setup() {
    # executed before each test
    source compat.bash
    source "$GWMS_SOURCEDIR"/build/jenkins/utils.sh 2>&3
}

no_teardown() {
    # executed after each test
    echo "teardown" >&3
}


@test "test_loginfo" {
    filename=PERFIX
    VERBOSE=
    run loginfo "Message on verbose"
    [ "$output" == "" ]
    [ "$status" -eq 0 ]
    VERBOSE=yes
    run loginfo "Message on verbose"
    [ "$output" == "$filename INFO: Message on verbose" ]
    [ "$status" -eq 0 ]
}


@test "test_logexit" {
    filename=PERFIX
    run logexit "This should be 1"
    [ "$output" == "$filename ERROR: This should be 1" ]
    [ "$status" -eq 1 ]
    run logexit "This should be 2" 2
    [ "$output" == "$filename ERROR: This should be 2" ]
    [ "$status" -eq 2 ]
}


@test "test_robust_realpath" {
    skip
    # function moved to runtest.sh
    pushd /tmp
    run robust_realpath output
    # on the Mac or some Linux /tmp is asymlink to /private/tmp
    [ "$output" == "/tmp/output" ] || [ "$output" == "/private/tmp/output" ]
    [ "$status" -eq 0 ]
    popd
}


@test "test_setup_python_venv" {
    skip
    # setup_python_venv
}


@test "test_get_source_directories" {
    # .,./factory/,./factory/tools,./frontend,./frontend/tools,./install,./install/services,./lib,./tools,./tools/lib
    result1=".,./factory/,./factory/tools,./frontend,./frontend/tools,./install,./install/services,./lib"
    result1="${result1},./tools,./tools/lib"
    result2="/p/w,/p/w/factory/,/p/w/factory/tools,/p/w/frontend,/p/w/frontend/tools,/p/w/install"
    result2="${result2},/p/w/install/services,/p/w/lib,/p/w/tools,/p/w/tools/lib"
    echo "$sources"
<<<<<<< HEAD
    # by default it uses the current directory as prefix (.), as in result1
    run get_source_directories
    [ "$output" == "$retult1" ]
=======
    run get_source_directories
    [ "$output" == "$result1" ]
>>>>>>> e9773fee
    [ "$status" -eq 0 ]
    run get_source_directories /p/w
    [ "$output" == "$result2" ]
    [ "$status" -eq 0 ]
}

@test "test_mail_init" {
    #mail_init
    run mail_init
    [ "$output" == " WARNING: Email file not provided. Skipping it" ]
    [ "$status" -eq 0 ]
    tmp_file=/tmp/gwms_bats.$$.txt
    run mail_init "${tmp_file}"
    #[ "${EMAIL_FILE}" == "${tmp_file}" ]
    [ "$output" == "" ]
    [ "$status" -eq 0 ]
    [ -f "${tmp_file}" ]
    [ "$(cat "${tmp_file}")" == "<body>" ]
    # cleanup
    rm "${tmp_file}"
}

@test "test_mail_add" {
    tmp_file=/tmp/gwms_bats.$$.txt
    # cleanup if the file is there
    rm -f "${tmp_file}" || true
    mail_add
    [ ! -f "${tmp_file}" ]
    mail_init "${tmp_file}"
    mail_add "Last line"
    [ -f "${tmp_file}" ]
    run cat "${tmp_file}"
    [ "$status" -eq 0 ]
    # negative indexes require bash 4.3 (not on Mac)
    [ "${lines[${#lines[@]}-1]}" == "Last line" ]
    # cleanup
    rm "${tmp_file}"
}

@test "test_mail_close" {
    tmp_file=/tmp/gwms_bats.$$.txt
    # cleanup if the file is there
    rm -f "${tmp_file}" || true
    mail_init "${tmp_file}"
    mail_add "<p>Content line</p>"
    mail_close
    [ -f "${tmp_file}" ]
    # using tidy to check if the HTML file is OK: http://www.html-tidy.org/
    if command -v tidy &> /dev/null; then
        # Fail if there are errors
        ! tidy -eq "${tmp_file}" | grep "Error:"
        # There could be more strict checks. Normally there are 2 warnings (title and doctype missing)
        # not closed tags are OK in HTML
    fi
    echo "${tmp_file}"
    run cat "${tmp_file}"
    [ "$status" -eq 0 ]
    # negative indexes require bash 4.3 (not on Mac)
    [ "${lines[${#lines[@]}-1]}" == "</body>" ]
    # cleanup
    rm "${tmp_file}"
}

@test "test_mail_send" {
    skip
}<|MERGE_RESOLUTION|>--- conflicted
+++ resolved
@@ -68,14 +68,9 @@
     result2="/p/w,/p/w/factory/,/p/w/factory/tools,/p/w/frontend,/p/w/frontend/tools,/p/w/install"
     result2="${result2},/p/w/install/services,/p/w/lib,/p/w/tools,/p/w/tools/lib"
     echo "$sources"
-<<<<<<< HEAD
     # by default it uses the current directory as prefix (.), as in result1
     run get_source_directories
-    [ "$output" == "$retult1" ]
-=======
-    run get_source_directories
     [ "$output" == "$result1" ]
->>>>>>> e9773fee
     [ "$status" -eq 0 ]
     run get_source_directories /p/w
     [ "$output" == "$result2" ]
