#!/usr/bin/env python3 -B

import sys
import os
import optparse

# Necessary to allow relative import when started as executable
if __name__ == "__main__" and __package__ is None:
    # append the parent directory to the path
    sys.path.append(os.path.dirname(os.path.dirname(os.path.abspath(__file__))))
    __package__ = "ReleaseManager"
    # This was suggested on line but seems not needed
    #mod = __import__("ReleaseManager")
    #sys.modules["ReleaseManager"] = mod

try:
    from .ReleaseManagerLib import *
except (SystemError, ImportError) as e:
    # Try also absolute import. Should not be needed
    from ReleaseManagerLib import *


def manager_version():
    try:
        if os.path.exists("/var/lib/gwms-factory/work-dir/checksum.factory"):
            chksum_file = "checksum.factory"
        elif os.path.exists("/var/lib/gwms-frontend/vofrontend/checksum.frontend"):
            chksum_file = "checksum.frontend"
        from glideinwms.lib import glideinWMSVersion
    except ImportError:
        return "UNKNOWN"
    try:
        return glideinWMSVersion.GlideinWMSDistro(chksum_file).version()
    except RuntimeError:
        return "UNKNOWN"


def usage():
    help = ["%s <version> <SourceDir> <ReleaseDir>" % os.path.basename(sys.argv[0]),
            "NOTE that this script works on the files in your current directory tree",
            "- no git operations like clone/checkout are performed",
            "- files you changed are kept so",
            "- if using big files you should run 'bigfiles.sh -pr' before invoking this script",
            "  and 'bigfiles -R' after, to ripristinate the symlinks before a commit"
            "Example: Release Candidate rc3 for v3.2.11 (ie version v3_2_11_rc3)",
            "         Generate tarball: glideinWMS_v3_2_11_rc3*.tgz",
            "         Generate rpms   : glideinWMS-*-v3.2.11-0.4.rc3-*.rpm",
            "release.py --release-version=3_2_11 --rc=4 --source-dir=/home/parag/glideinwms --release-dir=/var/tmp/release --rpm-release=4 --rpm-version=3.2.11",
            "",
            "Example: Final Release v3.2.11",
            "         Generate tarball: glideinWMS_v3_2_11*.tgz",
            "         Generate rpms   : glideinWMS-*-v3.2.11-3-*.rpm",
            "release.py --release-version=3_2_11 --source-dir=/home/parag/glideinwms --release-dir=/var/tmp/release --rpm-release=3 --rpm-version=3.2.11",
            "",
            ]
    return '\n'.join(help)


def parse_opts(argv):
    parser = optparse.OptionParser(usage=usage(),
                                   version=manager_version(),
                                   conflict_handler="resolve")
    parser.add_option('--release-version',
                      dest='relVersion',
                      action='store',
                      metavar='<release version>',
                      help='glideinwms version to release')
    parser.add_option('--source-dir',
                      dest='srcDir',
                      action='store',
                      metavar='<source directory>',
                      help='directory containing the glideinwms source code')
    parser.add_option('--release-dir',
                      dest='relDir',
                      default='/tmp/release',
                      action='store',
                      metavar='<release directory>',
                      help='directory to store release tarballs and webpages')
    parser.add_option('--rc',
                      dest='rc',
                      default=None,
                      action='store',
                      metavar='<Release Candidate Number>',
                      help='Release Candidate')
    parser.add_option('--rpm-release',
                      dest='rpmRel',
                      default=1,
                      action='store',
                      metavar='<RPM Release Number>',
                      help='RPM Release Number')
    parser.add_option('--rpm-version',
                      dest='rpmVer',
                      action='store',
                      metavar='<Product Version in RPM filename>',
                      help='Product Version in RPM filename')
    parser.add_option('--no-mock',
                      dest='use_mock',
                      action='store_false',
                      help='Set to use rpmbuild instead of mock to build the RPM')

    if len(argv) == 2 and argv[1] in ['-v', '--version']:
        parser.print_version()
        sys.exit()
    if len(argv) < 4:
        print("ERROR: Insufficient arguments specified")
        parser.print_help()
        sys.exit(1)
    options, remainder = parser.parse_args(argv)
    if len(remainder) > 1:
        parser.print_help()
    if not required_args_present(options):
        print("ERROR: Missing required arguments")
        parser.print_help()
        sys.exit(1)
    return options


def required_args_present(options):
    try:
        if ((options.relVersion is None) or
            (options.srcDir is None) or
            (options.relDir is None)):
            return False
    except AttributeError:
        return False
    return True


#   check_required_args


# def main(ver, srcDir, relDir):
def main(argv):
    options = parse_opts(argv)
    # sys.exit(1)
    ver = options.relVersion
    srcDir = options.srcDir
    relDir = options.relDir
    rc = options.rc
    rpmRel = options.rpmRel
    use_mock = options.use_mock

    print("___________________________________________________________________")
    print("Creating following glideinwms release")
    print(
        "Version=%s\nSourceDir=%s\nReleaseDir=%s\nReleaseCandidate=%s\nRPMRelease=%s" %
        (ver, srcDir, relDir, rc, rpmRel))
    print("___________________________________________________________________")
    print()
    rel = Release(ver, srcDir, relDir, rc, rpmRel)

<<<<<<< HEAD
    rel.addTask(TaskClean(rel))
    rel.addTask(TaskSetupReleaseDir(rel))
    rel.addTask(TaskVersionFile(rel))
    rel.addTask(TaskTar(rel))
    rel.addTask(TaskRPM(rel))
=======
    rel.addTask(ReleaseManagerLib.TaskClean(rel))
    rel.addTask(ReleaseManagerLib.TaskSetupReleaseDir(rel))
    rel.addTask(ReleaseManagerLib.TaskVersionFile(rel))
    rel.addTask(ReleaseManagerLib.TaskTar(rel))
    rel.addTask(ReleaseManagerLib.TaskRPM(rel, use_mock))
>>>>>>> c38f1498

    rel.executeTasks()
    rel.printReport()


if __name__ == "__main__":
    main(sys.argv)<|MERGE_RESOLUTION|>--- conflicted
+++ resolved
@@ -149,19 +149,11 @@
     print()
     rel = Release(ver, srcDir, relDir, rc, rpmRel)
 
-<<<<<<< HEAD
-    rel.addTask(TaskClean(rel))
-    rel.addTask(TaskSetupReleaseDir(rel))
-    rel.addTask(TaskVersionFile(rel))
-    rel.addTask(TaskTar(rel))
-    rel.addTask(TaskRPM(rel))
-=======
     rel.addTask(ReleaseManagerLib.TaskClean(rel))
     rel.addTask(ReleaseManagerLib.TaskSetupReleaseDir(rel))
     rel.addTask(ReleaseManagerLib.TaskVersionFile(rel))
     rel.addTask(ReleaseManagerLib.TaskTar(rel))
     rel.addTask(ReleaseManagerLib.TaskRPM(rel, use_mock))
->>>>>>> c38f1498
 
     rel.executeTasks()
     rel.printReport()
