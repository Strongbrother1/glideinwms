--- conflicted
+++ resolved
@@ -885,17 +885,15 @@
 %config(noreplace) %{_sysconfdir}/condor/certs/condor_mapfile
 
 %changelog
-<<<<<<< HEAD
-* Fri Sep 18 2020 Dennis Box <dbox@fnal.gov> - 3.7.1-1
+* Mon Oct 5 2020 Dennis Box <dbox@fnal.gov> - 3.7.1-1
 - GlideinWMS v3.7.1
 - Release Notes: http://glideinwms.fnal.gov/doc.v3_7_1/history.html
 - Release candidates: 3.7.1-0.1.rc1 to 3.7.1-0.4.rc4
-=======
+
 * Mon Oct 5 2020 Marco Mambelli <marcom@fnal.gov> - 3.6.5-1
 - GlideinWMS v3.6.5
 - Release Notes: http://glideinwms.fnal.gov/doc.v3_6_5/history.html
 - Release candidates: 3.6.5-0.1.rc1
->>>>>>> 15db6708
 
 * Thu Sep 17 2020 Marco Mambelli <marcom@fnal.gov> - 3.6.4-1
 - GlideinWMS v3.6.4
