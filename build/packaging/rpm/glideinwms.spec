# How to build tar file
# git clone http://cdcvs.fnal.gov/projects/glideinwms
# cd glideinwms
# git archive v3_0_rc3 --prefix='glideinwms/' | gzip > ../glideinwms.tar.gz
# change v3_0_rc3 to the proper tag in the above line

# Release Candidates NVR format
#%define release 0.1.rc1
# Official Release NVR format
#%define release 1

# ------------------------------------------------------------------------------
# For Release Candidate builds, check with Software team on release string
# ------------------------------------------------------------------------------
%define version __GWMS_RPM_VERSION__
%define release __GWMS_RPM_RELEASE__

%define frontend_xml frontend.xml
%define factory_xml glideinWMS.xml
%define web_dir %{_localstatedir}/lib/gwms-frontend/web-area
%define web_base %{_localstatedir}/lib/gwms-frontend/web-base
%define frontend_dir %{_localstatedir}/lib/gwms-frontend/vofrontend
%define frontend_token_dir %{_localstatedir}/lib/gwms-frontend/tokens.d
%define factory_web_dir %{_localstatedir}/lib/gwms-factory/web-area
%define factory_web_base %{_localstatedir}/lib/gwms-factory/web-base
%define factory_dir %{_localstatedir}/lib/gwms-factory/work-dir
%define condor_dir %{_localstatedir}/lib/gwms-factory/condor
%define systemddir %{_libdir}/systemd/system

Name:           glideinwms
Version:        %{version}
Release:        %{release}%{?dist}
Summary:        The glidein Workload Management System (glideinWMS)
# Group: has been deprecated, removing it from all specifications, wes "System Environment/Daemons"
License:        Fermitools Software Legal Information (Modified BSD License)
URL:            http://glideinwms.fnal.gov
BuildRoot:      %{_tmppath}/%{name}-%{version}-%{release}-root-%(%{__id_u} -n)
BuildArch:      noarch


Source:         glideinwms.tar.gz
Source1:        creation/templates/frontend_startup
Source2:        %{frontend_xml}
Source3:        gwms-frontend.conf.httpd
Source4:        %{factory_xml}
Source5:        gwms-factory.conf.httpd
Source6:        creation/templates/factory_startup
Source7:        chksum.sh
Source8:        gwms-frontend.sysconfig
Source9:        gwms-factory.sysconfig
Source11:       creation/templates/frontend_startup_sl7
Source12:       creation/templates/factory_startup_sl7

BuildRequires:  python
BuildRequires:  python3
BuildRequires:  python3-devel

%description
This is a package for the glidein workload management system.
GlideinWMS provides a simple way to access the Grid, Cloud and HPC
resources through a dynamic condor pool of grid-submitted resources.


%package vofrontend
Summary:        The VOFrontend for glideinWMS submission host
Provides:       GlideinWMSFrontend = %{version}-%{release}
Obsoletes:      GlideinWMSFrontend < 2.5.1-11
Requires: glideinwms-vofrontend-standalone = %{version}-%{release}
Requires: glideinwms-userschedd = %{version}-%{release}
Requires: glideinwms-usercollector = %{version}-%{release}
Obsoletes:      glideinwms-vofrontend-condor < 2.6.2-2
%description vofrontend
The purpose of the glideinWMS is to provide a simple way to
access the Grid, Cloud and HPC resources. GlideinWMS is a Glidein Based
WMS (Workload Management System) that works on top of Condor.
For those familiar with the Condor system, it is used for
scheduling and job control. This package is for a one-node
vofrontend install (userschedd, submit, vofrontend).


%package vofrontend-standalone
Summary:        The VOFrontend for glideinWMS submission host
Requires: httpd
Requires: condor >= 8.9.5
Requires: python3 >= 3.6
Requires: python-rrdtool
Requires: python36-m2crypto
Requires: javascriptrrd >= 1.1.0
Requires: osg-wn-client
Requires: vo-client
Requires: voms-clients-cpp
Requires: glideinwms-minimal-condor = %{version}-%{release}
Requires: glideinwms-libs = %{version}-%{release}
Requires: glideinwms-glidecondor-tools = %{version}-%{release}
Requires: glideinwms-common-tools = %{version}-%{release}
Requires(post): /sbin/service
Requires(post): /usr/sbin/useradd
Requires(post): /sbin/chkconfig
%description vofrontend-standalone
The purpose of the glideinWMS is to provide a simple way
to access the Grid, Cloud and HPC resources. GlideinWMS is a Glidein
Based WMS (Workload Management System) that works on top of
Condor. For those familiar with the Condor system, it is used
for scheduling and job control.
This package is for a standalone vofrontend install


%package usercollector
Summary:        The VOFrontend glideinWMS collector host
Requires: condor >= 8.9.5
Requires: ganglia
Requires: glideinwms-minimal-condor = %{version}-%{release}
Requires: glideinwms-glidecondor-tools = %{version}-%{release}
%description usercollector
The user collector matches user jobs to glideins in the WMS pool.
It can be installed independently.


%package userschedd
Summary:        The VOFrontend glideinWMS submission host
Requires: condor >= 8.9.5
Requires: glideinwms-minimal-condor = %{version}-%{release}
Requires: glideinwms-common-tools = %{version}-%{release}
Requires: glideinwms-glidecondor-tools = %{version}-%{release}
%description userschedd
This is a package for a glideinwms submit host.


%package libs
Summary:        The glideinWMS common libraries.
<<<<<<< HEAD
Requires: python3-condor
# was condor-python for python2
Requires: python3 >= 3.6
=======
Requires: python >= 2.7
Requires: condor-python
Requires: python >= 2.7
>>>>>>> 2210bab1
Requires: python-rrdtool
Requires: python36-ldap3
Requires: python36-jwt
Requires: python36-m2crypto
Requires: PyYAML
%description libs
This package provides common libraries used by glideinwms.


%package glidecondor-tools
Summary:        Condor tools useful with the glideinWMS.
Requires: glideinwms-libs = %{version}-%{release}
%description glidecondor-tools
This package provides common libraries used by glideinwms.


%package minimal-condor
Summary:        The VOFrontend minimal condor config
Provides:       gwms-condor-config
Requires: glideinwms-condor-common-config = %{version}-%{release}
%description minimal-condor
This is an alternate condor config for just the minimal amount
needed for VOFrontend.


%package condor-common-config
Summary:        Shared condor config files
%description condor-common-config
This contains condor config files shared between alternate
condor config setups (minimal-condor and factory-condor).


%package common-tools
Summary:        Shared tools
%description common-tools
This contains tools common to both the glideinwms factory and vofrontend
standalone packages.


%package factory
Summary:        The Factory for glideinWMS
Provides:       GlideinWMSFactory = %{version}-%{release}
Requires: httpd
Requires: glideinwms-factory-condor = %{version}-%{release}
Requires: glideinwms-libs = %{version}-%{release}
Requires: glideinwms-glidecondor-tools = %{version}-%{release}
Requires: glideinwms-common-tools = %{version}-%{release}
Requires: condor >= 8.4.0
Requires: fetch-crl
Requires: python3 >= 3.6
Requires: python-rrdtool
# This is in py3 std library - Requires: python-argparse
# Is this the same? Requires: python36-configargparse
Requires: python36-ldap3
Requires: python36-m2crypto
Requires: python36-requests
Requires: python36-jwt
Requires: javascriptrrd >= 1.1.0
Requires(post): /sbin/service
Requires(post): /usr/sbin/useradd
Requires(post): /sbin/chkconfig
%description factory
The purpose of the glideinWMS is to provide a simple way
to access the Grid, Cloud and HPC resources. GlideinWMS is a Glidein
Based WMS (Workload Management System) that works on top of
HTCondor. For those familiar with the Condor system, it is used
for scheduling and job control.


%package factory-condor
Summary:        The GWMS Factory condor config
Provides:       gwms-factory-config
Requires: glideinwms-condor-common-config = %{version}-%{release}
%description factory-condor
This is a package including condor_config for a full one-node
install of wmscollector + wms factory


%prep
%setup -q -n glideinwms
# Apply the patches here if any
#%patch -P 0 -p1


%build
cp %{SOURCE7} .
chmod 700 chksum.sh
./chksum.sh v%{version}-%{release}.osg etc/checksum.frontend "CVS config_examples doc .git .gitattributes poolwatcher factory/check* factory/glideFactory* factory/test* factory/manage* factory/stop* factory/tools creation/create_glidein creation/reconfig_glidein creation/info_glidein creation/lib/cgW* creation/web_base/factory*html creation/web_base/collector_setup.sh creation/web_base/condor_platform_select.sh creation/web_base/condor_startup.sh creation/web_base/create_mapfile.sh creation/web_base/gcb_setup.sh creation/web_base/glexec_setup.sh creation/web_base/singularity_setup.sh  creation/web_base/singularity_lib.sh creation/web_base/glidein_startup.sh creation/web_base/job_submit.sh creation/web_base/local_start.sh creation/web_base/setup_x509.sh creation/web_base/update_proxy.py creation/web_base/validate_node.sh chksum.sh etc/checksum* unittests build"
./chksum.sh v%{version}-%{release}.osg etc/checksum.factory "CVS config_examples doc .git .gitattributes poolwatcher frontend/* creation/reconfig_glidein creation/clone_glidein creation/lib/cgW* creation/web_base/factory*html creation/web_base/collector_setup.sh creation/web_base/condor_platform_select.sh creation/web_base/condor_startup.sh creation/web_base/create_mapfile.sh creation/web_base/gcb_setup.sh creation/web_base/glexec_setup.sh creation/web_base/singularity_setup.sh  creation/web_base/singularity_lib.sh creation/web_base/glidein_startup.sh creation/web_base/job_submit.sh creation/web_base/local_start.sh creation/web_base/setup_x509.sh creation/web_base/update_proxy.py creation/web_base/validate_node.sh chksum.sh etc/checksum* unittests build creation/lib/matchPolicy*"

%install
rm -rf $RPM_BUILD_ROOT

# Set the Python version
# seems never used
# %define py_ver %(python -c "import sys; v=sys.version_info[:2]; print '%d.%d'%v")

# From http://fedoraproject.org/wiki/Packaging:Python
# Assuming python3_sitelib and python3_sitearch are defined, not supporting RHEL < 7 or old FC
# Define python_sitelib

#%if ! (0%{?fedora} > 12 || 0%{?rhel} > 5)
#%{!?python_sitelib: %global python_sitelib %(%{__python} -c "from distutils.sysconfig import get_python_lib; print(get_python_lib())")}
#%{!?python_sitearch: %global python_sitearch %(%{__python} -c "from distutils.sysconfig import get_python_lib; print(get_python_lib(1))")}
#%endif

#Change src_dir in reconfig_Frontend
sed -i "s/WEB_BASE_DIR *=.*/WEB_BASE_DIR = \"\/var\/lib\/gwms-frontend\/web-base\"/" creation/reconfig_frontend
sed -i "s/STARTUP_DIR *=.*/STARTUP_DIR = \"\/var\/lib\/gwms-frontend\/web-base\"/" creation/reconfig_frontend
sed -i "s/WEB_BASE_DIR *=.*/WEB_BASE_DIR = \"\/var\/lib\/gwms-factory\/web-base\"/" creation/lib/cgWConsts.py
sed -i "s/STARTUP_DIR *=.*/STARTUP_DIR = \"\/var\/lib\/gwms-factory\/web-base\"/" creation/reconfig_glidein
sed -i "s/STARTUP_DIR *=.*/STARTUP_DIR = \"\/var\/lib\/gwms-factory\/web-base\"/" creation/clone_glidein

#Create the RPM startup files (init.d) from the templates
creation/create_rpm_startup . frontend_initd_startup_template factory_initd_startup_template %{SOURCE1} %{SOURCE6}
creation/create_rpm_startup . frontend_initd_startup_template_sl7 factory_initd_startup_template_sl7 %{SOURCE11} %{SOURCE12}

# install the executables
install -d $RPM_BUILD_ROOT%{_sbindir}
install -d $RPM_BUILD_ROOT%{_libexecdir}
# Find all the executables in the frontend directory
install -m 0500 frontend/checkFrontend.py $RPM_BUILD_ROOT%{_sbindir}/checkFrontend
install -m 0500 frontend/glideinFrontendElement.py $RPM_BUILD_ROOT%{_sbindir}/glideinFrontendElement.py
install -m 0500 frontend/manageFrontendDowntimes.py $RPM_BUILD_ROOT%{_sbindir}/
install -m 0500 frontend/stopFrontend.py $RPM_BUILD_ROOT%{_sbindir}/stopFrontend
install -m 0500 frontend/glideinFrontend.py $RPM_BUILD_ROOT%{_sbindir}/glideinFrontend
install -m 0500 creation/reconfig_frontend $RPM_BUILD_ROOT%{_sbindir}/reconfig_frontend
install -m 0500 frontend/gwms_renew_proxies.py $RPM_BUILD_ROOT%{_libexecdir}/gwms_renew_proxies
install -m 0500 creation/frontend_condortoken $RPM_BUILD_ROOT%{_sbindir}/frontend_condortoken
# TODO: /usr/libexec/frontend_condortoken not packaged, duplicate?
# install -m 0500 creation/frontend_condortoken $RPM_BUILD_ROOT%{_libexecdir}/frontend_condortoken

#install the factory executables
install -m 0500 factory/checkFactory.py $RPM_BUILD_ROOT%{_sbindir}/
install -m 0500 factory/glideFactoryEntry.py $RPM_BUILD_ROOT%{_sbindir}/
install -m 0500 factory/glideFactoryEntryGroup.py $RPM_BUILD_ROOT%{_sbindir}/
install -m 0500 factory/manageFactoryDowntimes.py $RPM_BUILD_ROOT%{_sbindir}/
install -m 0500 factory/stopFactory.py $RPM_BUILD_ROOT%{_sbindir}/
install -m 0500 creation/clone_glidein $RPM_BUILD_ROOT%{_sbindir}/
install -m 0500 creation/info_glidein $RPM_BUILD_ROOT%{_sbindir}/
install -m 0500 factory/glideFactory.py $RPM_BUILD_ROOT%{_sbindir}/
install -m 0500 creation/reconfig_glidein $RPM_BUILD_ROOT%{_sbindir}/

# install the library parts
install -d $RPM_BUILD_ROOT%{python3_sitelib}
cp -r ../glideinwms $RPM_BUILD_ROOT%{python3_sitelib}

# Some of the files are not needed by RPM
rm -Rf $RPM_BUILD_ROOT%{python3_sitelib}/glideinwms/install
rm -Rf $RPM_BUILD_ROOT%{python3_sitelib}/glideinwms/doc
rm -Rf $RPM_BUILD_ROOT%{python3_sitelib}/glideinwms/etc
rm -Rf $RPM_BUILD_ROOT%{python3_sitelib}/glideinwms/build
rm -Rf $RPM_BUILD_ROOT%{python3_sitelib}/glideinwms/config
rm -Rf $RPM_BUILD_ROOT%{python3_sitelib}/glideinwms/creation/config_examples
rm -f $RPM_BUILD_ROOT%{python3_sitelib}/glideinwms/creation/create_rpm_startup
rm -f $RPM_BUILD_ROOT%{python3_sitelib}/glideinwms/.editorconfig
rm -f $RPM_BUILD_ROOT%{python3_sitelib}/glideinwms/.gitattributes
rm -f $RPM_BUILD_ROOT%{python3_sitelib}/glideinwms/.gitignore
rm -f $RPM_BUILD_ROOT%{python3_sitelib}/glideinwms/.gitmodules
rm -f $RPM_BUILD_ROOT%{python3_sitelib}/glideinwms/.mailmap
rm -f $RPM_BUILD_ROOT%{python3_sitelib}/glideinwms/.pep8speaks.yml
rm -f $RPM_BUILD_ROOT%{python3_sitelib}/glideinwms/.travis.yml
rm -Rf $RPM_BUILD_ROOT%{python3_sitelib}/glideinwms/test
rm -Rf $RPM_BUILD_ROOT%{python3_sitelib}/glideinwms/unittests
rm -f $RPM_BUILD_ROOT%{python3_sitelib}/glideinwms/chksum.sh
rm -f $RPM_BUILD_ROOT%{python3_sitelib}/glideinwms/requirements.txt
rm -f $RPM_BUILD_ROOT%{python3_sitelib}/glideinwms/tox.ini
rm -f $RPM_BUILD_ROOT%{python3_sitelib}/glideinwms/LICENSE
rm -f $RPM_BUILD_ROOT%{python3_sitelib}/glideinwms/ACKNOWLEDGMENTS.txt
rm -f $RPM_BUILD_ROOT%{python3_sitelib}/glideinwms/README.md

# Following files are Put in other places. Remove them from python3_sitelib
rm -Rf $RPM_BUILD_ROOT%{python3_sitelib}/glideinwms/creation/web_base
rm -f $RPM_BUILD_ROOT%{python3_sitelib}/glideinwms/creation/add_entry
rm -f $RPM_BUILD_ROOT%{python3_sitelib}/glideinwms/creation/clone_glidein
rm -f $RPM_BUILD_ROOT%{python3_sitelib}/glideinwms/creation/create_condor_tarball
rm -f $RPM_BUILD_ROOT%{python3_sitelib}/glideinwms/creation/create_frontend
rm -f $RPM_BUILD_ROOT%{python3_sitelib}/glideinwms/creation/create_glidein
rm -f $RPM_BUILD_ROOT%{python3_sitelib}/glideinwms/creation/info_glidein

# For sl7 sighup to work, we need reconfig_frontend and reconfig_glidein
# under this directory
# Following 4 sl7 templates are only needed by create_rpm_startup above,
# after that, we dont package these, so deleting them here
rm -f $RPM_BUILD_ROOT%{python3_sitelib}/glideinwms/creation/templates/factory_initd_startup_template_sl7
rm -f $RPM_BUILD_ROOT%{python3_sitelib}/glideinwms/creation/templates/frontend_initd_startup_template_sl7
rm -f $RPM_BUILD_ROOT%{python3_sitelib}/glideinwms/creation/templates/gwms-factory.service
rm -f $RPM_BUILD_ROOT%{python3_sitelib}/glideinwms/creation/templates/gwms-frontend.service
rm -f $RPM_BUILD_ROOT%{python3_sitelib}/glideinwms/creation/templates/gwms-renew-proxies.cron
rm -f $RPM_BUILD_ROOT%{python3_sitelib}/glideinwms/creation/templates/gwms-renew-proxies.init
rm -f $RPM_BUILD_ROOT%{python3_sitelib}/glideinwms/creation/templates/gwms-renew-proxies.service
rm -f $RPM_BUILD_ROOT%{python3_sitelib}/glideinwms/creation/templates/gwms-renew-proxies.timer
rm -f $RPM_BUILD_ROOT%{python3_sitelib}/glideinwms/creation/templates/proxies.ini

%if 0%{?rhel} >= 7
install -d $RPM_BUILD_ROOT/%{systemddir}
install -m 0644 creation/templates/gwms-frontend.service $RPM_BUILD_ROOT/%{systemddir}/
install -m 0644 creation/templates/gwms-factory.service $RPM_BUILD_ROOT/%{systemddir}/
install -m 0644 creation/templates/gwms-renew-proxies.service $RPM_BUILD_ROOT/%{systemddir}/
install -m 0644 creation/templates/gwms-renew-proxies.timer $RPM_BUILD_ROOT/%{systemddir}/
install -d $RPM_BUILD_ROOT/%{_sbindir}
install -m 0755 %{SOURCE11} $RPM_BUILD_ROOT/%{_sbindir}/gwms-frontend
install -m 0755 %{SOURCE12} $RPM_BUILD_ROOT/%{_sbindir}/gwms-factory
%else
# Install the init.d
install -d $RPM_BUILD_ROOT%{_initrddir}
install -d $RPM_BUILD_ROOT%{_sysconfdir}/cron.d
install -m 0755 %{SOURCE1} $RPM_BUILD_ROOT%{_initrddir}/gwms-frontend
install -m 0755 %{SOURCE6} $RPM_BUILD_ROOT%{_initrddir}/gwms-factory
install -m 0755 creation/templates/gwms-renew-proxies.init $RPM_BUILD_ROOT%{_initrddir}/gwms-renew-proxies
install -m 0644 creation/templates/gwms-renew-proxies.cron $RPM_BUILD_ROOT%{_sysconfdir}/cron.d/gwms-renew-proxies
%endif

# Install the web directory
install -d $RPM_BUILD_ROOT%{frontend_dir}
install -d $RPM_BUILD_ROOT%{frontend_token_dir}
install -d $RPM_BUILD_ROOT%{web_base}
install -d $RPM_BUILD_ROOT%{web_dir}
install -d $RPM_BUILD_ROOT%{web_dir}/monitor/
install -d $RPM_BUILD_ROOT%{web_dir}/stage/
install -d $RPM_BUILD_ROOT%{web_dir}/stage/group_main
install -d $RPM_BUILD_ROOT%{factory_dir}
install -d $RPM_BUILD_ROOT%{factory_web_base}
install -d $RPM_BUILD_ROOT%{factory_web_dir}
install -d $RPM_BUILD_ROOT%{factory_web_dir}/monitor/
install -d $RPM_BUILD_ROOT%{factory_web_dir}/stage/
install -d $RPM_BUILD_ROOT%{factory_dir}/lock
install -d $RPM_BUILD_ROOT%{condor_dir}
install -d $RPM_BUILD_ROOT%{web_dir}/monitor/lock
install -d $RPM_BUILD_ROOT%{web_dir}/monitor/jslibs
install -d $RPM_BUILD_ROOT%{web_dir}/monitor/total
install -d $RPM_BUILD_ROOT%{web_dir}/monitor/group_main
install -d $RPM_BUILD_ROOT%{web_dir}/monitor/group_main/lock
install -d $RPM_BUILD_ROOT%{web_dir}/monitor/group_main/total
install -d $RPM_BUILD_ROOT%{factory_web_dir}/monitor/lock
install -d $RPM_BUILD_ROOT%{factory_web_dir}/monitor/jslibs
install -d $RPM_BUILD_ROOT%{factory_web_dir}/monitor/total
install -d $RPM_BUILD_ROOT%{factory_web_dir}/monitor/group_main
install -d $RPM_BUILD_ROOT%{factory_web_dir}/monitor/group_main/lock
install -d $RPM_BUILD_ROOT%{factory_web_dir}/monitor/group_main/total
install -m 644 creation/web_base/nodes.blacklist $RPM_BUILD_ROOT%{web_dir}/stage/nodes.blacklist
install -m 644 creation/web_base/nodes.blacklist $RPM_BUILD_ROOT%{web_dir}/stage/group_main/nodes.blacklist

# Install the logs
install -d $RPM_BUILD_ROOT%{_localstatedir}/log/gwms-frontend/frontend
install -d $RPM_BUILD_ROOT%{_localstatedir}/log/gwms-frontend/group_main
install -d $RPM_BUILD_ROOT%{_localstatedir}/log/gwms-factory
install -d $RPM_BUILD_ROOT%{_localstatedir}/log/gwms-factory/server
install -d $RPM_BUILD_ROOT%{_localstatedir}/log/gwms-factory/server/factory
install -d $RPM_BUILD_ROOT%{_localstatedir}/log/gwms-factory/client

# Create some credential directories
install -d $RPM_BUILD_ROOT%{_localstatedir}/lib/gwms-factory/client-proxies
install -d $RPM_BUILD_ROOT%{_localstatedir}/lib/gwms-factory/server-credentials
touch $RPM_BUILD_ROOT%{_localstatedir}/lib/gwms-factory/server-credentials/jwt_secret.key

# Install frontend temp dir, for all the frontend.xml.<checksum>
install -d $RPM_BUILD_ROOT%{frontend_dir}/lock
install -d $RPM_BUILD_ROOT%{frontend_dir}/group_main
install -d $RPM_BUILD_ROOT%{frontend_dir}/group_main/lock

install -m 644 creation/web_base/frontendRRDBrowse.html $RPM_BUILD_ROOT%{web_dir}/monitor/frontendRRDBrowse.html
install -m 644 creation/web_base/frontendRRDGroupMatrix.html $RPM_BUILD_ROOT%{web_dir}/monitor/frontendRRDGroupMatrix.html
install -m 644 creation/web_base/frontendStatus.html $RPM_BUILD_ROOT%{web_dir}/monitor/frontendStatus.html
install -m 644 creation/web_base/frontend/index.html $RPM_BUILD_ROOT%{web_dir}/monitor/
install -m 644 creation/web_base/factory/index.html $RPM_BUILD_ROOT%{factory_web_dir}/monitor/
install -m 644 creation/web_base/factoryFrontendMonitorLink.html $RPM_BUILD_ROOT%{factory_web_dir}/monitor/
cp -arp creation/web_base/factory/images $RPM_BUILD_ROOT%{factory_web_dir}/monitor/
cp -arp creation/web_base/frontend/images $RPM_BUILD_ROOT%{web_dir}/monitor/

# Install the frontend config dir
install -d $RPM_BUILD_ROOT/%{_sysconfdir}/sysconfig
install -d $RPM_BUILD_ROOT/%{_sysconfdir}/gwms-frontend
install -d $RPM_BUILD_ROOT/%{_sysconfdir}/gwms-frontend/plugin.d
install -d $RPM_BUILD_ROOT/%{_sysconfdir}/gwms-frontend/hooks.reconfig.pre
install -d $RPM_BUILD_ROOT/%{_sysconfdir}/gwms-frontend/hooks.reconfig.post
install -m 0644 %{SOURCE2} $RPM_BUILD_ROOT/%{_sysconfdir}/gwms-frontend/frontend.xml
install -m 0644 creation/templates/proxies.ini $RPM_BUILD_ROOT/%{_sysconfdir}/gwms-frontend/proxies.ini
install -m 0644 %{SOURCE8} $RPM_BUILD_ROOT/%{_sysconfdir}/sysconfig/gwms-frontend
install -d $RPM_BUILD_ROOT%{_sysconfdir}/sudoers.d
install -m 0440 creation/templates/99_frontend_sudoers $RPM_BUILD_ROOT/%{_sysconfdir}/sudoers.d/99_frontend_sudoers

# Install the factory config dir
install -d $RPM_BUILD_ROOT/%{_sysconfdir}/gwms-factory
install -d $RPM_BUILD_ROOT/%{_sysconfdir}/gwms-factory/plugin.d
install -d $RPM_BUILD_ROOT/%{_sysconfdir}/gwms-factory/hooks.reconfig.pre
install -d $RPM_BUILD_ROOT/%{_sysconfdir}/gwms-factory/hooks.reconfig.post
install -m 0644 %{SOURCE4} $RPM_BUILD_ROOT/%{_sysconfdir}/gwms-factory/glideinWMS.xml
install -m 0644 %{SOURCE9} $RPM_BUILD_ROOT/%{_sysconfdir}/sysconfig/gwms-factory

# Install the web base
cp -r creation/web_base/* $RPM_BUILD_ROOT%{web_base}/
cp -r creation/web_base/* $RPM_BUILD_ROOT%{factory_web_base}/
rm -rf $RPM_BUILD_ROOT%{web_base}/CVS

# Install condor stuff
install -d $RPM_BUILD_ROOT%{_sysconfdir}/condor/config.d
install -d $RPM_BUILD_ROOT%{_sysconfdir}/condor/ganglia.d
install -d $RPM_BUILD_ROOT%{_sysconfdir}/condor/certs
touch install/templates/90_gwms_dns.config
install -m 0644 install/templates/00_gwms_factory_general.config $RPM_BUILD_ROOT%{_sysconfdir}/condor/config.d/
install -m 0644 install/templates/00_gwms_general.config $RPM_BUILD_ROOT%{_sysconfdir}/condor/config.d/
install -m 0644 install/templates/01_gwms_factory_collectors.config $RPM_BUILD_ROOT%{_sysconfdir}/condor/config.d/
install -m 0644 install/templates/01_gwms_collectors.config $RPM_BUILD_ROOT%{_sysconfdir}/condor/config.d/
install -m 0644 install/templates/01_gwms_ganglia.config $RPM_BUILD_ROOT%{_sysconfdir}/condor/config.d/
install -m 0644 install/templates/02_gwms_factory_schedds.config $RPM_BUILD_ROOT%{_sysconfdir}/condor/config.d/
install -m 0644 install/templates/02_gwms_schedds.config $RPM_BUILD_ROOT%{_sysconfdir}/condor/config.d/
install -m 0644 install/templates/03_gwms_local.config $RPM_BUILD_ROOT%{_sysconfdir}/condor/config.d/
install -m 0644 install/templates/11_gwms_secondary_collectors.config $RPM_BUILD_ROOT%{_sysconfdir}/condor/config.d/
install -m 0644 install/templates/90_gwms_dns.config $RPM_BUILD_ROOT%{_sysconfdir}/condor/config.d/
install -m 0644 install/templates/01_gwms_metrics.config $RPM_BUILD_ROOT%{_sysconfdir}/condor/ganglia.d/
install -m 0644 install/templates/condor_mapfile $RPM_BUILD_ROOT%{_sysconfdir}/condor/certs/
install -m 0644 install/templates/gwms_q_format.cpf $RPM_BUILD_ROOT%{_sysconfdir}/condor/gwms_q_format.cpf

# Install condor schedd dirs
# This should be consistent with 02_gwms_factory_schedds.config and 02_gwms_schedds.config
for schedd in "schedd_glideins2" "schedd_glideins3" "schedd_glideins4" "schedd_glideins5" "schedd_jobs2"; do
    install -d $RPM_BUILD_ROOT/var/lib/condor/$schedd
    install -d $RPM_BUILD_ROOT/var/lib/condor/$schedd/execute
    install -d $RPM_BUILD_ROOT/var/lib/condor/$schedd/lock
    install -d $RPM_BUILD_ROOT/var/lib/condor/$schedd/procd_pipe
    install -d $RPM_BUILD_ROOT/var/lib/condor/$schedd/spool
done


# Install tools
install -d $RPM_BUILD_ROOT%{_bindir}
# Install the tools as the non-*.py filenames
for file in tools/[^_]*.py; do
    newname=`echo $file | sed -e 's/.*\/\(.*\)\.py/\1/'`
    cp $file $RPM_BUILD_ROOT%{_bindir}/$newname
done
for file in factory/tools/[^_]*; do
    if [ -f "$file" ]; then
        newname=`echo $file | sed -e 's/\(.*\)\.py/\1/'`
        newname=`echo $newname | sed -e 's/.*\/\(.*\)/\1/'`
        cp $file $RPM_BUILD_ROOT%{_bindir}/$newname
    fi
done
cp creation/create_condor_tarball $RPM_BUILD_ROOT%{_bindir}

# Install only few frontend tools
cp frontend/tools/enter_frontend_env $RPM_BUILD_ROOT%{_bindir}/enter_frontend_env
cp frontend/tools/fetch_glidein_log $RPM_BUILD_ROOT%{_bindir}/fetch_glidein_log
cp frontend/tools/glidein_off $RPM_BUILD_ROOT%{_bindir}/glidein_off
cp frontend/tools/remove_requested_glideins $RPM_BUILD_ROOT%{_bindir}/remove_requested_glideins

# Install glidecondor
install -m 0755 install/glidecondor_addDN $RPM_BUILD_ROOT%{_sbindir}/glidecondor_addDN
install -m 0755 install/glidecondor_createSecSched $RPM_BUILD_ROOT%{_sbindir}/glidecondor_createSecSched
install -m 0755 install/glidecondor_createSecCol $RPM_BUILD_ROOT%{_sbindir}/glidecondor_createSecCol

# Install checksum file
install -m 0644 etc/checksum.frontend $RPM_BUILD_ROOT%{frontend_dir}/checksum.frontend
install -m 0644 etc/checksum.factory $RPM_BUILD_ROOT%{factory_dir}/checksum.factory

#Install web area conf
install -d $RPM_BUILD_ROOT/%{_sysconfdir}/httpd/conf.d
install -m 0644 %{SOURCE3} $RPM_BUILD_ROOT/%{_sysconfdir}/httpd/conf.d/gwms-frontend.conf
install -m 0644 %{SOURCE5} $RPM_BUILD_ROOT/%{_sysconfdir}/httpd/conf.d/gwms-factory.conf

install -d $RPM_BUILD_ROOT%{web_base}/../creation
install -d $RPM_BUILD_ROOT%{web_base}/../creation/templates
install -d $RPM_BUILD_ROOT%{factory_web_base}/../creation
install -d $RPM_BUILD_ROOT%{factory_web_base}/../creation/templates

# we don't need sl7 versions in the following directory, they are only needed in RPM.
install -m 0644 creation/templates/factory_initd_startup_template $RPM_BUILD_ROOT%{factory_web_base}/../creation/templates/
install -m 0644 creation/templates/frontend_initd_startup_template $RPM_BUILD_ROOT%{web_base}/../creation/templates/


%post usercollector
/sbin/service condor condrestart > /dev/null 2>&1 || true


%post userschedd
/sbin/service condor condrestart > /dev/null 2>&1 || true


%post vofrontend-standalone
# $1 = 1 - Installation
# $1 = 2 - Upgrade
# Source: http://www.ibm.com/developerworks/library/l-rpm2/

fqdn_hostname=`hostname -f`
frontend_name=`echo $fqdn_hostname | sed 's/\./-/g'`_OSG_gWMSFrontend

sed -i "s/FRONTEND_NAME_CHANGEME/$frontend_name/g" %{_sysconfdir}/gwms-frontend/frontend.xml
sed -i "s/FRONTEND_HOSTNAME/$fqdn_hostname/g" %{_sysconfdir}/gwms-frontend/frontend.xml

# If the startup log exists, change the ownership to frontend user
# Ownership was fixed in v3.2.4 with the init script templates rewrite
if [ -f %{_localstatedir}/log/gwms-frontend/frontend/startup.log ]; then
    chown frontend.frontend %{_localstatedir}/log/gwms-frontend/frontend/startup.log
fi

%if 0%{?rhel} >= 7
systemctl daemon-reload
%else
/sbin/chkconfig --add gwms-frontend
%endif

if [ ! -e %{frontend_dir}/monitor ]; then
    ln -s %{web_dir}/monitor %{frontend_dir}/monitor
fi

# Protecting from failure in case it is not running/installed
/sbin/service httpd reload > /dev/null 2>&1 || true


%post factory

fqdn_hostname=`hostname -f`
sed -i "s/FACTORY_HOSTNAME/$fqdn_hostname/g" %{_sysconfdir}/gwms-factory/glideinWMS.xml
if [ "$1" = "1" ] ; then
    if [ ! -e %{factory_dir}/monitor ]; then
        ln -s %{factory_web_dir}/monitor %{factory_dir}/monitor
    fi
    if [ ! -e %{factory_dir}/log ]; then
        ln -s %{_localstatedir}/log/gwms-factory %{factory_dir}/log
    fi
fi

%if 0%{?rhel} == 7
systemctl daemon-reload
%else
/sbin/chkconfig --add gwms-factory
%endif

# Protecting from failure in case it is not running/installed
/sbin/service httpd reload > /dev/null 2>&1 || true
/sbin/service condor condrestart > /dev/null 2>&1 || true


%pre vofrontend-standalone
# Add the "frontend" user and group if they do not exist
getent group frontend >/dev/null || groupadd -r frontend
getent passwd frontend >/dev/null || \
       useradd -r -g frontend -d /var/lib/gwms-frontend \
	-c "VO Frontend user" -s /sbin/nologin frontend
# If the frontend user already exists make sure it is part of frontend group
usermod --append --groups frontend frontend >/dev/null

%pre factory
# Add the "gfactory" user and group if they do not exist
getent group gfactory >/dev/null || groupadd -r gfactory
getent passwd gfactory >/dev/null || \
       useradd -r -g gfactory -d /var/lib/gwms-factory \
	-c "GlideinWMS Factory user" -s /sbin/nologin gfactory
# If the gfactory user already exists make sure it is part of gfactory group
usermod --append --groups gfactory gfactory >/dev/null

# Add the "frontend" user and group if they do not exist
getent group frontend >/dev/null || groupadd -r frontend
getent passwd frontend >/dev/null || \
       useradd -r -g frontend -d /var/lib/gwms-frontend \
	-c "VO Frontend user" -s /sbin/nologin frontend
# If the frontend user already exists make sure it is part of frontend group
usermod --append --groups frontend frontend >/dev/null

%preun vofrontend-standalone
# $1 = 0 - Action is uninstall
# $1 = 1 - Action is upgrade

if [ "$1" = "0" ] ; then
    %if 0%{?rhel} >= 7
    systemctl daemon-reload
    %else
    /sbin/chkconfig --del gwms-frontend
    %endif
fi

if [ "$1" = "0" ]; then
    # Remove the symlinks
    rm -f %{frontend_dir}/frontend.xml
    rm -f %{frontend_dir}/monitor
    rm -f %{frontend_dir}/group_main/monitor

    # A lot of files are generated, but rpm won't delete those
#    rm -rf %{_datadir}/gwms-frontend
#    rm -rf %{_localstatedir}/log/gwms-frontend/*
fi

%preun factory
if [ "$1" = "0" ] ; then
    %if 0%{?rhel} >= 7
    systemctl daemon-reload
    %else
    /sbin/chkconfig --del gwms-factory
    %endif
fi
if [ "$1" = "0" ]; then
    rm -f %{factory_dir}/log
    rm -f %{factory_dir}/monitor
fi


%postun vofrontend-standalone
# Protecting from failure in case it is not running/installed
/sbin/service httpd reload > /dev/null 2>&1 || true

%postun factory
# Protecting from failure in case it is not running/installed
/sbin/service httpd reload > /dev/null 2>&1 || true
/sbin/service condor condrestart > /dev/null 2>&1 || true


%clean
rm -rf $RPM_BUILD_ROOT

%files vofrontend

%files common-tools
%defattr(-,root,root,-)
%attr(755,root,root) %{_bindir}/glidein_cat
%attr(755,root,root) %{_bindir}/glidein_gdb
%attr(755,root,root) %{_bindir}/glidein_interactive
%attr(755,root,root) %{_bindir}/glidein_ls
%attr(755,root,root) %{_bindir}/glidein_ps
%attr(755,root,root) %{_bindir}/glidein_status
%attr(755,root,root) %{_bindir}/glidein_top
%attr(755,root,root) %{_bindir}/wmsTxtView
%attr(755,root,root) %{_bindir}/wmsXMLView
%{python3_sitelib}/glideinwms/tools
%{python3_sitelib}/glideinwms/creation/__init__.py
%{python3_sitelib}/glideinwms/creation/__pycache__
%{python3_sitelib}/glideinwms/creation/lib/cWConsts.py
%{python3_sitelib}/glideinwms/creation/lib/cWDictFile.py
%{python3_sitelib}/glideinwms/creation/lib/cWParams.py
%{python3_sitelib}/glideinwms/creation/lib/cWParamDict.py
%{python3_sitelib}/glideinwms/creation/lib/xslt.py
%{python3_sitelib}/glideinwms/creation/lib/__init__.py
# without %dir it includes all files and sub-directories. Some modules are in different packages
%dir %{python3_sitelib}/glideinwms/creation/lib/__pycache__
%{python3_sitelib}/glideinwms/creation/lib/__pycache__/cWConsts.*
%{python3_sitelib}/glideinwms/creation/lib/__pycache__/cWDictFile.*
%{python3_sitelib}/glideinwms/creation/lib/__pycache__/cWParams.*
%{python3_sitelib}/glideinwms/creation/lib/__pycache__/cWParamDict.*
%{python3_sitelib}/glideinwms/creation/lib/__pycache__/xslt.*
%{python3_sitelib}/glideinwms/creation/lib/__pycache__/__init__.*

%files factory
%defattr(-,gfactory,gfactory,-)
%doc LICENSE
%doc ACKNOWLEDGMENTS.txt
%doc doc
%attr(755,root,root) %{_bindir}/analyze_entries
%attr(755,root,root) %{_bindir}/analyze_frontends
%attr(755,root,root) %{_bindir}/analyze_queues
%attr(755,root,root) %{_bindir}/cat_MasterLog
%attr(755,root,root) %{_bindir}/cat_StartdHistoryLog
%attr(755,root,root) %{_bindir}/cat_StartdLog
%attr(755,root,root) %{_bindir}/cat_StarterLog
%attr(755,root,root) %{_bindir}/cat_XMLResult
%attr(755,root,root) %{_bindir}/cat_logs
%attr(755,root,root) %{_bindir}/create_condor_tarball
%attr(755,root,root) %{_bindir}/entry_ls
%attr(755,root,root) %{_bindir}/entry_q
%attr(755,root,root) %{_bindir}/entry_rm
%attr(755,root,root) %{_bindir}/extract_EC2_Address
%attr(755,root,root) %{_bindir}/find_StartdLogs
%attr(755,root,root) %{_bindir}/find_logs
%attr(755,root,root) %{_bindir}/fact_chown
%attr(755,root,root) %{_bindir}/fact_chown_check
%attr(755,root,root) %{_bindir}/gwms-logcat.sh
%attr(755,root,root) %{_bindir}/manual_glidein_submit
%attr(755,root,root) %{_bindir}/OSG_autoconf
%attr(755,root,root) %{_bindir}/gfdiff
%attr(755,root,root) %{_sbindir}/checkFactory.py
%attr(755,root,root) %{_sbindir}/stopFactory.py
%attr(755,root,root) %{_sbindir}/glideFactory.py
%attr(755,root,root) %{_sbindir}/glideFactoryEntry.py
%attr(755,root,root) %{_sbindir}/glideFactoryEntryGroup.py

%if %{?rhel}%{!?rhel:0} == 5
%attr(755,root,root) %{_sbindir}/checkFactory.pyc
%attr(755,root,root) %{_sbindir}/checkFactory.pyo
%attr(755,root,root) %{_sbindir}/glideFactory.pyc
%attr(755,root,root) %{_sbindir}/glideFactory.pyo
%attr(755,root,root) %{_sbindir}/glideFactoryEntry.pyc
%attr(755,root,root) %{_sbindir}/glideFactoryEntry.pyo
%attr(755,root,root) %{_sbindir}/glideFactoryEntryGroup.pyc
%attr(755,root,root) %{_sbindir}/glideFactoryEntryGroup.pyo
%attr(755,root,root) %{_sbindir}/manageFactoryDowntimes.pyc
%attr(755,root,root) %{_sbindir}/manageFactoryDowntimes.pyo
%attr(755,root,root) %{_sbindir}/stopFactory.pyc
%attr(755,root,root) %{_sbindir}/stopFactory.pyo
%endif
%attr(755,root,root) %{_sbindir}/info_glidein
%attr(755,root,root) %{_sbindir}/manageFactoryDowntimes.py
%attr(755,root,root) %{_sbindir}/reconfig_glidein
%attr(755,root,root) %{_sbindir}/clone_glidein
%attr(-, root, root) %dir %{_localstatedir}/lib/gwms-factory
%attr(-, gfactory, gfactory) %dir %{_localstatedir}/lib/gwms-factory/client-proxies
%attr(-, gfactory, gfactory) %dir %{_localstatedir}/lib/gwms-factory/server-credentials
%attr(0600, gfactory, gfactory) %{_localstatedir}/lib/gwms-factory/server-credentials/jwt_secret.key
%attr(-, gfactory, gfactory) %{factory_web_dir}
%attr(-, gfactory, gfactory) %{factory_web_base}
%attr(-, gfactory, gfactory) %{factory_web_base}/../creation
%attr(-, gfactory, gfactory) %{factory_dir}
%attr(-, gfactory, gfactory) %dir %{condor_dir}
%attr(-, gfactory, gfactory) %dir %{_localstatedir}/log/gwms-factory
%attr(-, gfactory, gfactory) %dir %{_localstatedir}/log/gwms-factory/client
%attr(-, gfactory, gfactory) %{_localstatedir}/log/gwms-factory/server
%{python3_sitelib}/glideinwms/creation/lib/cgWConsts.py
%{python3_sitelib}/glideinwms/creation/lib/cgWCreate.py
%{python3_sitelib}/glideinwms/creation/lib/cgWDictFile.py
%{python3_sitelib}/glideinwms/creation/lib/cgWParamDict.py
%{python3_sitelib}/glideinwms/creation/lib/cgWParams.py
%{python3_sitelib}/glideinwms/creation/lib/factoryXmlConfig.py
%{python3_sitelib}/glideinwms/creation/lib/factory_defaults.xml
%{python3_sitelib}/glideinwms/creation/lib/xmlConfig.py
%{python3_sitelib}/glideinwms/creation/lib/__pycache__/cgWConsts.*
%{python3_sitelib}/glideinwms/creation/lib/__pycache__/cgWCreate.*
%{python3_sitelib}/glideinwms/creation/lib/__pycache__/cgWDictFile.*
%{python3_sitelib}/glideinwms/creation/lib/__pycache__/cgWParamDict.*
%{python3_sitelib}/glideinwms/creation/lib/__pycache__/cgWParams.*
%{python3_sitelib}/glideinwms/creation/lib/__pycache__/factoryXmlConfig.*
%{python3_sitelib}/glideinwms/creation/lib/__pycache__/xmlConfig.*
%{python3_sitelib}/glideinwms/creation/templates/factory_initd_startup_template
%{python3_sitelib}/glideinwms/creation/reconfig_glidein
%{python3_sitelib}/glideinwms/factory
%if 0%{?rhel} >= 7
%{_sbindir}/gwms-factory
%{systemddir}/gwms-factory.service
%else
%{_initrddir}/gwms-factory
%endif
%config(noreplace) %{_sysconfdir}/httpd/conf.d/gwms-factory.conf
%attr(-, gfactory, gfactory) %dir %{_sysconfdir}/gwms-factory
%attr(-, gfactory, gfactory) %dir %{_sysconfdir}/gwms-factory/plugin.d
%attr(-, gfactory, gfactory) %dir %{_sysconfdir}/gwms-factory/hooks.reconfig.pre
%attr(-, gfactory, gfactory) %dir %{_sysconfdir}/gwms-factory/hooks.reconfig.post
%attr(-, gfactory, gfactory) %config(noreplace) %verify(not md5 mtime size) %{_sysconfdir}/gwms-factory/glideinWMS.xml
%config(noreplace) %{_sysconfdir}/sysconfig/gwms-factory

%files vofrontend-standalone
%defattr(-,frontend,frontend,-)
%doc LICENSE
%doc ACKNOWLEDGMENTS.txt
%doc doc
%attr(755,root,root) %{_bindir}/glidein_off
%attr(755,root,root) %{_bindir}/remove_requested_glideins
%attr(755,root,root) %{_bindir}/fetch_glidein_log
%attr(755,root,root) %{_bindir}/enter_frontend_env
%attr(755,root,root) %{_sbindir}/checkFrontend
%attr(755,root,root) %{_sbindir}/glideinFrontend
%attr(755,root,root) %{_sbindir}/glideinFrontendElement.py*
%attr(755,root,root) %{_sbindir}/reconfig_frontend
%attr(755,root,root) %{_sbindir}/frontend_condortoken
%attr(755,root,root) %{_sbindir}/manageFrontendDowntimes.py
%attr(755,root,root) %{_sbindir}/stopFrontend
%attr(755,root,root) %{_libexecdir}/gwms_renew_proxies
%attr(-, frontend, frontend) %dir %{_localstatedir}/lib/gwms-frontend
%attr(-, frontend, frontend) %{web_dir}
%attr(-, frontend, frontend) %{web_base}
%attr(-, frontend, frontend) %{frontend_dir}
%attr(700, frontend, frontend) %{frontend_token_dir}
%attr(-, frontend, frontend) %{_localstatedir}/log/gwms-frontend
%{python3_sitelib}/glideinwms/frontend
%{python3_sitelib}/glideinwms/creation/lib/cvWConsts.py
%{python3_sitelib}/glideinwms/creation/lib/cvWCreate.py
%{python3_sitelib}/glideinwms/creation/lib/cvWDictFile.py
%{python3_sitelib}/glideinwms/creation/lib/cvWParamDict.py
%{python3_sitelib}/glideinwms/creation/lib/cvWParams.py
%{python3_sitelib}/glideinwms/creation/lib/matchPolicy.py
%{python3_sitelib}/glideinwms/creation/lib/check_config_frontend.py
%{python3_sitelib}/glideinwms/creation/lib/__pycache__/cvWConsts.*
%{python3_sitelib}/glideinwms/creation/lib/__pycache__/cvWCreate.*
%{python3_sitelib}/glideinwms/creation/lib/__pycache__/cvWDictFile.*
%{python3_sitelib}/glideinwms/creation/lib/__pycache__/cvWParamDict.*
%{python3_sitelib}/glideinwms/creation/lib/__pycache__/cvWParams.*
%{python3_sitelib}/glideinwms/creation/lib/__pycache__/matchPolicy.*
%{python3_sitelib}/glideinwms/creation/lib/__pycache__/check_config_frontend.*
%{python3_sitelib}/glideinwms/creation/templates/frontend_initd_startup_template
%{python3_sitelib}/glideinwms/creation/templates/99_frontend_sudoers
%{python3_sitelib}/glideinwms/creation/reconfig_frontend
%{python3_sitelib}/glideinwms/creation/frontend_condortoken
%if 0%{?rhel} >= 7
%{_sbindir}/gwms-frontend
%attr(0644, root, root) %{systemddir}/gwms-frontend.service
%attr(0644, root, root) %{systemddir}/gwms-renew-proxies.service
%attr(0644, root, root) %{systemddir}/gwms-renew-proxies.timer
%else
%{_initrddir}/gwms-frontend
%{_initrddir}/gwms-renew-proxies
%attr(0644, root, root) %{_sysconfdir}/cron.d/gwms-renew-proxies
%endif
%config(noreplace) %{_sysconfdir}/httpd/conf.d/gwms-frontend.conf
%attr(-, root, root) %config(noreplace) %{_sysconfdir}/sudoers.d/99_frontend_sudoers
%attr(-, frontend, frontend) %dir %{_sysconfdir}/gwms-frontend
%attr(-, frontend, frontend) %dir %{_sysconfdir}/gwms-frontend/plugin.d
%attr(-, frontend, frontend) %dir %{_sysconfdir}/gwms-frontend/hooks.reconfig.pre
%attr(-, frontend, frontend) %dir %{_sysconfdir}/gwms-frontend/hooks.reconfig.post
%attr(-, frontend, frontend) %config(noreplace) %verify(not md5 mtime size) %{_sysconfdir}/gwms-frontend/frontend.xml
%attr(-, frontend, frontend) %config(noreplace) %{_sysconfdir}/gwms-frontend/proxies.ini
%config(noreplace) %{_sysconfdir}/sysconfig/gwms-frontend
%attr(-, frontend, frontend) %{web_base}/../creation


%files factory-condor
%config(noreplace) %{_sysconfdir}/condor/config.d/00_gwms_factory_general.config
%config(noreplace) %{_sysconfdir}/condor/config.d/01_gwms_factory_collectors.config
%config(noreplace) %{_sysconfdir}/condor/config.d/02_gwms_factory_schedds.config
%config(noreplace) %{_sysconfdir}/condor/gwms_q_format.cpf
%attr(-, condor, condor) %{_localstatedir}/lib/condor/schedd_glideins2
%attr(-, condor, condor) %{_localstatedir}/lib/condor/schedd_glideins3
%attr(-, condor, condor) %{_localstatedir}/lib/condor/schedd_glideins4
%attr(-, condor, condor) %{_localstatedir}/lib/condor/schedd_glideins5

%files usercollector
%config(noreplace) %{_sysconfdir}/condor/config.d/01_gwms_collectors.config
%config(noreplace) %{_sysconfdir}/condor/config.d/01_gwms_ganglia.config
%config(noreplace) %{_sysconfdir}/condor/config.d/11_gwms_secondary_collectors.config
%config(noreplace) %{_sysconfdir}/condor/ganglia.d/01_gwms_metrics.config

%files userschedd
%config(noreplace) %{_sysconfdir}/condor/config.d/02_gwms_schedds.config
%attr(-, condor, condor) %{_localstatedir}/lib/condor/schedd_jobs2

%files libs
%{python3_sitelib}/glideinwms/__init__.py
%dir %{python3_sitelib}/glideinwms/__pycache__
%{python3_sitelib}/glideinwms/__pycache__/__init__.*
%{python3_sitelib}/glideinwms/lib

%files glidecondor-tools
%attr(755,root,root) %{_sbindir}/glidecondor_addDN
%attr(755,root,root) %{_sbindir}/glidecondor_createSecSched
%attr(755,root,root) %{_sbindir}/glidecondor_createSecCol

%files minimal-condor
%config(noreplace) %{_sysconfdir}/condor/config.d/00_gwms_general.config
%config(noreplace) %{_sysconfdir}/condor/config.d/90_gwms_dns.config

%files condor-common-config
%config(noreplace) %{_sysconfdir}/condor/config.d/03_gwms_local.config
%config(noreplace) %{_sysconfdir}/condor/certs/condor_mapfile

%changelog
<<<<<<< HEAD

* Tue Sep 14 2020 Marco Mmabelli <marcom@fnal.gov> - 3.9-0.1.rc1
- GlideinWMS v3.9
- Release Notes: http://glideinwms.fnal.gov/doc.v3_9/history.html
- Release candidates: 3.9-0.1.rc1 to 3.9-0.1.rc4

* Thu Aug 27 2020 Dennis Box <dbox@fnal.gov> - 3.7.1-1
=======
* Fri Sep 18 2020 Dennis Box <dbox@fnal.gov> - 3.7.1-1
>>>>>>> 2210bab1
- GlideinWMS v3.7.1
- Release Notes: http://glideinwms.fnal.gov/doc.v3_7_1/history.html
- Release candidates: 3.7.1-0.1.rc1 to 3.7.1-0.4.rc4

* Thu Sep 17 2020 Marco Mambelli <marcom@fnal.gov> - 3.6.4-1
- GlideinWMS v3.6.4
- Release Notes: http://glideinwms.fnal.gov/doc.v3_6_4/history.html
- Release candidates: 3.6.4-0.1.rc1

* Mon Aug 17 2020 Marco Mambelli <marcom@fnal.gov> - 3.6.3-1
- GlideinWMS v3.6.3
- Release Notes: http://glideinwms.fnal.gov/doc.v3_6_3/history.html
- Release candidates: 3.6.3-0.1.rc1 to 3.6.3-0.3.rc3

* Fri Apr 3 2020 Marco Mambelli <marcom@fnal.gov> - 3.7-1
- GlideinWMS v3.7
- Release Notes: http://glideinwms.fnal.gov/doc.v3_7/history.html
- Release candidates: 3.7-0.1.rc1 to 3.7-0.3.rc3

* Thu Mar 26 2020 Marco Mambelli <marcom@fnal.gov> - 3.6.2-1
- GlideinWMS v3.6.2
- Release Notes: http://glideinwms.fnal.gov/doc.v3_6_2/history.html
- Release candidates: 3.6.2-0.0.rc0 to 3.6.2-0.3.rc3

* Mon Nov 25 2019 Marco Mambelli <marcom@fnal.gov> - 3.6.1-1
- GlideinWMS v3.6.1
- Release Notes: http://glideinwms.fnal.gov/doc.v3_6_1/history.html
- Release candidates: 3.6.1-0.1.rc1

* Wed Sep 25 2019 Marco Mambelli <marcom@fnal.gov> - 3.6-1
- GlideinWMS v3.6
- Release Notes: http://glideinwms.fnal.gov/doc.v3_6/history.html
- This is a rename of 3.5.1, to respect the odd-even numbering

* Wed Sep 18 2019 Marco Mambelli <marcom@fnal.gov> - 3.5.1-1
- GlideinWMS v3.5.1
- Release Notes: http://glideinwms.fnal.gov/doc.v3_5_1/history.html
- Release candidates: 3.5.1-0.1.rc1

* Wed Aug 14 2019 Marco Mambelli <marcom@fnal.gov> - 3.4.6-1
- GlideinWMS v3.4.6
- Release Notes: http://glideinwms.fnal.gov/doc.v3_4_6/history.html
- Release candidates: 3.4.6-0.1.rc1

* Fri Jun 7 2019 Marco Mambelli <marcom@fnal.gov> - 3.5
- GlideinWMS v3.5
- Release Notes: http://glideinwms.fnal.gov/doc.v3_5/history.html
- Release candidates: 3.5-0.1.rc1 to 3.5-0.1.rc2

* Tue Jun 4 2019 Diego Davila <didavila@ucsd.edu> - 3.4.5-2
- patch (sw3689.proxy-renewal-bugfix.patch) to fix bug on proxy renewal

* Fri Apr 19 2019  Marco Mambelli <marcom@fnal.gov> - 3.4.5-1
- GlideinWMS v3.4.5
- Release Notes: http://glideinwms.fnal.gov/doc.v3_4_5/history.html
- Release candidates: 3.4.5-0.1.rc1

* Thu Apr 4 2019  Marco Mambelli <marcom@fnal.gov> - 3.4.4-1
- GlideinWMS v3.4.4
- Release Notes: http://glideinwms.fnal.gov/doc.v3_4_4/history.html
- Release candidates: 3.4.4-0.1.rc1 to 3.4.4-0.4.rc4

* Fri Jan 25 2019  Marco Mambelli <marcom@fnal.gov> - 3.4.3-1
- GlideinWMS v3.4.3
- Release Notes: http://glideinwms.fnal.gov/doc.v3_4_3/history.html
- Release candidates: 3.4.3-0.1.rc1 to 3.4.3-0.2.rc2

* Fri Oct 26 2018  Marco Mambelli <marcom@fnal.gov> - 3.4.2-1
- Controlling that Frontend is not using options incompatible w/ linked Factories
- Release Notes: http://glideinwms.fnal.gov/doc.v3_4_2/history.html

* Wed Oct 24 2018 Brian Lin <blin@cs.wisc.edu> - 3.4.1-2
- Use systemctl for loading/unloading on EL7

* Thu Oct 18 2018 Marco Mambelli <marcom@fnal.gov> - 3.4.1-1
- Glideinwms v3.4.1
- Release Notes: http://glideinwms.fnal.gov/doc.v3_4_1/history.html
- Release candidates: 3.4.1-0.1.rc1 to 3.4.1-0.3.rc3

* Tue Aug 21 2018 Mátyás Selmeci <matyas@cs.wisc.edu> - 3.4-1.1
- Bump to rebuild

* Tue Jun 5 2018 Marco Mambelli <marcom@fnal.gov> - 3.4-1
- Glideinwms v3.4
- Release Notes: http://glideinwms.fnal.gov/doc.v3_4/history.html
- Release candidates: 3.4-0.1.rc1

* Mon Apr 30 2018 Brian Lin <blin@cs.wisc.edu> - 3.2.22.2-4
- Fix proxy renewal cron format

* Thu Apr 26 2018 Brian Lin <blin@cs.wisc.edu> - 3.2.22.2-3
- Fix bug in proxy ownership code

* Wed Apr 25 2018 Brian Lin <blin@cs.wisc.edu> - 3.2.22.2-2
- Fix automatically renewed proxy ownership
- Set the proper permissions and owners for service, timer, and cron files

* Wed Apr 25 2018 Marco Mambelli <marcom@fnal.gov> - 3.3.3-1
- Glideinwms v3.3.3
- Release Notes: http://glideinwms.fnal.gov/doc.v3_3_3/history.html
- Release candidates: 3.3.3-0.1.rc1

* Tue Apr 17 2018 Marco Mambelli <marcom@fnal.gov> - 3.2.22.2-1
- Glideinwms v3.2.22.2
- Release Notes: http://glideinwms.fnal.gov/doc.v3_2_22_2/history.html

* Wed Apr 11 2018 Marco Mambelli <marcom@fnal.gov> - 3.2.22.1-1
- Glideinwms v3.2.22.1
- Release Notes: http://glideinwms.fnal.gov/doc.v3_2_22_1/history.html

* Tue Apr 10 2018 Marco Mambelli <marcom@fnal.gov> - 3.2.22-1
- Glideinwms v3.2.22
- Release Notes: http://glideinwms.fnal.gov/doc.v3_2_22/history.html
- Release candidates: 3.2.22-0.1.rc1 to 3.2.22-0.2.rc2

* Tue Feb 27 2018 Marco Mambelli <marcom@fnal.gov> - 3.2.21-2
- Fixed a problem with proxy outo-renewal, see [19147]

* Wed Feb 7 2018 Marco Mambelli <marcom@fnal.gov> - 3.2.21-1
- Glideinwms v3.2.21
- Release Notes: http://glideinwms.fnal.gov/doc.v3_2_21/history.html
- Release candidates: 3.2.21-0.1.rc1 to 3.2.21-0.3.rc3

* Wed Jan 31 2018 Brian Lin <blin@cs.wisc.edu> - 3.2.20-2
- Fix uncaught exceptions and fd backlog on gwms frontends (SOFTWARE-3120)

* Wed Nov 15 2017 Marco Mambelli <marcom@fnal.gov> - 3.2.20-1
- Glideinwms v3.2.20
- Release Notes: http://glideinwms.fnal.gov/doc.v3_2_20/history.html
- Release candidates: 3.2.20-0.1.rc1 to 3.2.20-0.4.rc4

* Thu Jun 01 2017 Marco Mambelli <marcom@fnal.gov> - 3.2.19-2
- Removed obsolete osg-cert-scripts dependency

* Tue May 30 2017 Marco Mambelli <marcom@fnal.gov> - 3.2.19-1
- Glideinwms v3.2.19
- Release Notes: http://glideinwms.fnal.gov/doc.v3_2_19/history.html
- Release candidates: 3.2.19-0.1.rc1

* Fri Mar 24 2017 Marco Mambelli <marcom@fnal.gov> - 3.3.2-1
- Glideinwms v3.3.2
- Release Notes: http://glideinwms.fnal.gov/doc.v3_3_2/history.html
- Release candidates: 3.3.2-0.1.rc1 to 3.3.2-0.3.rc3

* Tue Feb 28 2017 Marco Mambelli <marcom@fnal.gov> - 3.2.18-1
- Glideinwms v3.2.18
- Release Notes: http://glideinwms.fnal.gov/doc.v3_2_18/history.html
- Release candidates: 3.2.18-0.1.rc1

* Wed Jan 25 2017 Marco Mambelli <marcom@fnal.gov> - 3.2.17-1
- Glideinwms v3.2.17
- Release Notes: http://glideinwms.fnal.gov/doc.v3_2_17/history.html
- Release candidates: 3.2.17-0.1.rc1 to 3.2.17-0.3.rc3

* Tue Oct 25 2016 Parag Mhashilkar <parag@fnal.gov> - 3.3.1-1
- Glideinwms v3.3.1
- Release Notes: http://glideinwms.fnal.gov/doc.dev/history.html

* Fri Oct 21 2016 Parag Mhashilkar <parag@fnal.gov> - 3.2.16-1
- Glideinwms v3.2.16
- Release Notes: http://glideinwms.fnal.gov/doc.v3_2_16/history.html
- Release candidates: 3.2.16-0.1.rc1 to 3.2.16-0.2.rc2

* Tue Aug 30 2016 Parag Mhashilkar <parag@fnal.gov> - 3.3-1
- Glideinwms v3.3 release candidates (rc1-rc11)
- Release Notes: http://glideinwms.fnal.gov/doc.dev/history.html

* Wed Aug 17 2016 Parag Mhashilkar <parag@fnal.gov> - 3.2.15-1
- Glideinwms v3.2.15
- Release Notes: http://glideinwms.fnal.gov/doc.v3_2_15/history.html
- Release candidates: 3.2.15-0.1.rc1 to 3.2.15-0.4.rc4

* Fri Jun 17 2016 Parag Mhashilkar <parag@fnal.gov> - 3.2.14.1-1
- Glideinwms v3.2.14.1
- Release Notes: http://glideinwms.fnal.gov/doc.v3_2_14_1/history.html
- Release candidates: 3.2.14.1-0.1.rc1

* Fri Jun 03 2016 Parag Mhashilkar <parag@fnal.gov> - 3.2.14-1
- Glideinwms v3.2.14
- Release Notes: http://glideinwms.fnal.gov/doc.v3_2_14/history.html
- Release candidates: 3.2.14-0.1.rc1 to 3.2.14-0.2.rc2

* Wed Mar 09 2016 Parag Mhashilkar <parag@fnal.gov> - 3.2.13-1
- Glideinwms v3.2.13 (see release notes for details)
- Release Notes: http://glideinwms.fnal.gov/doc.v3_2_13/history.html
- Release candidates: 3.2.13-0.1.rc1 to 3.2.13-0.2.rc2

* Thu Jan 21 2016 Marco Mambelli <marcom@fnal.gov> - 3.2.12.1-1
- Glideinwms v3.2.12.1 release (see notes for featires and bug fixes)
- Release Notes: http://glideinwms.fnal.gov/doc.v3_2_12_1/history.html
- Release candidates: 3.2.12-0.1.rc1 to 3.2.12-0.5.rc5

* Thu Jan 14 2016 Marco Mambelli <marcom@fnal.gov> - 3.2.12-1
- Glideinwms v3.2.12 release (see notes for featires and bug fixes)
- Fixed python 2.4 compatibility
- Added glideinwms-common-tools as a dependency to glideinwms-userschedd
- Tools from glideinwms-vofrontend-standalone are now in path (bindir)
- Release Notes: http://glideinwms.fnal.gov/doc.v3_2_12/history.html
- Release candidates: 3.2.12-0.1.rc1 to 3.2.12-0.5.rc5

* Thu Oct 08 2015 Mátyás Selmeci <matyas@cs.wisc.edu> - 3.2.11.2-4
- Don't put collectors behind shared port (needed for HTCondor 8.4.0) (SOFTWARE-2015)

* Mon Oct 05 2015 Carl Edquist <edquist@cs.wisc.edu> - 3.2.11.2-2
- Repartition subpackages to avoid overlapping files (SOFTWARE-2015)

* Fri Sep 18 2015 Parag Mhashilkar <parag@fnal.gov> - 3.2.11.2-1
- Glideinwms v3.2.11.2 release
- Release Notes: http://glideinwms.fnal.gov/doc.v3_2_11_2/history.html

* Wed Sep 02 2015 Parag Mhashilkar <parag@fnal.gov> - 3.2.11.1-1
- Glideinwms v3.2.11.1 release
- Release Notes: http://glideinwms.fnal.gov/doc.v3_2_11_1/history.html

* Thu Aug 20 2015 Parag Mhashilkar <parag@fnal.gov> - 3.2.11-1
- Glideinwms v3.2.11 release
- Release Notes: http://glideinwms.fnal.gov/doc.v3_2_11/history.html

* Thu Jul 16 2015 Mátyás Selmeci <matyas@cs.wisc.edu> - 3.2.10-1.1.osg
- vofrontend-standalone: Replace osg-client dep with most of osg-client's
  contents (except the networking stuff), since osg-client has been dropped in
  OSG 3.3

* Mon Jun 01 2015 Parag Mhashilkar <parag@fnal.gov> - 3.2.10-1
- Glideinwms v3.2.10 release
- Release Notes: http://glideinwms.fnal.gov/doc.prd/history.html

* Fri May 08 2015 Parag Mhashilkar <parag@fnal.gov> - 3.2.9-1
- Glideinwms v3.2.9 release
- Release Notes: http://glideinwms.fnal.gov/doc.prd/history.html
- Release candidates: 3.2.9-0.1.rc1 to 3.2.9-0.2.rc2

* Tue Dec 30 2014 Parag Mhashilkar <parag@fnal.gov> - 3.2.8-1
- Glideinwms v3.2.8 release
- Release candidates: 3.2.8-0.1.rc1 to 3.2.8-0.2.rc2

* Thu Nov 6 2014 Parag Mhashilkar <parag@fnal.gov> - 3.2.7.2-1
- Glideinwms v3.2.7.2 release
- Sets MASTER.USE_SHARED_PORT in schedd's config to support HTCondor v8.2.3

* Wed Nov 5 2014 Parag Mhashilkar <parag@fnal.gov> - 3.2.7.1-1
- Glideinwms v3.2.7.1 release

* Tue Oct 14 2014 Parag Mhashilkar <parag@fnal.gov> - 3.2.7-1
- Glideinwms v3.2.7 release
- Disabled secondary schedd in the frontend configuration
- Added python-ldap as dependency to glideinwms-libs and glideinwms-factory
- Release candidates: 3.2.7-0.1.rc1 to 3.2.7-0.2.rc2

* Fri Jul 25 2014 Parag Mhashilkar <parag@fnal.gov> - 3.2.6-1
- Glideinwms v3.2.6 release
- Reverted group name in default dir ownership but we now explicitly make gfactory and fronend users part of the gfactory and frontend group respectively
- Removed the group name in the default dir ownership for factory and frontend
- Release candidates: 3.2.6-0.1.rc1 to 3.2.6-0.2.rc3

* Wed Jun 25 2014 Parag Mhashilkar <parag@fnal.gov> - 3.2.5.1-2
- Added GOC factory info in the factory config template

* Mon Jun 23 2014 Parag Mhashilkar <parag@fnal.gov> - 3.2.5.1-1
- Glideinwms v3.2.5.1 release

* Mon May 19 2014 Parag Mhashilkar <parag@fnal.gov> - 3.2.5-1
- Glideinwms v3.2.5 release
- Change the default trust_domain in frontend.xml from OSG to grid
- Release candidates: 3.2.5-0.1.rc1 to 3.2.5-0.2.rc3

* Mon Apr 28 2014 Parag Mhashilkar <parag@fnal.gov> - 3.2.4-3
- Fix the ownership of startup.log file for frontend in post script
- Changed the javascriptrrd dependency to be 1.1.0+ for frontend as well

* Wed Apr 16 2014 Parag Mhashilkar <parag@fnal.gov> - 3.2.4-2
- Changed the javascriptrrd dependency to be 1.1.0+

* Mon Apr 14 2014 Parag Mhashilkar <parag@fnal.gov> - 3.2.4-1
- Glideinwms v3.2.4 release
- Unified the factory and frontend startup scripts in rpm and tarball versions from common templates

* Mon Feb 03 2014 Parag Mhashilkar <parag@fnal.gov> - 3.2.3-1
- Glideinwms v3.2.3 release
- Final release does not include support for HTCondor CE rsl
- Support for HTCondor CE rsl and improvements to Frontend
- Bug fixes to factory log cleanup
- New features and bug fixes
- Added clone_glidein tool
- Release candidates: 3.2.3-0.1.rc1 to 3.2.5-0.2.rc3

* Mon Oct 28 2013 Parag Mhashilkar <parag@fnal.gov> - 3.2.1-0.1.rc2
- Added gwms-frontend and gwms-factory files in /etc/sysconfig in the respective rpms
- Added new files, xslt.* to the list for respective rpms

* Thu Oct 10 2013 Parag Mhashilkar <parag@fnal.gov> - 3.2.0-3
- Changed Requires (dependencies) to insure that the entire set of glideinwms rpms is updated as a set.

* Thu Oct 10 2013 Parag Mhashilkar <parag@fnal.gov> - 3.2.0-2
- Fixed the NVR int the rpm version as per the convention

* Mon Sep 09 2013 John Weigand <weigand@fnal.gov> - 2.7.2-0.1.rc3
- No code changes from rc2. Just a change to Requires (dependencies) to insure that the entire set of glideinwms rpms is updated as a set.
- Updated the frontend.xml and added update_proxy.py while generating the checksum for the version
- Add update_proxy.py while generating the checksum for the version

* Wed Jun 5 2013 Parag Mhashilkar <parag@fnal.gov> - 2.7.1-1.1
- Check existence of link before creating it to avoid scriptlet error.
- Removed libs directory from the vofrontend-standalone and added glideinwms-libs as its dependency.
- Added 11_gwms_secondary_collectors to respective condor rpms and glidecondor_addSecCol to the tools rpm

* Mon Apr 29 2013 Parag Mhashilkar <parag@fnal.gov> - 2.7.0-0.4
- Added missing glideinwms/__init__ to the glideinwms-libs.

* Fri Apr 26 2013 Parag Mhashilkar <parag@fnal.gov> - 2.7.0-0.3
- Further refactoring of packages.
- Added new packages glideinwms-glidecondor-tools and its dependancy glideinwms-libs
- Removed files provided by glideinwms-minimal-condor from file list of glideinwms-usercollector and glideinwms-userschedd and make usercollector and userschedd depend on the minimal-condor

* Fri Apr 26 2013 Parag Mhashilkar <parag@fnal.gov> - 2.7.0-0.2
- Added glidecondor_addDN to factory, vofrontend-standalone, minimal-condor, userschedd, usercollector packages

* Tue Apr 2 2013 Parag Mhashilkar <parag@fnal.gov> - 2.7.0-0.0
- Added missing library files creation/lib/__init__ to the frontend rpm
- Updated the checksum creation to sort the info
- Changes to file list based on the python libraries

* Fri Jan 4 2013 Doug Strain <dstrain@fnal.gov> - 2.6.3-0.rc2.6
- Update to 2.6.3 rc2 release candidate
- Adding factory tools scripts and their python libraries
- Adding condor_create_tarball
- Adding frontend/factory index page.

* Thu Nov 8 2012 Doug Strain <dstrain@fnal.gov> - 2.6.2-2
- Improvements recommended by Igor to modularize glideinwms

* Fri Nov 2 2012 Doug Strain <dstrain@fnal.gov> - 2.6.2-1
- Glideinwms 2.6.2 Release

* Thu Sep 20 2012 Doug Strain <dstrain@fnal.gov> - 2.6.1-2
- Added GRIDMANAGER_PROXY_REFRESH_TIME to condor config
- Added JOB_QUEUE_LOG to the schedd condor configs

* Fri Aug 3 2012 Doug Strain <dstrain@fnal.gov> - 2.6.0-3
- Updating to new release
- Changing the schedd configs to work with both wisc and osg condor rpms

* Fri Apr 27 2012 Doug Strain <dstrain@fnal.gov> - 2.5.7-4
- Changed ownership of frontend.xml to frontend user
- Changed ownership of glideinwms.xml to gfactory user
- This allows writeback during upgrade reconfigs

* Fri Apr 27 2012 Doug Strain <dstrain@fnal.gov> - 2.5.7-3
- Changed frontend init.d script to reconfig as frontend user

* Mon Apr 9 2012 Doug Strain <dstrain@fnal.gov> - 2.5.7-2
- Updating sources for v2.5.7
- Splitting DAEMON LIST to appropriate config files

* Fri Mar 16 2012 Doug Strain <dstrain@fnal.gov> - 2.5.6-1
- Updating sources for v2.5.6

* Tue Feb 21 2012 Doug Strain <dstrain@fnal.gov> - 2.5.5-7alpha
- Adding factory RPM and v3 support
- Updating to also work on sl7
- Also added support for v3.0.0rc3 with optional define

* Thu Feb 16 2012 Doug Strain <dstrain@fnal.gov> - 2.5.5-1
- Updating for v2.5.5

* Tue Jan 10 2012 Doug Strain <dstrain@fnal.gov> - 2.5.4-7
- Adding condor_mapfile to minimal

* Mon Jan 9 2012 Doug Strain <dstrain@fnal.gov> - 2.5.4-6
- Changing directories per Igors request
-- changing directories to /var/lib
- Splitting condor config into separate package
- Fixing web-area httpd

* Thu Jan 5 2012 Doug Strain <dstrain@fnal.gov> - 2.5.4-2
- Updating for 2.5.4 release source and fixing eatures for BUG2310
-- Split directories so that the web area is in /var/www

* Thu Dec 29 2011 Doug Strain <dstrain@fnal.gov> - 2.5.4-1
- Using release source and fixing requested features for BUG2310
-- Adding user/group correctly
-- Substituting hostname name automatically

* Fri Dec 09 2011 Doug Strain <dstrain@fnal.gov> - 2.5.4-0.pre2
- Added glidecondor_addDN to vofrontend package

* Thu Nov 10 2011 Doug Strain <dstrain@fnal.gov> - 2.5.4-0.pre1
- Update to use patched 2.5.3
- Pushed patches upstream
- Made the package glideinwms with subpackage vofrontend

* Thu Nov 10 2011 Doug Strain <dstrain@fnal.gov> - 2.5.3-3
- Update to 2.5.3
- Updated condor configs to match ini installer
- Updated frontend.xml to not check index.html
- Updated init script to use "-xml" flag

* Mon Oct 17 2011 Burt Holzman <burt@fnal.gov> - 2.5.2.1-1
- Update to 2.5.2.1

* Tue Sep 06 2011 Burt Holzman <burt@fnal.gov> - 2.5.2-5
- Fix reference to upstream tarball

* Tue Sep 06 2011 Burt Holzman <burt@fnal.gov> - 2.5.2-4
- Add RPM to version number in ClassAd

* Tue Sep 06 2011 Burt Holzman <burt@fnal.gov> - 2.5.2-3
- Fixed glideinWMS versioning advertisement

* Wed Aug 31 2011 Burt Holzman <burt@fnal.gov> - 2.5.2-2
- Fixed file location for frontend_support.js

* Sat Aug 13 2011 Burt Holzman <burt@fnal.gov> - 2.5.2-1
- Update to glideinWMS 2.5.2

* Tue Aug 02 2011 Derek Weitzel <dweitzel@cse.unl.edu> - 2.5.1-13
- Made vdt-repo compatible

* Tue Apr 05 2011 Burt Holzman 2.5.1-10
- Update frontend_startup script to better determine frontend name
- Move user-editable configuration items into 02_frontend-local.config

* Tue Mar 22 2011 Derek Weitzel 2.5.1-8
- Change condor config file name to 00_frontend.config
- Separated definition of collectors into 01_collectors.config

* Fri Mar 11 2011 Burt Holzman  2.5.1-1
- Include glideinWMS 2.5.1
- Made all the directories independent of the frontend name

* Thu Mar 10 2011 Derek Weitzel  2.5.0-11
- Changed the frontend.xml to correct the web stage directory

* Thu Mar 10 2011 Derek Weitzel  2.5.0-9
- Made the work, stage, monitor, and log directory independent of the frontend name.
- Frontend name is now generated at install time

* Sun Feb 13 2011 Derek Weitzel  2.5.0-6
- Made rpm noarch
- Replaced python site-packages more auto-detectable

* Wed Feb 09 2011 Derek Weitzel  2.5.0-5
- Added the tools to bin directory

* Mon Jan 24 2011 Derek Weitzel  2.5.0-4
- Added the tools directory to the release

* Mon Jan 24 2011 Derek Weitzel  2.5.0-3
- Rebased to official 2.5.0 release.

* Thu Dec 16 2010 Derek Weitzel  2.5.0-2
- Changed GlideinWMS version to branch_v2_4plus_igor_ucsd1

* Fri Aug 13 2010 Derek Weitzel  2.4.2-2
- Removed port from primary collector in frontend.xml
- Changed GSI_DAEMON_TRUSTED_CA_DIR to point to /etc/grid-security/certificates
  where CA's are installed.
- Changed GSI_DAEMON_DIRECTORY to point to /etc/grid-security.  This is
  only used to build default directories for other GSI_*
  configuration variables.
- Removed the rm's to delete the frontend-temp and log directories at uninstall,
  they removed files when updating, not wanted.  Let RPM handle those.
<|MERGE_RESOLUTION|>--- conflicted
+++ resolved
@@ -128,15 +128,9 @@
 
 %package libs
 Summary:        The glideinWMS common libraries.
-<<<<<<< HEAD
 Requires: python3-condor
 # was condor-python for python2
 Requires: python3 >= 3.6
-=======
-Requires: python >= 2.7
-Requires: condor-python
-Requires: python >= 2.7
->>>>>>> 2210bab1
 Requires: python-rrdtool
 Requires: python36-ldap3
 Requires: python36-jwt
@@ -877,17 +871,13 @@
 %config(noreplace) %{_sysconfdir}/condor/certs/condor_mapfile
 
 %changelog
-<<<<<<< HEAD
-
-* Tue Sep 14 2020 Marco Mmabelli <marcom@fnal.gov> - 3.9-0.1.rc1
+
+* Fri Sep 18 2020 Marco Mmabelli <marcom@fnal.gov> - 3.9-0.1.rc1
 - GlideinWMS v3.9
 - Release Notes: http://glideinwms.fnal.gov/doc.v3_9/history.html
 - Release candidates: 3.9-0.1.rc1 to 3.9-0.1.rc4
 
-* Thu Aug 27 2020 Dennis Box <dbox@fnal.gov> - 3.7.1-1
-=======
 * Fri Sep 18 2020 Dennis Box <dbox@fnal.gov> - 3.7.1-1
->>>>>>> 2210bab1
 - GlideinWMS v3.7.1
 - Release Notes: http://glideinwms.fnal.gov/doc.v3_7_1/history.html
 - Release candidates: 3.7.1-0.1.rc1 to 3.7.1-0.4.rc4
