--- conflicted
+++ resolved
@@ -884,18 +884,15 @@
 %config(noreplace) %{_sysconfdir}/condor/certs/condor_mapfile
 
 %changelog
-<<<<<<< HEAD
-
-* Thu Aug 27 2020 Dennis Box <dbox@fnal.gov> - 3.7.1-1
+* Fri Sep 18 2020 Dennis Box <dbox@fnal.gov> - 3.7.1-1
 - GlideinWMS v3.7.1
 - Release Notes: http://glideinwms.fnal.gov/doc.v3_7_1/history.html
 - Release candidates: 3.7.1-0.1.rc1 to 3.7.1-0.4.rc4
-=======
+
 * Thu Sep 17 2020 Marco Mambelli <marcom@fnal.gov> - 3.6.4-1
 - GlideinWMS v3.6.4
 - Release Notes: http://glideinwms.fnal.gov/doc.v3_6_4/history.html
 - Release candidates: 3.6.4-0.1.rc1
->>>>>>> 80127b98
 
 * Mon Aug 17 2020 Marco Mambelli <marcom@fnal.gov> - 3.6.3-1
 - GlideinWMS v3.6.3
