--- conflicted
+++ resolved
@@ -28,11 +28,7 @@
       <attr name="USE_MATCH_AUTH" const="True" glidein_publish="False" job_publish="False" parameter="True" publish="True" type="string" value="True"/>
    </attrs>
    <entries>
-<<<<<<< HEAD
-      <entry name="TEST_ENTRY" enabled="False" gatekeeper="gatekeeper.domain.tld/jobmanager-condor" gridtype="condor" schedd_name="schedd_glideins2@FACTORY_HOSTNAME" verbosity="std" work_dir="OSG">
-=======
       <entry name="TEST_ENTRY" enabled="False" gatekeeper="gatekeeper.domain.tld gatekeeper.domain.tld:port" gridtype="condor" rsl="(queue=default)(jobtype=single)" schedd_name="schedd_glideins2@FACTORY_HOSTNAME" verbosity="std" work_dir="OSG">
->>>>>>> de3bf24b
          <config>
             <max_jobs>
                 <per_entry held="1000" idle="4000" glideins="10000"/>
