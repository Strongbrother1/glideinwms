#!/bin/sh

log_nonzero_rc() {
    echo "$(date) ERROR: $1 failed with non zero exit code ($2)" 1>&2
}


setup_python_venv() {
    if [ $# -gt 1 ]; then
        echo "Invalid number of arguments to setup_python_venv. Will accept the location to install venv or use PWD as default"
        exit 1
    fi
    WORKSPACE=${1:-$(pwd)}

    if python --version 2>&1 | grep 'Python 2.6' > /dev/null ; then
        # Get latest packages that work with python 2.6
        PY_VER="2.6"
        VIRTUALENV_VER=virtualenv-12.0.7
        PYLINT='pylint==1.3.1'
        ASTROID='astroid==1.2.1'
        HYPOTHESIS="hypothesislegacysupport"
        AUTOPEP8="autopep8==1.3"
        TESTFIXTURES="testfixtures==5.4.0"
        # htcondor is not pip for python 2.6 (will be found from the RPM)
        HTCONDOR=" "
        COVERAGE="coverage"
        JSONPICKLE="jsonpickle==0.9"
<<<<<<< HEAD
=======
        PYCODESTYLE="pycodestyle==2.4.0"
        MOCK="mock==2.0.0"
>>>>>>> 5d9be4c9
    else
        # use something more up-to-date
        PY_VER="2.7"
        VIRTUALENV_VER=virtualenv-16.0.0
        PYLINT='pylint==1.8.4'
        ASTROID='astroid==1.5.0'
        HYPOTHESIS="hypothesis"
        AUTOPEP8="autopep8"
        TESTFIXTURES="testfixtures"
        # Installing the pip version, in case the RPM is not installed
        HTCONDOR="htcondor"
        COVERAGE='coverage==4.5.2'
        JSONPICKLE="jsonpickle"
<<<<<<< HEAD
=======
        PYCODESTYLE="pycodestyle"
        MOCK="mock==3.0.3"
>>>>>>> 5d9be4c9
    fi

    VIRTUALENV_TARBALL=${VIRTUALENV_VER}.tar.gz
    VIRTUALENV_URL="https://pypi.python.org/packages/source/v/virtualenv/$VIRTUALENV_TARBALL"
    #VIRTUALENV_EXE=$WORKSPACE/${VIRTUALENV_VER}/virtualenv.py
    VENV=$WORKSPACE/venv-$PY_VER

    # Following is useful for running the script outside jenkins
    if [ ! -d "$WORKSPACE" ]; then
        mkdir "$WORKSPACE"
    fi

    echo "SETTING UP VIRTUAL ENVIRONMENT ..."
    if [ -f "$WORKSPACE/$VIRTUALENV_TARBALL" ]; then
        rm "$WORKSPACE/$VIRTUALENV_TARBALL"
    fi
    curl -L -o "$WORKSPACE/$VIRTUALENV_TARBALL" "$VIRTUALENV_URL"
    tar xzf "$WORKSPACE/$VIRTUALENV_TARBALL"

    #if we download the venv tarball everytime we should remake the venv
    #every time
    rm -rf "$VENV"
    "$WORKSPACE/${VIRTUALENV_VER}"/virtualenv.py --system-site-packages "$VENV"

    . "$VENV"/bin/activate

    export PYTHONPATH="$PWD:$PYTHONPATH"

<<<<<<< HEAD
    # pep8 has been replaced by pycodestyle
    pip_packages="${ASTROID} ${PYLINT} pycodestyle unittest2 ${COVERAGE}" 
    pip_packages="$pip_packages pyyaml mock xmlrunner future importlib argparse"
    pip_packages="$pip_packages ${HYPOTHESIS} ${AUTOPEP8} ${TESTFIXTURES}"
    pip_packages="$pip_packages ${HTCONDOR} ${JSONPICKLE}"

=======
    # Install dependancies first so we don't get uncompatible ones
    # Following RPMs need to be installed on the machine:
    # pep8 has been replaced by pycodestyle
    pip_packages="${PYLINT} ${PYCODESTYLE} ${ASTROID} unittest2 ${COVERAGE}" 
    pip_packages="$pip_packages pyyaml ${MOCK}  xmlrunner future importlib argparse"
    pip_packages="$pip_packages ${HYPOTHESIS} ${AUTOPEP8} ${TESTFIXTURES}"
    pip_packages="$pip_packages ${HTCONDOR} ${JSONPICKLE}"
>>>>>>> 5d9be4c9

    failed_packages=""
    for package in $pip_packages; do
        echo "Installing $package ..."
        status="DONE"
        pip install --quiet "$package"
        if [ $? -ne 0 ]; then
            status="FAILED"
            failed_packages="$failed_packages $package"
        fi
        echo "Installing $package ... $status"
    done
    #try again if anything failed to install, sometimes its order
    for package in $failed_packages; do
        echo "REINSTALLING $package"
        pip install $package
        if [ $? -ne 0 ]; then
            echo ERROR $package could not be installed.  Exiting
            return 1
        fi
    done

    #pip install M2Crypto==0.20.2

    ## Need this because some strange control sequences when using default TERM=xterm
    export TERM="linux"

    ## PYTHONPATH for glideinwms source code
    # pythonpath for pre-packaged only
    if [ -n "$PYTHONPATH" ]; then
        export PYTHONPATH="${PYTHONPATH}:${GLIDEINWMS_SRC}"
    else
        export PYTHONPATH="${GLIDEINWMS_SRC}"
    fi

    export PYTHONPATH=${PYTHONPATH}:${GLIDEINWMS_SRC}/lib
    export PYTHONPATH=${PYTHONPATH}:${GLIDEINWMS_SRC}/creation/lib
    export PYTHONPATH=${PYTHONPATH}:${GLIDEINWMS_SRC}/factory
    export PYTHONPATH=${PYTHONPATH}:${GLIDEINWMS_SRC}/frontend
    export PYTHONPATH=${PYTHONPATH}:${GLIDEINWMS_SRC}/tools
    export PYTHONPATH=${PYTHONPATH}:${GLIDEINWMS_SRC}/tools/lib
}


print_python_info() {
    if [ $# -ne 0 ]; then
        br="<br/>"
        bo="<b>"
        bc="</b>"
    fi
    echo "${bo}HOSTNAME:${bc} $(hostname -f)$br"
    echo "${bo}LINUX DISTRO:${bc} $(lsb_release -d)$br"
    echo "${bo}PYTHON LOCATION:${bc} $(which python)$br"
    echo "${bo}PYLINT:${bc} $(pylint --version)$br"
    echo "${bo}PEP8:${bc} $(pycodestyle --version)$br"
}


mail_results() {
    local contents=$1
    local subject=$2
    echo "From: gwms-builds@donot-reply.com;
To: parag@fnal.gov;
Subject: $subject;
Content-Type: text/html;
MIME-VERSION: 1.0;
;
$(cat $contents)
" | sendmail -t
}<|MERGE_RESOLUTION|>--- conflicted
+++ resolved
@@ -25,17 +25,14 @@
         HTCONDOR=" "
         COVERAGE="coverage"
         JSONPICKLE="jsonpickle==0.9"
-<<<<<<< HEAD
-=======
         PYCODESTYLE="pycodestyle==2.4.0"
         MOCK="mock==2.0.0"
->>>>>>> 5d9be4c9
     else
         # use something more up-to-date
         PY_VER="2.7"
         VIRTUALENV_VER=virtualenv-16.0.0
         PYLINT='pylint==1.8.4'
-        ASTROID='astroid==1.5.0'
+        ASTROID='astroid==1.6.0'
         HYPOTHESIS="hypothesis"
         AUTOPEP8="autopep8"
         TESTFIXTURES="testfixtures"
@@ -43,11 +40,8 @@
         HTCONDOR="htcondor"
         COVERAGE='coverage==4.5.2'
         JSONPICKLE="jsonpickle"
-<<<<<<< HEAD
-=======
         PYCODESTYLE="pycodestyle"
         MOCK="mock==3.0.3"
->>>>>>> 5d9be4c9
     fi
 
     VIRTUALENV_TARBALL=${VIRTUALENV_VER}.tar.gz
@@ -76,14 +70,6 @@
 
     export PYTHONPATH="$PWD:$PYTHONPATH"
 
-<<<<<<< HEAD
-    # pep8 has been replaced by pycodestyle
-    pip_packages="${ASTROID} ${PYLINT} pycodestyle unittest2 ${COVERAGE}" 
-    pip_packages="$pip_packages pyyaml mock xmlrunner future importlib argparse"
-    pip_packages="$pip_packages ${HYPOTHESIS} ${AUTOPEP8} ${TESTFIXTURES}"
-    pip_packages="$pip_packages ${HTCONDOR} ${JSONPICKLE}"
-
-=======
     # Install dependancies first so we don't get uncompatible ones
     # Following RPMs need to be installed on the machine:
     # pep8 has been replaced by pycodestyle
@@ -91,7 +77,6 @@
     pip_packages="$pip_packages pyyaml ${MOCK}  xmlrunner future importlib argparse"
     pip_packages="$pip_packages ${HYPOTHESIS} ${AUTOPEP8} ${TESTFIXTURES}"
     pip_packages="$pip_packages ${HTCONDOR} ${JSONPICKLE}"
->>>>>>> 5d9be4c9
 
     failed_packages=""
     for package in $pip_packages; do
