#!/bin/bash
# Runner script for the different tests

GWMS_REPO="https://github.com/glideinWMS/glideinwms.git"
# Alt URLs, from cdcvs/redmine. http from the Lab, https also from outside:
#  http://cdcvs.fnal.gov/projects/glideinwms
#  https://cdcvs.fnal.gov/projects/glideinwms
DEFAULT_OUTPUT_DIR=output
SCRIPTS_SUBDIR=build/jenkins

# logerror() and logexit() are in util.sh, repeated here to use them in find_aux
logerror() {
    echo "$filename ERROR: $1" >&2
}
logexit() {
    # replacing logreportfail in the function to avoid repeating all the other definitions
    if [[ -n "$3" ]]; then
        local msg="$3=\"FAILED\""
        [[ -n "${TESTLOG}" ]] && echo "${msg}" >> "${TESTLOG}"
        echo "${msg}"
    fi
    logerror "$1"
    exit ${2:-1}
}


allow_abort=true
int_handler() {
    if ${allow_abort}; then
        echo "Interrupted by Ctrl-C. Exit"
        exit 1;
    fi;
}
trap int_handler SIGINT;


find_aux() {
    # Return to stdout the full path of the aux file. May perform additional actions depending on the options ($2)
    # It searches fists in the current directory, then in the scripts directory ($SCRIPTS_SUBDIR) of the source tree
    # This allows to have different aux files for different branches
    # $1 basename of the aux file
    # $2 (options) if "source" then source the file and exit in case of errors
    local aux_file=
    if [[ -e "$MYDIR/$1" ]]; then
        aux_file="$MYDIR/$1"
    else
        [[ -e "$GLIDEINWMS_SRC/$SCRIPTS_SUBDIR/$1" ]] && aux_file="$GLIDEINWMS_SRC/$SCRIPTS_SUBDIR/$1"
    fi
    if [[ "x$2" = xsource ]]; then
        if [[ ! -e  "${aux_file}" ]]; then
            [[ "x$3" = xnoexit ]] && { false; return; }
            logerror "${1} not found!"
            logexit "script running in $(pwd), expects a ${1} file there or in the glideinwms src tree"
        fi
        if ! . "${aux_file}" ; then
            logexit "${aux_file} contains errors!"
        fi
        return
    fi
    [[ -n "${aux_file}" ]] && { echo "${aux_file}"; return ; }
    false
}

help_msg() {
  cat << EOF
${filename} [options] COMMAND [command options]
  Runs the test form COMMAND on the current glideinwms subdirectory, as is or checking out a branch from the repository.
  Unless you use -c, a glidienwms subdirectory of WORKDIR with the git repository must exist.
  Tests are run on each of the branches in the list. Test results are saved in OUT_DIR
  NOTE that, when selecting branches, the script is checking out the branch and running the tests. It is not cleaning
  up or restoring to the initial content. For something less intrusive use '-i' option to run in place without
  changing any source file. Or use -t, to clone the repository in the new TEST_DIR directory.
 COMMAND:
  bats - run Shell unit tests and coverage
  pyunittest (unittest) - run Python unit test and coverage
  pylint - run pylint and pycodestyle (pep8)
<<<<<<< HEAD
=======
  NOT_IMPLEMENTED: futurize - run futurize 
>>>>>>> f1404ba0
  shellcheck - run shellcheck
  summary - finalize the summary table only
 Options:
  -h          print this message
  -n          show the flags passed to the COMMAND (without running it)
  -l          show the list of files with tests or checked by COMMAND (without running tests or checks)
  -v          verbose
  -i          run in place without checking out a branch (default)
  -f          force git checkout of branch when processing multiple branches
  -b BNAMES   comma separated list of branches that needs to be inspected
              (branches from glideinwms git repository, quotes are needed if the branch name contains spaces)
  -B BFILE    file containing a list of branches that needs to be inspected, one per line
              (branches from glideinwms git repository, quotes are needed if the branch name contains spaces)
  NOT_IMPLEMENTED: -s          run sequentially invoking the test separately for each file
  -o OUT_DIR  directory including log files (it will be created if not existing, default "./output")
              Relative to WORKDIR.
  -c REPO     clone the git repository REPO
  -C          like -c but the git repository is ${GWMS_REPO}
  -t TEST_DIR create TEST_DIR, clone the repository and run there the tests. Implies -C if -c is not there and if
              there is not already a repository.
              Relative to the start directory (if path is not absolute). Becomes the new WORKDIR.
  -T          like -t but creates a temporary directory with mktemp.
  -z CLEAN    clean on completion (CLEAN: always, no, default:onsuccess)
  -w FMT      summary table format (html, html4, html4f, htmlplain, default:text)

EOF
}


get_files_pattern() {
    # Return to stdout a space separated list of files with EXT ($1) extension
    # 1. pattern to look for. Must be quoted, e.g. "test_*.py"
    # 2. directories to prune (NOTE. this will not work if these directories or src_dir contain spaces)
    # 3. possible root directory (default:'.')
    # All Shell files
    local src_dir="${3:-.}"
    prune_opts=
    for i in $2; do
        prune_opts="${prune_opts} -path ${src_dir}/$i -prune -o"
    done
    # -readable not valid on Mac, needed?
    # e.g. $(find . -readable -name  '*.bats' -print)"
    #echo "$(find "$src_dir" -path "${src_dir}"/.git -prune -o ${prune_opts} -name '*.'${extension} -print)"
    #echo "MMDB (`pwd`): find \"$src_dir\" -path \"${src_dir}\"/.git -prune -o ${prune_opts} -name '$1' -print" >&2
    echo "$(find "$src_dir" -path "${src_dir}"/.git -prune -o ${prune_opts} -name "$1" -print)"
}


#find . -name '*.sh' -o -name '*.source'
get_shell_files() {
    # Return to stdout a space separated list of Shell files with .sh/.source extension
    # All Shell files
    local src_dir="${1:-.}"
    echo $(find "$src_dir" -path "${src_dir}"/.git -prune -o -name '*.sh' -print -o -name '*.source' -print)
}


get_python_files() {
    # Return to stdout a space separated list of Python files with .py extension
    # All Python files
    local src_dir="${1:-.}"
    echo $(find "${src_dir}" -path "${src_dir}"/.git -prune -o -path "${src_dir}"/.tox -prune -o -name '*.py' -print)
}


get_python2_scripts() {
    # Return to stdout a space separated list of Python scripts without .py extension
    # Python3 files (containing python and
    # 1 - source directory
    # 2 - magic_file for find
    magic_file="$(find_aux gwms_magic)"
    local src_dir="${1:-.}"
    FILE_MAGIC=
    [[ -e  "$magic_file" ]] && FILE_MAGIC="-m $magic_file"
    scripts=$(find "${src_dir}" -path "${src_dir}"/.git -prune -o -path "${src_dir}"/.tox -prune -o -exec file ${FILE_MAGIC} {} \; -a -type f | grep -i ':.*python' | grep -vi python2 | grep -vi '\.py' | cut -d: -f1 | grep -v "\.html$")
    # scripts=$(find glideinwms -readable -path glideinwms/.git -prune -o -exec file $FILE_MAGIC {} \; -a -type f | grep -i ':.*python' | grep -vi python3 | grep -vi '\.py' | cut -d: -f1 | grep -v "\.html$" | sed -e 's/glideinwms\///g')
    #if [ -e  "$magic_file" ]; then
    #    scripts=$(find "${1:-.}" -path .git -prune -o -exec file -m "$magic_file" {} \; -a -type f | grep -i python | grep -vi python3 | grep -vi '\.py' | cut -d: -f1 | grep -v "\.html$")
    #else
    #    scripts=$(find "${1:-.}" -path .git -prune -o -exec file {} \; -a -type f | grep -i python | grep -vi python3 | grep -vi '\.py' | cut -d: -f1 | grep -v "\.html$")
    #fi
    # echo "-- DBG $(echo ${scripts} | wc -w | tr -d " ") scripts found using magic file (${FILE_MAGIC}) --" >&2
    echo "$scripts"
}


get_python3_scripts() {
    # Return to stdout a space separated list of Python scripts without .py extension
    # Python3 files (containing python and
    # 1 - source directory
    # 2 - magic_file for find
    magic_file="$(find_aux gwms_magic)"
    local src_dir="${1:-.}"
    FILE_MAGIC=
    [[ -e  "$magic_file" ]] && FILE_MAGIC="-m $magic_file"
    scripts=$(find "${src_dir}" -path "${src_dir}"/.git -prune -o -path "${src_dir}"/.tox -prune -o -exec file ${FILE_MAGIC} {} \; -a -type f | grep -i ':.*python' | grep -vi python2 | grep -vi '\.py' | cut -d: -f1 | grep -v "\.html$")
    # scripts=$(find glideinwms -readable -path glideinwms/.git -prune -o -exec file $FILE_MAGIC {} \; -a -type f | grep -i ':.*python' | grep -vi python3 | grep -vi '\.py' | cut -d: -f1 | grep -v "\.html$" | sed -e 's/glideinwms\///g')
    #if [ -e  "$magic_file" ]; then
    #    scripts=$(find "${1:-.}" -path .git -prune -o -exec file -m "$magic_file" {} \; -a -type f | grep -i python | grep -vi python3 | grep -vi '\.py' | cut -d: -f1 | grep -v "\.html$")
    #else
    #    scripts=$(find "${1:-.}" -path .git -prune -o -exec file {} \; -a -type f | grep -i python | grep -vi python3 | grep -vi '\.py' | cut -d: -f1 | grep -v "\.html$")
    #fi
    # echo "-- DBG $(echo ${scripts} | wc -w | tr -d " ") scripts found using magic file (${FILE_MAGIC}) --" >&2
    echo "$scripts"
}


parse_options() {
    # Parse and validate options to the runtest command
    # OPTS=$(getopt --options $SHORT --long $LONG --name "$0" -- "$@")
    # The man page mentions optional options' arguments for getopts but they are not handled correctly
    # Defaults
    SHOW_FLAGS=
    SHOW_FILES=
    SUMMARY_TABLE_FORMAT=
    while getopts ":hnlvifb:B:so:Cc:Tt:z:w:" option
    do
        case "${option}"
        in
        h) help_msg; exit 0;;
        n) SHOW_FLAGS=yes;;
        l) SHOW_FILES=yes;;
        v) VERBOSE=yes;;
        i) INPLACE=yes;;
        f) GITFLAG='-f';;
        b) BRANCH_LIST="$OPTARG";;
        B) BRANCHES_FILE="$OPTARG";;
        s) SEQUENTIAL=yes;;
        o) OUT_DIR="$OPTARG";;
        c) REPO="$OPTARG";;
        C) REPO="$GWMS_REPO";;
        t) TEST_DIR="$OPTARG";;
        T) TEST_DIR=$(mktemp -t -d gwmstest.XXXXXXXX);;
        z) TEST_CLEAN="$OPTARG";;
        w) SUMMARY_TABLE_FORMAT="$OPTARG";;
        : ) logerror "illegal option: -$OPTARG requires an argument"; help_msg 1>&2; exit 1;;
        *) logerror "illegal option: -$OPTARG"; help_msg 1>&2; exit 1;;
        \?) logerror "illegal option: -$OPTARG"; help_msg 1>&2; exit 1;;
        esac
    done
    # Validate git and branching options
    [[ -z "${BRANCH_LIST}" && -z "${BRANCHES_FILE}" ]] && INPLACE=yes
    if [[ -n "$INPLACE" ]]; then
        [[ -n "$BRANCH_LIST" ]] && logwarn "Using -i the branch list will be ignored."
        BRANCH_LIST=
        [[ -n "$BRANCHES_FILE" ]] && logwarn "Using -i the branch file will be ignored."
        BRANCHES_FILE=
        [[ -n "$GITFLAG" ]] && logwarn "Using -i the force flag -f will be ignored."
        GITFLAG=
    fi
    # Fix the repo parameter w/ the default if running in temp directory
    # Set also GWMS_REPO_OPTIONAL to allow to run if a repo is there
    GWMS_REPO_OPTIONAL=
    if [[ -z "$REPO" && -n "${TEST_DIR}" ]]; then
        REPO="$GWMS_REPO"
        GWMS_REPO_OPTIONAL=yes
    fi
    # Get the git branches in to an array
    if [[ -n "${BRANCH_LIST}" ]]; then
        IFS=',' read -r -a git_branches <<< "$BRANCH_LIST"
    fi
    if [[ -n "${BRANCHES_FILE}" ]]; then
        IFS=$'\r\n' read -d '' -r -a git_branches < "${BRANCHES_FILE}"
    fi
    # Default output dir
    [[ -z "${OUT_DIR}" ]] && OUT_DIR="${DEFAULT_OUTPUT_DIR}"
}


test_cleanup() {
    loginfo "Removing all files from temp dir '$1'."
    [[ -n "$1" ]] && rm -rf "$1"
}

isnot_dry_run() {
    # If showing the files or the parameter options it is a dry-run, return false
    # otherwise return true
    [[ -n "${SHOW_FILES}" || -n "${SHOW_FLAGS}" ]] && { false; return; }
    true
}

SKIP_LOG=
log_init() {
    # 1. file that will store the email body (in HTML)
    local log_content
    SKIP_LOG=yes
    if isnot_dry_run; then
        if log_content="$(do_log_init)"; then
            SKIP_LOG=
        fi
    fi
    [[ -n "${SKIP_LOG}" ]] && return
    mail_init "$1"
    if do_use_python; then
        mail_add "$(print_python_info email)"
    fi
    mail_add "${log_content}"
}

log_close() {
    [[ -n "${SKIP_LOG}" ]] && return
    mail_add "$(do_log_close)"
    mail_close
    # TODO: mail results if desired
    # mail_send "Subject" "TO?"
}

log_branch() {
    # 1. results file for the branch
    [[ -n "${SKIP_LOG}" ]] && return
    mail_add "$(do_log_branch "$1")"
}

# TODO: finish log_join
log_join() {
    # Join multiple HTML emails into a single one
    # use the cell style to grep for lines
    # 1. output file w/ joint HTML
    # 2..N HTML files to join
    [[ $# -lt 2 ]] && { logerror "Wrong arguments for log_join: $@"; return; }
    [[ $# -eq 2 ]] && { cp "$2" "$1"; return; }
    mail_init "$1"
    mail_add "$(sed ';</tr>;Q' "$2"| tail -n +2)"
    # create a temp dir
    # copy the grep result there (all regular cells)
    # results_1="$(grep "HEAD_COL" "$2")"
    shift 2
    for i in "$@"; do
        mail_add "$(grep "HEAD_COL" "$i"| tail -n +2)"
    done
    mail_add "$(cat << TABLE_START
    </tr>
  </thead>
  <tbody>
    <tr style="$HTML_TR">
TABLE_START
    )"
    # save grep results in temp dir. loop through the lines N at the time, saving the remainder
    # there could be multiple rows (N cells)
    mail_add "$(cat << TABLE_MIDDLE
    </tr>
    <tr style="$HTML_TR">
TABLE_MIDDLE
    )"
    echo "    </tr>"
    mail_add "$(do_log_close)"
}

print_files_list() {
    # 1. Message string
    # 2. Files list
    local msg="${1:-"Files used:"}"
    if [[ -n  "${SHOW_FILES}" ]]; then
        echo "$msg"
        echo "$2"
        TEST_COMPLETE=branch
        return
    fi
    [[ -z "$2" ]] && logerror "no files specified (use -a or add files as arguments)"
    return 1
}

is_python3_branch() {
    [[ "$1" == *p3* ]] && { true; return; }
    if grep '#!' factory/glideFactory.py | grep python3 > /dev/null; then
        true
        return
    fi
    false
}

transpose_table() {
    # 1. table to transpose
    # 2. input separator (\t bu default)
    # 3. size (calculated is not provided
    local sep="${2:-$'\t'}"
    local table_size=$3
    [[ -z "$table_size" ]] && table_size=$(($(echo "${1%%$'\n'*}" | tr -cd "$sep" | wc -c)+1))
    for ((i=1; i<="$table_size"; i++)); do
        echo "$1" | cut -d"$sep" -f"$i" - | paste -s -d ','
    done
}

write_summary_table() {
    # 1. branch list (comma separated, includes slashes)
    # 2. format: html,html4,html4f or text when none is provided
    local branches_list="$1"
    local branches_list_noslash="${branches_list//\//_}"
    local output_format=$2
    local outfile=
    local summary_table_file="${OUT_DIR}"/gwms.ALL.summary_append.csv
    local summary_htable_file="${OUT_DIR}"/gwms.ALL.summary.csv
    # Add header if does not exist, compare if file exist
    local first_line="Branch,,${branches_list}"
    if [[ -e "${summary_table_file}" ]]; then
        if [[ "${first_line}" != "$(head -n 1 "${summary_table_file}")" ]]; then
            logerror "Existing summary table with different branches: $summary_table_file"
            logerror "Writing summary table to alt file: ${summary_table_file}.tmp"
            summary_table_file="${summary_table_file}.tmp"
            echo "$first_line" > "$summary_table_file"
        else
            loginfo "Appending to existing summary table: $summary_table_file"
        fi
    else
        loginfo "Writing new summary table: $summary_table_file"
        echo "$first_line" > "$summary_table_file"
    fi
    local table_tmp="$(do_table_headers)"
    if [[ -n "$table_tmp" ]]; then
        # protect against methods not implemented in COMMAND
        for i in ${branches_list_noslash//,/ }; do
            outfile="${OUT_DIR}"/gwms.${i}.${COMMAND}
            if [[ ! -e "$outfile" ]]; then
                logerror "Missing branch summary (${outfile}). Impossible to continue summary table."
                return 1
            fi
            table_tmp="$(echo "$table_tmp"; echo "$(do_table_values "${outfile}" $output_format)")"
        done
        # transpose the table to be able to append the test lines
        echo "$(transpose_table "$table_tmp")" >> "$summary_table_file"
        # Since there was an update, rebuild table w/ branches as row
        echo "$(transpose_table "$(cat "$summary_table_file")" , )" > "$summary_htable_file"  
        [[ -z "$output_format" || "$output_format" == text ]] && sed -e 's;=success=;;g;s;=error=;;g;s;=warning=;;g' "$summary_htable_file" > "${summary_htable_file%.csv}.txt"
        [[ "$output_format" == html* ]] && echo "$(table_to_html "$summary_htable_file" ${output_format})" > "${summary_htable_file%.csv}.html"
    fi   
}

# Process a branch using the COMMAND
process_branch() {
    # 1. git_branch, branch name or LOCAL (for in place processing)
    # 2... command line parameters
    local git_branch="$1"
    local branch_no_slash=$(echo "${git_branch}" | sed -e 's/\//_/g')
    local outfile="${OUT_DIR}"/gwms.${branch_no_slash}.${COMMAND}
    local exit_code
    shift
    # This time, fail if they are not found
    # If there are no utils or no command, operations cannot proceed
    [[ -z "${UTILS_OK}" ]] && find_aux utils.sh source
    if [[ -z "${COMMAND_OK}" ]]; then
        find_aux "$command_file" source
        do_parse_options "$@"
        # Check if Dry-run, end here
        [[ "${TEST_COMPLETE}" = branch ]] && return 0
        [[ "${TEST_COMPLETE}" = all ]] && exit 0
    fi
    [[ -z "${UTILS_OK}" || -z "${COMMAND_OK}" ]] && logexit "cannot continue without utils and command files" 1 SETUP

    if isnot_dry_run && do_use_python; then
        if is_python3_branch "${git_branch}"; then
            loginfo "Processing Python3 branch $git_branch"
            setup_python3_venv "$WORKSPACE"
        else
            loginfo "Processing Python2 branch $git_branch"
            setup_python2_venv "$WORKSPACE"
        fi
        [[ $? -ne 0 ]] && { logerror "Could not setup Python as required, skipping branch ${git_branch}"; return 1; }
    fi

    # ?? Global Variables Used: $mail_file $fail $TEST_COMPLETE - and HTML Constants
    do_process_branch "${git_branch}" "${outfile}" "${CMD_OPTIONS[@]}"
    exit_code=$?
    # Check if Dry-run, end here
    [[ "${TEST_COMPLETE}" = branch ]] && return 0
    [[ "${TEST_COMPLETE}" = all ]] && exit 0
    log_branch "${outfile}"
    local branch_result=$(do_get_status "${outfile}")
    local branch_exit_code=$?
    loginfo "Tested branch ${git_branch}: $branch_result"
    loglog "RESULT_${COMMAND}_${branch_no_slash}=$branch_result"
    return ${branch_exit_code}
}


summary_command_help() {
  cat << EOF
${COMMAND} command:
  Build summary table by joining existing summary files
  The only main options used are -w and -v, all the others are ignored
  The output file is the per-test summary in csv format and optionally HTML format. It will generate also the per-branch file
  The input files are all per-branch files that have been generated during the tests (gwms.ALL.summary_append.csv files)
  With per-test ot per-branch I refer to tables that have respectively tests or branches as column headers (first row)
  NOTE All the summary files must ne homogeneous: same branches in the same orde and same output format
       This script will not check and inconsistent files will result in an inconsistent summary
${filename} [options] ${COMMAND} [other command options] OUTPUT_FILE INPUT_SUMMARY_FILES
Command options:
  -h        print this message
EOF
}

summary_command() {
    # Build summary table from existing summary files
    # 1. may be "-h" or the output file name
    # 2... all the input files to join
    [[ "$1" = "-h" ]] && { help_msg; summary_command_help; exit 0; }
    # Fail if it is not found, if there are no utils operations cannot proceed
    [[ -z "${UTILS_OK}" ]] && find_aux utils.sh source
    local summary_table_file="$1"
    shift
    local append_table_file="${summary_table_file%.csv}"_append.csv
    if [[ -e "${append_table_file}" ]]; then
        logwarn "Existing summary table, will overwrite it: $append_table_file"
    else
        loginfo "Writing summary table: $append_table_file"
    fi
    # Pick from the first file header w/ branch names
    head -n 1 "$1" > "$append_table_file"
    # Append all the values from all the files
    for i in "$@"; do
        tail -n +2 "$i" >> "$append_table_file"
    done
    loginfo "Writing summary table per branch: $summary_table_file"
    echo "$(transpose_table "$(cat "$append_table_file")" , )" > "$summary_table_file"  
    [[ -z "$SUMMARY_TABLE_FORMAT" || "$SUMMARY_TABLE_FORMAT" == text ]] && sed -e 's;=success=;;g;s;=error=;;g;s;=warning=;;g' "$summary_table_file" > "${summary_table_file%.csv}.txt"
    [[ "$SUMMARY_TABLE_FORMAT" == html* ]] && echo "$(table_to_html "$summary_table_file" ${SUMMARY_TABLE_FORMAT})" > "${summary_table_file%.csv}.html"
}


#################
# Commands description and functions 
#
# Commands provide functions to perform the actions
# Required functions:
#   do_parse_options - parse the command specific command line options
#   do_process_branch - run the test on the current branch
# All functions start with do_...


## Variables passed
# SHOW_FLAGS - COMMAND should do a dry run and only show the flags used
# SHOW_FILES - COMMAND should do a dry run and only show the files that will be inspected
# TEST_COMPLETE - set to COMMAND to say that the work for the 'branch' or 'all' is completed

## Required functions
do_parse_options() { logexit "command not implemented"; }
#do_process_branch "$1" "$outfile" "${CMD_OPTIONS[@]}"
# 1 - branch name
# 2 - outfile
# 3... - options/arguments passed to the command (e.g. files/test list)
do_process_branch() { logexit "command not implemented"; }

## Optional functions
# Defaults for commands' functions and variables
do_show_flags() {
    echo "Dry run: $COMMAND not providing the invocation options."
}
do_use_python() { false; }
do_check_requirements() { true; }
# Alternative to do_git_init_command to run 'git submodule update --init --recursive' when needed:
# do_get_git_clone_options() { echo "--recurse-submodules"; } AND do_get_git_checkout_options() { ?; }
do_git_init_command() { true; }
# Empty logging commands
do_log_init() { false; }
do_log_branch() { true; }
do_log_close() { true; }

do_table_headers() {
    # Tab separated list of fields
    # example of table header 2 fields available start with ',' to keep first field from previous item 
    # echo -e "TestName,var1\t,var2\t,var3"
    false
}

do_table_values() {
    # 1. branch summary file
    # 2. format html,html4,html4f ir nothing for plain text
    # Return a tab separated list of the values
    # $VAR1 $VAR2 $VAR3 expected in $1
    . "$1"
    # echo -e "${VAR1}\t${VAR2}\t${VAR3}"
}

do_get_status() {
    # 1. branch summary file
    # Return unknown, success, warning, error
    echo unknown
    return 2
}


#################
# Main

# Setup the build environment
filename="$(basename $0)"
full_command_line="$*"
export MYDIR=$(dirname $0)


OUT_DIR=
TEST_CLEAN=onsuccess
parse_options "$@"
# This needs to be outside to shift the general arglist
shift $((OPTIND-1))
# Needs to be reset for the next parsing
OPTIND=1

# Parse the (sub)command
COMMAND=$1; shift  # Remove the command from the argument list

case "$COMMAND" in
    pyunittest|unittest) command_file=do_unittest.sh;;
    bats) command_file=do_bats.sh;;
    pylint) command_file=do_pylint.sh;;
    shellcheck) command_file=do_shellcheck.sh;;
    summary) summary_command "$@"; exit $?;;
    *) logerror "invalid command ($COMMAND)"; help_msg 1>&2; exit 1;;
esac

UTILS_OK=
COMMAND_OK=
TEST_COMPLETE=
# command help message can be processed also w/o utils
if find_aux utils.sh source noexit; then
    UTILS_OK=yes
    if find_aux ${command_file} source noexit; then
        COMMAND_OK=yes
    fi
fi

# Parse options to the command, output in CMD_OPTIONS array
# Postpone options parsing if the command file was not found
[[ -n "${COMMAND_OK}" ]] && do_parse_options "$@"
# Check if Dry-run, end here
[[ -n "${TEST_COMPLETE}" ]] && exit 0

## Need this because some strange control sequences when using default TERM=xterm
export TERM="linux"

# Start creating files
OUT_DIR="$(robust_realpath "$OUT_DIR")"

if [[ ! -d "${OUT_DIR}" ]]; then
    if ! mkdir -p "${OUT_DIR}"; then
        logexit "failed to create output directory ${OUT_DIR}" 1 SETUP
    fi
    loginfo "created output directory ${OUT_DIR}"
fi

# Setup temporary directory (if selected) and clone repo
if [[ -n "$REPO" ]]; then
    # Checkout and run in temp directory (default mktemp)
    if [[ -n "${TEST_DIR}" ]]; then
        mkdir -p "${TEST_DIR}"
        if ! cd "${TEST_DIR}"; then
            logexit "failed to setup the test directory $TEST_DIR" 1 SETUP
        fi
    fi

    #if [[ -d glideinwms && -z "$GITFLAG" ]]; then
    if [[ -d glideinwms ]]; then
        if [[ -z "${GWMS_REPO_OPTIONAL}" ]]; then
            logexit "cannot clone the repository, a glideinwms directory exist already: `pwd`/glideinwms " 1 SETUP
        else
            logwarn "using existing glideinwms directory"
        fi
    else
        # --recurse-submodules
        if ! git clone "$REPO" ; then
            logexit "failed to clone $REPO" 1 SETUP
        fi
    fi
    # Adding do_git_init_command also here in case -i is used
    [[ -n "$INPLACE" ]] && ( cd glideinwms && do_git_init_command )
fi

# After this line the script is in the working directory and the source tree is in ./glideinwms
WORKSPACE=$(pwd)
export GLIDEINWMS_SRC="$WORKSPACE"/glideinwms
# Verify that this is correct also for in-place executions, -i
if [[ ! -d "${GLIDEINWMS_SRC}" ]]; then
    logexit "repository not found in ./glideinwms (${GLIDEINWMS_SRC})" 1 SETUP
fi
STATFILE="$WORKSPACE"/gwmstest.$(date +"%s").txt

echo "command=$full_command_line" >> "$STATFILE"
echo "workdir=$WORKSPACE" >> "$STATFILE"
echo "srcdir=$GLIDEINWMS_SRC" >> "$STATFILE"
echo "outdir=$OUT_DIR" >> "$STATFILE"

# Iterate throughout the git_branches array
fail_global=0

cd "${GLIDEINWMS_SRC}"

# Initialize and save the email to a file
log_init "$OUT_DIR/email.txt"

if [[ -n "$INPLACE" ]]; then
    loginfo "Running on local files in glideinwms subdirectory"
    process_branch LOCAL
    fail_global=$?
    loginfo "Complete with local files (ec:${fail_global})"
else
    do_git_init_command
    for git_branch in "${git_branches[@]}"
    do
        # tell CI which branch is being processed
        echo "Start : ${git_branch}"
        # Back in the source directory in case processing changed the directory
        cd "${GLIDEINWMS_SRC}"
        loginfo "Now checking out branch $git_branch"
        loglog "GIT_BRANCH=\"$git_branch\""
        if ! git checkout ${GITFLAG} "$git_branch"; then
            log_nonzero_rc "git checkout" $?
            logwarn "Could not checkout branch ${git_branch}, continuing with the next"
            logreportfail "GIT_CHECKOUT"
            # Add a failed entry to the email
            mail_file="$mail_file
        <tr style=\"$HTML_TR\">
            <th style=\"$HTML_TH\">$git_branch</th>
            <td style=\"$HTML_TD_CRASHED\">ERROR: Could not checkout branch</td>
        </tr>"
            fail=301
            [[ ${fail} -gt ${fail_global} ]] && fail_global=${fail}
            continue
        else
            # Do a pull in case the repo was not a new clone
            if ! git pull; then
                logwarn "Could not update (pull) branch ${git_branch}, continuing anyway"
            fi
            curr_branch=$(git rev-parse --abbrev-ref HEAD)
            [[ ! "$git_branch" = "$curr_branch" ]] && logwarn "Current branch ${curr_branch} different from expected ${git_branch}, continuing anyway"
            logreportok "GIT_CHECKOUT"
        fi
        # Starting the test
        process_branch "$git_branch" "$@"
        fail=$?
        loginfo "Complete with branch ${git_branch} (ec:${fail})"
        [[ ${fail} -gt ${fail_global} ]] && fail_global=${fail}
        # tell CI about branch status
        [[ ${fail} -eq 0 ]] && return_status="Passed" || return_status="Failed"
        echo "# Test #: ${git_branch} .... ${return_status}"
    done
    # remove slashes
    branches_list="${git_branches[*]}"
    write_summary_table "${branches_list// /,}" $SUMMARY_TABLE_FORMAT
fi

# Finish off the end of the email
log_close


echo "exit_code=$fail_global" >> "${STATFILE}"

# All done
loginfo "Logs are in $OUT_DIR"
if [[ "$fail_global" -ne 0 ]]; then
    loginfo "Tests Complete - Failed"
    exit ${fail_global}
fi
loginfo "Tests Complete - Success"

if [[ "${TEST_CLEAN}" = always ]] || [[ "${TEST_CLEAN}" = always && "$fail_global" -eq 0 ]]; then
    test_cleanup "${TEST_DIR}"
fi<|MERGE_RESOLUTION|>--- conflicted
+++ resolved
@@ -74,10 +74,7 @@
   bats - run Shell unit tests and coverage
   pyunittest (unittest) - run Python unit test and coverage
   pylint - run pylint and pycodestyle (pep8)
-<<<<<<< HEAD
-=======
   NOT_IMPLEMENTED: futurize - run futurize 
->>>>>>> f1404ba0
   shellcheck - run shellcheck
   summary - finalize the summary table only
  Options:
