#!/bin/sh

help_msg() {
  #filename="$(basename $0)"
  cat << EOF
$filename [options] TEST_FILES
  Runs the unit tests on TEST_FILES files in glidinwms/unittests/
$filename -a [other options]
  Run the unit tests on all the files in glidinwms/unittests/ named test_*
Runs unit tests and exit the results to standard output. Failed tests will cause also a line starting with ERROR:
  -q          Just print the unit test output
  -h          print this message
  -a          run on all unit tests (see above)
  -c          generate a coverage report while running unit tests
EOF
}

filename=$(basename "$0")
VERBOSE=yes
RUN_COVERAGE=no

while getopts ":hqac" option
do
  case "${option}"
  in
  h) help_msg; exit 0;;
  q) VERBOSE='';;
  a) LIST_FILES=yes;;
  c) RUN_COVERAGE=yes;;
  : ) echo "$filename: illegal option: -$OPTARG requires an argument" 1>&2; help_msg 1>&2; exit 1;;
  *) echo "$filename: illegal option: -$OPTARG" 1>&2; help_msg 1>&2; exit 1;;
  ##\?) echo "$filename: illegal option: -$OPTARG" 1>&2; help_msg 1>&2; exit 1;;
  esac
done

shift $((OPTIND-1))
# f) BRANCHES_FILE=$OPTARG;;


# Script setup
WORKSPACE=$(pwd)
export GLIDEINWMS_SRC="$WORKSPACE/glideinwms"


if [ ! -e  "$GLIDEINWMS_SRC"/build/jenkins/utils.sh ]; then
    echo "ERROR: $GLIDEINWMS_SRC/build/jenkins/utils.sh not found!"
    echo "script running in $(pwd), expects a git managed glideinwms subdirectory"
    echo "exiting"
    exit 1
fi
. "$GLIDEINWMS_SRC/build/jenkins/utils.sh" 
ret=$?
if [ $ret -ne 0 ] ; then
    echo "ERROR: $GLIDEINWMS_SRC/build/jenkins/utils.sh contains errors!"
    echo "exiting"
    exit 1
fi


if [ "x$VIRTUAL_ENV" = "x" ]; then
    setup_python_venv "$WORKSPACE"
fi

if ! cd "$GLIDEINWMS_SRC"/unittests ; then
    echo "cannot find  $GLIDEINWMS_SRC/unittests , exiting" 
    exit 1
fi

SOURCES="${GLIDEINWMS_SRC},${GLIDEINWMS_SRC}/factory/"
SOURCES="${SOURCES},${GLIDEINWMS_SRC}/factory/tools,${GLIDEINWMS_SRC}/frontend"
SOURCES="${SOURCES},${GLIDEINWMS_SRC}/frontend/tools,${GLIDEINWMS_SRC}/install"
SOURCES="${SOURCES},${GLIDEINWMS_SRC}/install/services,${GLIDEINWMS_SRC}/lib"
SOURCES="${SOURCES},${GLIDEINWMS_SRC}/tools,${GLIDEINWMS_SRC}/tools/lib"


# Example file lists (space separated list)
#files="test_frontend.py"
#files="test_frontend_element.py"
#files="test_frontend.py test_frontend_element.py"

if [ -n "$LIST_FILES" ]; then
    files_list="$(find . -readable -name  'test_*.py' -print)"
else
    files_list="$*"
fi

[ "$RUN_COVERAGE" = "yes" ] && coverage erase

for file in $files_list ; do
    [ -n "$VERBOSE" ] && echo "TESTING ==========> $file"
    if [ -n "$VERBOSE" ]; then
        if [ "$RUN_COVERAGE" = "yes" ]; then
<<<<<<< HEAD
            coverage run  --source="${SOURCES}" --omit="test_*.py"  -a "$file" || log_nonzero_rc "$file" $?
=======
            coverage run   --source="${SOURCES}" --omit="test_*.py"  -a "$file" || log_nonzero_rc "$file" $?
>>>>>>> 5d9be4c9
        else
            ./"$file" || log_nonzero_rc "$file" $?
        fi
    else
        if [ "$RUN_COVERAGE" = "yes" ]; then
<<<<<<< HEAD
            coverage run  --source="${SOURCES}" --omit="test_*.py"  -a "$file" 
=======
            coverage run   --source="${SOURCES}" --omit="test_*.py"  -a "$file" 
>>>>>>> 5d9be4c9
        else
            ./"$file"
        fi
    fi
done

CURR_BRANCH=$(git rev-parse --abbrev-ref HEAD)
BR_NO_SLASH=$(echo "${CURR_BRANCH}" | sed -e 's/\//_/g')

if [ "$RUN_COVERAGE" = "yes" ]; then
<<<<<<< HEAD
    coverage report > "${WORKSPACE}/coverage.report.${BR_NO_SLASH}"
    coverage html || echo "coverage html report failed"
=======
    DATE=$(date "+%Y-%m-%d %H:%M:%S")
    TITLE="Glideinwms Coverage Report for branch $CURR_BRANCH on $DATE"
    coverage report > "${WORKSPACE}/coverage.report.${BR_NO_SLASH}"
    coverage html --title "$TITLE" || echo "coverage html report failed"
>>>>>>> 5d9be4c9
    if [ -d htmlcov ]; then
    	mv htmlcov "${WORKSPACE}/htmlcov.${BR_NO_SLASH}"
    else
	echo "no html coverage report generated for $BR_NO_SLASH on $(hostname)"
        which coverage || echo "coverage not installed"
        coverage --version || echo "coverage not installed"
    fi
fi
<|MERGE_RESOLUTION|>--- conflicted
+++ resolved
@@ -90,21 +90,13 @@
     [ -n "$VERBOSE" ] && echo "TESTING ==========> $file"
     if [ -n "$VERBOSE" ]; then
         if [ "$RUN_COVERAGE" = "yes" ]; then
-<<<<<<< HEAD
-            coverage run  --source="${SOURCES}" --omit="test_*.py"  -a "$file" || log_nonzero_rc "$file" $?
-=======
             coverage run   --source="${SOURCES}" --omit="test_*.py"  -a "$file" || log_nonzero_rc "$file" $?
->>>>>>> 5d9be4c9
         else
             ./"$file" || log_nonzero_rc "$file" $?
         fi
     else
         if [ "$RUN_COVERAGE" = "yes" ]; then
-<<<<<<< HEAD
-            coverage run  --source="${SOURCES}" --omit="test_*.py"  -a "$file" 
-=======
             coverage run   --source="${SOURCES}" --omit="test_*.py"  -a "$file" 
->>>>>>> 5d9be4c9
         else
             ./"$file"
         fi
@@ -115,15 +107,10 @@
 BR_NO_SLASH=$(echo "${CURR_BRANCH}" | sed -e 's/\//_/g')
 
 if [ "$RUN_COVERAGE" = "yes" ]; then
-<<<<<<< HEAD
-    coverage report > "${WORKSPACE}/coverage.report.${BR_NO_SLASH}"
-    coverage html || echo "coverage html report failed"
-=======
     DATE=$(date "+%Y-%m-%d %H:%M:%S")
     TITLE="Glideinwms Coverage Report for branch $CURR_BRANCH on $DATE"
     coverage report > "${WORKSPACE}/coverage.report.${BR_NO_SLASH}"
     coverage html --title "$TITLE" || echo "coverage html report failed"
->>>>>>> 5d9be4c9
     if [ -d htmlcov ]; then
     	mv htmlcov "${WORKSPACE}/htmlcov.${BR_NO_SLASH}"
     else
