#!/bin/sh

help_msg() {
  #filename="$(basename $0)"
  cat << EOF
$filename [options] TEST_FILES
  Runs the unit tests on TEST_FILES files in glidinwms/unittests/
$filename -a [other options]
  Run the unit tests on all the files in glidinwms/unittests/ named test_*
Runs unit tests and exit the results to standard output. Failed tests will cause also a line starting with ERROR:
  -q          Just print the unit test output
  -h          print this message
  -a          run on all unit tests (see above)
  -c          generate a coverage report while running unit tests
EOF
}

filename=$(basename "$0")
VERBOSE=yes
RUN_COVERAGE=no

while getopts ":hqac" option
do
  case "${option}"
  in
  h) help_msg; exit 0;;
  q) VERBOSE='';;
  a) LIST_FILES=yes;;
  c) RUN_COVERAGE=yes;;
  : ) echo "$filename: illegal option: -$OPTARG requires an argument" 1>&2; help_msg 1>&2; exit 1;;
  *) echo "$filename: illegal option: -$OPTARG" 1>&2; help_msg 1>&2; exit 1;;
  ##\?) echo "$filename: illegal option: -$OPTARG" 1>&2; help_msg 1>&2; exit 1;;
  esac
done

shift $((OPTIND-1))
# f) BRANCHES_FILE=$OPTARG;;


# Script setup
WORKSPACE=$(pwd)
export GLIDEINWMS_SRC="$WORKSPACE/glideinwms"


if [ ! -e  "$GLIDEINWMS_SRC"/build/jenkins/utils.sh ]; then
    echo "ERROR: $GLIDEINWMS_SRC/build/jenkins/utils.sh not found!"
    echo "script running in $(pwd), expects a git managed glideinwms subdirectory"
    echo "exiting"
    exit 1
fi
<<<<<<< HEAD
. "$GLIDEINWMS_SRC/build/jenkins/utils.sh" 
ret=$?
if [ $ret -ne 0 ] ; then
=======

if !  . "$GLIDEINWMS_SRC/build/jenkins/utils.sh" ; then
>>>>>>> 7d92f26f
    echo "ERROR: $GLIDEINWMS_SRC/build/jenkins/utils.sh contains errors!"
    echo "exiting"
    exit 1
fi


if [ "x$VIRTUAL_ENV" = "x" ]; then
    setup_python_venv "$WORKSPACE"
fi

if ! cd "$GLIDEINWMS_SRC"/unittests ; then
<<<<<<< HEAD
    echo "cannot find  $GLIDEINWMS_SRC/unittests , exiting" 
=======
    echo "cannot find  '$GLIDEINWMS_SRC/unittests' , exiting" 
>>>>>>> 7d92f26f
    exit 1
fi

SOURCES="${GLIDEINWMS_SRC},${GLIDEINWMS_SRC}/factory/"
SOURCES="${SOURCES},${GLIDEINWMS_SRC}/factory/tools,${GLIDEINWMS_SRC}/frontend"
SOURCES="${SOURCES},${GLIDEINWMS_SRC}/frontend/tools,${GLIDEINWMS_SRC}/install"
SOURCES="${SOURCES},${GLIDEINWMS_SRC}/install/services,${GLIDEINWMS_SRC}/lib"
SOURCES="${SOURCES},${GLIDEINWMS_SRC}/tools,${GLIDEINWMS_SRC}/tools/lib"


# Example file lists (space separated list)
#files="test_frontend.py"
#files="test_frontend_element.py"
#files="test_frontend.py test_frontend_element.py"

if [ -n "$LIST_FILES" ]; then
    files_list="$(find . -readable -name  'test_*.py' -print)"
else
    files_list="$*"
fi

[ "$RUN_COVERAGE" = "yes" ] && coverage erase

for file in $files_list ; do
    [ -n "$VERBOSE" ] && echo "TESTING ==========> $file"
    if [ -n "$VERBOSE" ]; then
        if [ "$RUN_COVERAGE" = "yes" ]; then
            coverage run   --source="${SOURCES}" --omit="test_*.py"  -a "$file" || log_nonzero_rc "$file" $?
        else
            ./"$file" || log_nonzero_rc "$file" $?
        fi
    else
        if [ "$RUN_COVERAGE" = "yes" ]; then
            coverage run   --source="${SOURCES}" --omit="test_*.py"  -a "$file" 
        else
            ./"$file"
        fi
    fi
done

CURR_BRANCH=$(git rev-parse --abbrev-ref HEAD)
BR_NO_SLASH=$(echo "${CURR_BRANCH}" | sed -e 's/\//_/g')

if [ "$RUN_COVERAGE" = "yes" ]; then
    DATE=$(date "+%Y-%m-%d %H:%M:%S")
    TITLE="Glideinwms Coverage Report for branch $CURR_BRANCH on $DATE"
    coverage report > "${WORKSPACE}/coverage.report.${BR_NO_SLASH}"
    coverage html --title "$TITLE" || echo "coverage html report failed"
    if [ -d htmlcov ]; then
    	mv htmlcov "${WORKSPACE}/htmlcov.${BR_NO_SLASH}"
    else
	echo "no html coverage report generated for $BR_NO_SLASH on $(hostname)"
        which coverage || echo "coverage not installed"
        coverage --version || echo "coverage not installed"
    fi
fi
<|MERGE_RESOLUTION|>--- conflicted
+++ resolved
@@ -48,14 +48,8 @@
     echo "exiting"
     exit 1
 fi
-<<<<<<< HEAD
-. "$GLIDEINWMS_SRC/build/jenkins/utils.sh" 
-ret=$?
-if [ $ret -ne 0 ] ; then
-=======
 
 if !  . "$GLIDEINWMS_SRC/build/jenkins/utils.sh" ; then
->>>>>>> 7d92f26f
     echo "ERROR: $GLIDEINWMS_SRC/build/jenkins/utils.sh contains errors!"
     echo "exiting"
     exit 1
@@ -67,11 +61,7 @@
 fi
 
 if ! cd "$GLIDEINWMS_SRC"/unittests ; then
-<<<<<<< HEAD
-    echo "cannot find  $GLIDEINWMS_SRC/unittests , exiting" 
-=======
     echo "cannot find  '$GLIDEINWMS_SRC/unittests' , exiting" 
->>>>>>> 7d92f26f
     exit 1
 fi
 
