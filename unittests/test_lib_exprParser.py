--- conflicted
+++ resolved
@@ -11,11 +11,6 @@
 """
 
 
-<<<<<<< HEAD
-
-
-=======
->>>>>>> d6c46ea9
 import unittest
 import xmlrunner
 import ast
