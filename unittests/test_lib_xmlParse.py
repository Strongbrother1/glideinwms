--- conflicted
+++ resolved
@@ -167,11 +167,7 @@
         self.assertEqual('{}' , getXMLAttributes(doc.documentElement, use_ord_dict=True).__repr__())
 
 class TestIsSingularOf(unittest.TestCase):
-<<<<<<< HEAD
-    @unittest.skip('for now')
-=======
 
->>>>>>> 1527ee96
     def test_is_singular_of(self):
 
         self.assertEqual(True, is_singular_of(mysin='dog',
@@ -191,11 +187,7 @@
                                               always_singular_list=['goose','dog']))
  
 class TestDomel2dict(unittest.TestCase):
-<<<<<<< HEAD
-    @unittest.skip('for now')
-=======
 
->>>>>>> 1527ee96
     def test_domel2dict(self):
         doc = xml.dom.minidom.parseString(xmlstr)
         self.assertTrue(isinstance(domel2dict(doc.documentElement), dict))
