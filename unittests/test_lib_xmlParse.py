--- conflicted
+++ resolved
@@ -40,7 +40,6 @@
 
 class TestOrderedDict(unittest.TestCase):
 
-    #@unittest.skip('for now')
     def test___delitem__(self):
         dict1 =  xmlstring2dict(xmlstr, use_ord_dict=False,
                                always_singular_list=[])
@@ -50,14 +49,12 @@
         self.assertTrue('temperature' in od2)
         self.assertFalse('temperature' in ordered_dict)
 
-    #@unittest.skip('for now')
     def test___init__(self):
         dict1 =  xmlstring2dict(xmlstr, use_ord_dict=False,
                                always_singular_list=[])
         ordered_dict = OrderedDict(dict1)
         self.assertNotEqual(ordered_dict, None)
 
-    #@unittest.skip('for now')
     def test___setitem__(self):
         dict1 =  xmlstring2dict(xmlstr, use_ord_dict=False,
                                always_singular_list=[])
@@ -65,7 +62,6 @@
         ordered_dict.__setitem__("foo", "bar")
         self.assertTrue('foo' in ordered_dict)
 
-    #@unittest.skip('for now')
     def test_clear(self):
         dict1 =  xmlstring2dict(xmlstr, use_ord_dict=False,
                                always_singular_list=[])
@@ -73,7 +69,6 @@
         ordered_dict.clear()
         self.assertEqual('{}', ordered_dict.__repr__())
 
-    #@unittest.skip('for now')
     def test_copy(self):
         dict1 =  xmlstring2dict(xmlstr, use_ord_dict=False,
                                always_singular_list=[])
@@ -81,7 +76,6 @@
         od2 = ordered_dict.copy()
         self.assertEqual(od2.__repr__(), ordered_dict.__repr__())
 
-    #@unittest.skip('for now')
     def test_items(self):
         dict1 =  xmlstring2dict(xmlstr, use_ord_dict=False,
                                always_singular_list=[])
@@ -89,7 +83,6 @@
         self.assertEqual(ordered_dict_items_repr,
                          ordered_dict.items().__repr__())
 
-    #@unittest.skip('for now')
     def test_keys(self):
         dict1 =  xmlstring2dict(xmlstr, use_ord_dict=False,
                                always_singular_list=[])
@@ -97,7 +90,6 @@
         self.assertEqual("[u'date', u'files', u'params', u'temperature']",
                          ordered_dict.keys().__repr__())
 
-    #@unittest.skip('for now')
     def test_popitem(self):
         dict1 =  xmlstring2dict(xmlstr, use_ord_dict=False,
                                always_singular_list=[])
@@ -105,7 +97,6 @@
         self.assertEqual("(u'temperature', {u'C': u'40', u'F': u'100'})",
                          ordered_dict.popitem().__repr__())
 
-    #@unittest.skip('for now')
     def test_setdefault(self):
         dict1 =  xmlstring2dict(xmlstr, use_ord_dict=False,
                                always_singular_list=[])
@@ -117,7 +108,6 @@
         self.assertNotEqual(ordered_dict.get('Dave'),failobj)
         self.assertEqual(ordered_dict.get('Dave'),'here')
 
-    #@unittest.skip('for now')
     def test_update(self):
         dict1 =  xmlstring2dict(xmlstr, use_ord_dict=False,
                                always_singular_list=[])
@@ -126,7 +116,6 @@
         ordered_dict.update(upd)
         self.assertTrue("foo" in ordered_dict)
 
-    #@unittest.skip('for now')
     def test_values(self):
         
         dict1 =  xmlstring2dict(xmlstr, use_ord_dict=False,
@@ -137,7 +126,6 @@
 
 class TestXmlfile2dict(unittest.TestCase):
 
-    #@unittest.skip('for now')
     def test_xmlfile2dict(self):
         infile="fixtures/test_lib_parse.xml"
         dict1 = xmlfile2dict(infile, use_ord_dict=True, always_singular_list=[])
@@ -145,7 +133,6 @@
 
 class TestXmlstring2dict(unittest.TestCase):
 
-    #@unittest.skip('for now')
     def test_xmlstring2dict(self):
         self.assertEqual(xmlstr_dict_repr,
                          xmlstring2dict(xmlstr,
@@ -155,23 +142,16 @@
 #These are all private 
 #
 class TestGetXMLElements(unittest.TestCase):
-    #@unittest.skip('for now')
     def test_get_xml_elements(self):
         doc = xml.dom.minidom.parseString("<xml><foo></foo></xml>")
         self.assertTrue('DOM Element: foo' in  getXMLElements(doc.documentElement).__repr__())
 
 class TestGetXMLAttributes(unittest.TestCase):
-    #@unittest.skip('for now')
     def test_get_xml_attributes(self):
         doc = xml.dom.minidom.parseString("""<xml><foo><param name="x" value="12"/></foo></xml>""")
         self.assertEqual('{}' , getXMLAttributes(doc.documentElement, use_ord_dict=True).__repr__())
 
 class TestIsSingularOf(unittest.TestCase):
-<<<<<<< HEAD
-    @unittest.skip('for now')
-=======
-
->>>>>>> 1527ee96
     def test_is_singular_of(self):
 
         self.assertEqual(True, is_singular_of(mysin='dog',
@@ -191,11 +171,6 @@
                                               always_singular_list=['goose','dog']))
  
 class TestDomel2dict(unittest.TestCase):
-<<<<<<< HEAD
-    @unittest.skip('for now')
-=======
-
->>>>>>> 1527ee96
     def test_domel2dict(self):
         doc = xml.dom.minidom.parseString(xmlstr)
         self.assertTrue(isinstance(domel2dict(doc.documentElement), dict))
