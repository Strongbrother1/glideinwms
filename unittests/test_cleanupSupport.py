#!/usr/bin/env python
"""
Project:
   glideinWMS

 Description:
   unit test for glideinwms/lib/cleanupSupport.py

 Author:
   tiradani: <tiradani@fnal.gov>
"""


from __future__ import absolute_import
import os
import shutil
import tempfile
import unittest2 as unittest
import xmlrunner

from glideinwms.unittests.unittest_utils import FakeLogger
from glideinwms.unittests.unittest_utils import create_temp_file
from glideinwms.lib import logSupport
from glideinwms.lib import cleanupSupport


class TestCleanupSupport(unittest.TestCase):
    """
    Test the cleaners to ensure that only the files that we want to be deleted are.
    """

    def setUp(self):
        """
        The cleanupSupport module logs so implement the FakeLogger so that things
        don't break.  We will create a bunch of files to cleanup and a bunch to
        keep around.
        """
        logSupport.log = FakeLogger()
        self.num_cleanup_files_wanted = 10
        self.num_noncleanup_files_wanted = 5
        self.cleanup_extension = '.cleanup'
        self.keep_extension = '.dont_cleanup'

        # mkdir tempdir
        self.cleanup_dir = tempfile.mkdtemp()
        # make non cleanup temp files
        self.create_noncleanup_tempfiles()
        # make cleanup temp files
        self.create_cleanup_tempfiles()

    def tearDown(self):
        """
        remove all remaining files created by tests
        """
        shutil.rmtree(self.cleanup_dir)

    def create_files(self, number_of_files, suffix=""):
        """
        Create temporary files using the tempfile module.  The absolute path toThe file extension to place on the temporary file
        the file is written to the file for content.

        @type number_of_files: int
        @param number_of_files: The number of temporary files to create
        @type file_suffix: string
        @param file_suffix: The file extension to place on the temporary file
        """
        files_created = 0
        while not files_created == number_of_files:
            path = create_temp_file(
                file_suffix=suffix,
                file_dir=self.cleanup_dir)
            files_created += 1
            self.assertTrue(len(path) > 0)

    def create_cleanup_tempfiles(self):
        """
        Call the create_files function with the appropriate suffix to denote
        files that should be cleaned up.
        """
        self.create_files(
            self.num_cleanup_files_wanted,
            self.cleanup_extension)

    def create_noncleanup_tempfiles(self):
        """
        Call the create_files function with the appropriate suffix to denote
        files that should not be cleaned up.
        """
        self.create_files(
            self.num_noncleanup_files_wanted,
            self.keep_extension)

    def check_for_cleanup_files(self):
        """
        Get a directory listing of the reference directory excluding all files
        except the cleanup files.

        @return: Number in cleanup files found
        """
        files = os.listdir(self.cleanup_dir)
        files = [
            filename for filename in files if filename.endswith(
                self.cleanup_extension)]
        return len(files)

    def check_for_noncleanup_files(self):
        """
        Get a directory listing of the cleanup directory excluding all files
        except the non-cleanup files.

        @return: Number in non-cleanup files found
        """
        files = os.listdir(self.cleanup_dir)
        files = [
            filename for filename in files if filename.endswith(
                self.keep_extension)]
        return len(files)

    def test_DirCleanupWSpace(self):
        """
        Instantiate the directory cleaner and direct it to clean all cleanup files with
        the cleanup extension.  After teh cleanup method has been called, check for the
        presence of cleanup files.  Fail if any exist.  Also check for the presence of
        the other files created.  Fail if any were deleted.
        """
        cleaner = cleanupSupport.DirCleanupWSpace(
<<<<<<< HEAD
            None, self.cleanup_dir, ".*\%s" %
=======
            self.cleanup_dir, ".*\%s" %
>>>>>>> cd76ba6b
            self.cleanup_extension, 0, 0, 0)
        cleaner.cleanup()
        num_cleanup_files_left = self.check_for_cleanup_files()
        num_noncleanup_files_left = self.check_for_noncleanup_files()
        self.assertEqual(num_cleanup_files_left, 0,
                         "The cleaner left %s files that should have been deleted." % str(num_cleanup_files_left))
        self.assertEqual(num_noncleanup_files_left, self.num_noncleanup_files_wanted,
                         "The cleaner deleted %s files that should not have been deleted." %
                         str(self.num_noncleanup_files_wanted - num_cleanup_files_left))


if __name__ == '__main__':
    unittest.main(
        testRunner=xmlrunner.XMLTestRunner(
            output='unittests-reports'))<|MERGE_RESOLUTION|>--- conflicted
+++ resolved
@@ -124,11 +124,7 @@
         the other files created.  Fail if any were deleted.
         """
         cleaner = cleanupSupport.DirCleanupWSpace(
-<<<<<<< HEAD
-            None, self.cleanup_dir, ".*\%s" %
-=======
             self.cleanup_dir, ".*\%s" %
->>>>>>> cd76ba6b
             self.cleanup_extension, 0, 0, 0)
         cleaner.cleanup()
         num_cleanup_files_left = self.check_for_cleanup_files()
