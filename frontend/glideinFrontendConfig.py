import string
import os.path
import urllib
import cPickle
import copy
import sys

from glideinwms.creation.lib.matchPolicy import MatchPolicy
from glideinwms.lib import hashCrypto
from glideinwms.lib import util

#
# Project:
#   glideinWMS
#
# File Version: 
#
# Description:
#   Frontend config related classes
#


############################################################
#
# Configuration
#
############################################################

class FrontendConfig:
    def __init__(self):
        # set default values
        # user should modify if needed

        self.frontend_descript_file = "frontend.descript"
        self.group_descript_file = "group.descript"
        self.params_descript_file = "params.cfg"
        self.attrs_descript_file = "attrs.cfg"
        self.signature_descript_file = "signatures.sha1"
        self.signature_type = "sha1"
        self.history_file = "history.pk"

# global configuration of the module
frontendConfig = FrontendConfig()


############################################################
#
# Helper function
#
############################################################
def get_group_dir(base_dir, group_name):
    return os.path.join(base_dir, "group_"+group_name)


############################################################
#
# Generic Class
# You most probably don't want to use these
#
############################################################

# loads a file or URL composed of
#   NAME VAL
# and creates
#   self.data[NAME]=VAL
# It also defines:
#   self.config_file="name of file"
# If validate is defined, also defines
#   self.hash_value
class ConfigFile:
    def __init__(self,config_dir,config_file,convert_function=repr,
                 validate=None): # if defined, must be (hash_algo,value)
        self.config_dir=config_dir
        self.config_file=config_file
        self.data={}
        self.load(os.path.join(config_dir,config_file),convert_function,validate)
        self.derive()

    def open(self,fname):
        if (fname[:5]=="http:") or (fname[:6]=="https:") or (fname[:4]=="ftp:"):
            # one of the supported URLs
            return urllib.urlopen(fname)
        else:
            # local file
            return open(fname,"r")
        

    def validate_func(self,data,validate,fname):
        if validate is not None:
            vhash=hashCrypto.get_hash(validate[0],data)
            self.hash_value=vhash
            if (validate[1] is not None) and (vhash!=validate[1]):
                raise IOError, "Failed validation of '%s'. Hash %s computed to '%s', expected '%s'"%(fname,validate[0],vhash,validate[1])

    def load(self,fname,convert_function,
             validate=None): # if defined, must be (hash_algo,value)
        self.data={}
        fd=self.open(fname)
        try:
            data=fd.read()
            self.validate_func(data,validate,fname)
            lines=data.splitlines()
            del data
            for line in lines:
                if line[0]=="#":
                    continue # comment
                if len(string.strip(line))==0:
                    continue # empty line
                self.split_func(line,convert_function)
        finally:
            fd.close()

    def split_func(self,line,convert_function):
        larr=string.split(line,None,1)
        lname=larr[0]
        if len(larr)==1:
            lval=""
        else:
            lval=larr[1]
        exec("self.data['%s']=%s"%(lname,convert_function(lval)))

    def derive(self):
        return # by default, do nothing
    
    def __str__(self):
        output = '\n'
        for key in self.data.keys():
            output += '%s = %s, (%s)\n' % (key, str(self.data[key]), type(self.data[key]))
        return output

# load from the group subdir
class GroupConfigFile(ConfigFile):
    def __init__(self,base_dir,group_name,config_file,convert_function=repr,
                 validate=None): # if defined, must be (hash_algo,value)
        ConfigFile.__init__(self,get_group_dir(base_dir,group_name),config_file,convert_function,validate)
        self.group_name=group_name

# load both the main and group subdir config file
# and join the results
# Also defines:
#   self.group_hash_value, if group_validate defined
class JoinConfigFile(ConfigFile):
    def __init__(self,base_dir,group_name,config_file,convert_function=repr,
                 main_validate=None,group_validate=None): # if defined, must be (hash_algo,value)
        ConfigFile.__init__(self,base_dir,config_file,convert_function,main_validate)
        self.group_name=group_name
        group_obj=GroupConfigFile(base_dir,group_name,config_file,convert_function,group_validate)
        if group_validate is not None:
            self.group_hash_value=group_obj.hash_value
        #merge by overriding whatever is found in the subdir
        for k in group_obj.data.keys():
            self.data[k]=group_obj.data[k]

############################################################
#
# Configuration
#
############################################################

class FrontendDescript(ConfigFile):
    def __init__(self,config_dir):
        global frontendConfig
        ConfigFile.__init__(self,config_dir,frontendConfig.frontend_descript_file,
                            repr) # convert everything in strings
        

class ElementDescript(GroupConfigFile):
    def __init__(self,base_dir,group_name):
        global frontendConfig
        GroupConfigFile.__init__(self,base_dir,group_name,frontendConfig.group_descript_file,
                                 repr) # convert everything in strings

class ParamsDescript(JoinConfigFile):
    def __init__(self,base_dir,group_name):
        global frontendConfig
        JoinConfigFile.__init__(self,base_dir,group_name,frontendConfig.params_descript_file,
                                lambda s:"('%s',%s)"%tuple(s.split(None,1))) # split the array
        self.const_data={}
        self.expr_data={} # original string
        self.expr_objs={}  # compiled object
        for k in self.data.keys():
            type_str,val=self.data[k]
            if type_str=='EXPR':
                try:
                    self.expr_objs[k] = compile(val,"<string>","eval")
                except SyntaxError:
                    self.expr_objs[k] = '""'
                    raise RuntimeError, "Syntax error in parameter %s" % k
                self.expr_data[k]=val
            elif type_str=='CONST':
                self.const_data[k]=val
            else:
                raise RuntimeError, "Unknown parameter type '%s' for '%s'!"%(type_str,k)

class AttrsDescript(JoinConfigFile):
    def __init__(self,base_dir,group_name):
        global frontendConfig
        JoinConfigFile.__init__(self,base_dir,group_name,frontendConfig.attrs_descript_file,
                                str)  # they are already in python form

# this one is the special frontend work dir signature file
class SignatureDescript(ConfigFile):
    def __init__(self,config_dir):
        global frontendConfig
        ConfigFile.__init__(self,config_dir,frontendConfig.signature_descript_file,
                            None) # Not used, redefining split_func
        self.signature_type=frontendConfig.signature_type

    def split_func(self,line,convert_function):
        larr=string.split(line,None)
        if len(larr)!=3:
            raise RuntimeError, "Invalid line (expected 3 elements, found %i)"%len(larr)
        self.data[larr[2]]=(larr[0],larr[1])

# this one is the generic hash descript file
class BaseSignatureDescript(ConfigFile):
    def __init__(self,config_dir,signature_fname,signature_type,validate=None):
        ConfigFile.__init__(self,config_dir,signature_fname,
                            None, # Not used, redefining split_func
                            validate)
        self.signature_type=signature_type

    def split_func(self,line,convert_function):
        larr=string.split(line,None,1)
        if len(larr)!=2:
            raise RuntimeError, "Invalid line (expected 2 elements, found %i)"%len(larr)
        lval=larr[1]
        self.data[lval]=larr[0]

############################################################
#
# Processed configuration
#
############################################################

# not everything is merged
# the old element can still be accessed
class ElementMergedDescript:
    def __init__(self,base_dir,group_name):
        self.frontend_data=FrontendDescript(base_dir).data
        if not (group_name in string.split(self.frontend_data['Groups'],',')):
            raise RuntimeError, "Group '%s' not supported: %s"%(group_name,self.frontend_data['Groups'])
        
        self.element_data=ElementDescript(base_dir,group_name).data
        self.group_name=group_name

        self.merge()

    #################
    # Private
    def merge(self):
        self.merged_data={}

        for t in ('JobSchedds',):
            self.merged_data[t]=self.split_list(self.frontend_data[t])+self.split_list(self.element_data[t])
            if len(self.merged_data[t])==0:
                raise RuntimeError,"Found empty %s!"%t

        for t in ('FactoryCollectors',):
            self.merged_data[t]=eval(self.frontend_data[t])+eval(self.element_data[t])
            if len(self.merged_data[t])==0:
                raise RuntimeError,"Found empty %s!"%t

        for t in ('FactoryQueryExpr','JobQueryExpr'):
            self.merged_data[t]="(%s) && (%s)"%(self.frontend_data[t],self.element_data[t])
            for data in (self.frontend_data, self.element_data):
                if 'MatchPolicyModule%s'%t in data:
                    self.merged_data[t] = '(%s) && (%s)' % (
                        self.merged_data[t], data['MatchPolicyModule%s'%t])

        # PM: TODO: Not sure why FactoryMatchAttrs was not in the list below
        #     To get complete list of FactoryMatchAttrs you need to merge it
        for t in ('JobMatchAttrs','FactoryMatchAttrs'):
            attributes=[]
            names=[]
            match_attrs_list = eval(self.frontend_data[t]) + eval(self.element_data[t])

            for data in (self.frontend_data, self.element_data):
                if 'MatchPolicyModule%s'%t in data:
                    match_attrs_list += eval(data['MatchPolicyModule%s'%t])

            for el in match_attrs_list:
                el_name=el[0]
                if not (el_name in names):
                    attributes.append(el)
                    names.append(el_name)
            self.merged_data[t]=attributes

        for t in ('MatchExpr',):
            self.merged_data[t]="(%s) and (%s)"%(self.frontend_data[t],self.element_data[t])
            self.merged_data[t+'CompiledObj']=compile(self.merged_data[t],"<string>","eval")

        self.merged_data['MatchPolicyModules'] = []
        if 'MatchPolicyFile' in self.frontend_data:
            self.merged_data['MatchPolicyModules'].append(MatchPolicy(self.frontend_data['MatchPolicyFile']))
        if 'MatchPolicyFile' in self.element_data:
            self.merged_data['MatchPolicyModules'].append(MatchPolicy(self.element_data['MatchPolicyFile']))

        # We use default ProxySelectionPlugin
        self.merged_data['ProxySelectionPlugin']='ProxyAll'

        for t in ('ProxySelectionPlugin','SecurityName'):
            for data in (self.frontend_data,self.element_data):
                if data.has_key(t):
                    self.merged_data[t]=data[t]

        proxies=[]
        # switching the order, so that the group credential will 
        # be chosen before the global credential when ProxyFirst is used.
        for data in (self.element_data,self.frontend_data):
            if data.has_key('Proxies'):
                proxies += eval(data['Proxies'])
        self.merged_data['Proxies'] = proxies

        proxy_descript_attrs=['ProxySecurityClasses','ProxyTrustDomains',
<<<<<<< HEAD
            'ProxyTypes','ProxyKeyFiles','ProxyPilotFiles','ProxyVMIds',
            'ProxyVMTypes','ProxyCreationScripts','ProxyUpdateFrequency',
            'ProxyVMIdFname', 'ProxyVMTypeFname', 'ProxyProjectIds']
=======
                              'ProxyTypes','ProxyKeyFiles','ProxyPilotFiles','ProxyVMIds',
                              'ProxyVMTypes','ProxyCreationScripts','ProxyUpdateFrequency',
                              'ProxyRemoteUsernames', 'ProxyProjectIds']
>>>>>>> cf3a80c0

        for attr in proxy_descript_attrs:
            proxy_descript_data={}
            for data in (self.frontend_data,self.element_data):
                if data.has_key(attr):
                    dprs=eval(data[attr])
                    for k in dprs.keys():
                        proxy_descript_data[k]=dprs[k]
            self.merged_data[attr]=proxy_descript_data

        return

    def split_list(self,val):
        if val=='None':
            return []
        elif val=='':
            return []
        else:
            return string.split(val,',')

class GroupSignatureDescript:
    def __init__(self,base_dir,group_name):
        self.group_name=group_name

        sd=SignatureDescript(base_dir)
        self.signature_data=sd.data
        self.signature_type=sd.signature_type

        fd=sd.data['main']
        self.frontend_descript_fname=fd[1]
        self.frontend_descript_signature=fd[0]

        gd=sd.data['group_%s'%group_name]
        self.group_descript_fname=gd[1]
        self.group_descript_signature=gd[0]

class StageFiles:
    def __init__(self,base_URL,descript_fname,validate_algo,signature_hash):
        self.base_URL=base_URL
        self.validate_algo=validate_algo
        self.stage_descript=ConfigFile(base_URL, descript_fname, repr,
                                       (validate_algo,None)) # just get the hash value... will validate later

        self.signature_descript=BaseSignatureDescript(base_URL,self.stage_descript.data['signature'],validate_algo,(validate_algo,signature_hash))
        
        if self.stage_descript.hash_value!=self.signature_descript.data[descript_fname]:
            raise IOError, "Descript file %s signature invalid, expected'%s' got '%s'"%(descript_fname,self.signature_descript.data[descript_fname],self.stage_descript.hash_value)

    def get_stage_file(self,fname,repr):
        return ConfigFile(self.base_URL,fname,repr,
                          (self.validate_algo,self.signature_descript.data[fname]))

    def get_file_list(self,list_type): # example list_type == 'preentry_file_list'
        if not self.stage_descript.data.has_key(list_type):
            raise KeyError,"Unknown list type '%s'; valid typtes are %s"%(list_type,self.stage_descript.data.keys())

        list_fname=self.stage_descript.data[list_type]
        return self.get_stage_file(self.stage_descript.data[list_type],
                                   lambda x:string.split(x,None,4))

# this class knows how to interpret some of the files in the Stage area
class ExtStageFiles(StageFiles):
    def __init__(self,base_URL,descript_fname,validate_algo,signature_hash):
        StageFiles.__init__(self,base_URL,descript_fname,validate_algo,signature_hash)
        self.preentry_file_list=None

    def get_constants(self):
        self.load_preentry_file_list()
        return self.get_stage_file(self.preentry_file_list.data['constants.cfg'][0],repr)

    def get_condor_vars(self):
        self.load_preentry_file_list()
        return self.get_stage_file(self.preentry_file_list.data['condor_vars.lst'][0],lambda x:string.split(x,None,6))

    # internal
    def load_preentry_file_list(self):
        if self.preentry_file_list is None:
            self.preentry_file_list=self.get_file_list('preentry_file_list')
        # else, nothing to do

# this class knows how to interpret some of the files in the Stage area
# Will parrpopriately merge the main and the group ones
class MergeStageFiles:
    def __init__(self,base_URL,validate_algo,
                 main_descript_fname,main_signature_hash,
                 group_name,group_descript_fname,group_signature_hash):
        self.group_name=group_name
        self.main_stage=ExtStageFiles(base_URL,main_descript_fname,validate_algo,main_signature_hash)
        self.group_stage=ExtStageFiles(get_group_dir(base_URL,group_name),group_descript_fname,validate_algo,group_signature_hash)

    def get_constants(self):
        main_consts=self.main_stage.get_constants()
        group_consts=self.group_stage.get_constants()
        # group constants override the main ones
        for k in group_consts.data.keys():
            main_consts.data[k]=group_consts.data[k]
        main_consts.group_name=self.group_name
        main_consts.group_hash_value=group_consts.hash_value

        return main_consts
    
    def get_condor_vars(self):
        main_cv=self.main_stage.get_condor_vars()
        group_cv=self.group_stage.get_condor_vars()
        # group condor_vars override the main ones
        for k in group_cv.data.keys():
            main_cv.data[k]=group_cv.data[k]
        main_cv.group_name=self.group_name
        main_cv.group_hash_value=group_cv.hash_value

        return main_cv


############################################################
#
# The FrontendGroups may want to preserve some state between
# iterations/invocations. The HistoryFile class provides
# the needed support for this.
#
# There is no fixed schema in the class itself;
# the FrontedGroup is free to store any arbitrary dictionary
# in it.
#
############################################################

class HistoryFile:
    def __init__(self, base_dir, group_name, load_on_init=True,
                 default_factory=None):
        """
        The default_factory semantics is the same as the one in collections.defaultdict
        """
        self.base_dir = base_dir
        self.group_name = group_name
        self.fname = os.path.join(get_group_dir(base_dir, group_name), frontendConfig.history_file)
        self.default_factory = default_factory

        # cannot use collections.defaultdict directly
        # since it is only supported starting python 2.5
        self.data = {}

        if load_on_init:
            self.load()

    def load(self, raise_on_error=False):
        try:
            # using it only for convenience (expiration, ... not used)
            data = util.file_pickle_load(self.fname)
        except:
            if raise_on_error:
                raise
            else:
                # default to empty history on error
                data = {}

        if type(data) != type({}):
            if raise_on_error:
                raise TypeError("History object not a dictionary: %s" % str(type(data)))
            else:
                # default to empty history on error
                data = {}

        self.data = data

    def save(self, raise_on_error=False):
        # There is no concurrency, so does not need to be done atomically
        # Anyway we want to avoid to write an empty file on top of a saved state because of an exception
        try:
            util.file_pickle_dump(self.fname, self.data)
        except:
            if raise_on_error:
                raise
            # else, just ignore

    def has_key(self, keyid):
        return (keyid in self.data)

    def __contains__(self, keyid):
        return (keyid in self.data)

    def __getitem__(self, keyid):
        try:
            return self.data[keyid]
        except KeyError, e:
            if self.default_factory is None:
                raise  # no default initialization, just fail
            # i have the initialization function, use it
            self.data[keyid] = self.default_factory()
            return self.data[keyid]

    def __setitem__(self, keyid, val):
        self.data[keyid] = val

    def __delitem__(self, keyid):
        del self.data[keyid]

    def empty(self):
        self.data = {}

    def get(self, keyid, defaultval=None):
        return self.data.get(keyid, defaultval)<|MERGE_RESOLUTION|>--- conflicted
+++ resolved
@@ -212,20 +212,22 @@
             raise RuntimeError, "Invalid line (expected 3 elements, found %i)"%len(larr)
         self.data[larr[2]]=(larr[0],larr[1])
 
+
 # this one is the generic hash descript file
 class BaseSignatureDescript(ConfigFile):
-    def __init__(self,config_dir,signature_fname,signature_type,validate=None):
-        ConfigFile.__init__(self,config_dir,signature_fname,
-                            None, # Not used, redefining split_func
+    def __init__(self, config_dir, signature_fname, signature_type, validate=None):
+        ConfigFile.__init__(self, config_dir, signature_fname,
+                            None,  # Not used, redefining split_func
                             validate)
-        self.signature_type=signature_type
-
-    def split_func(self,line,convert_function):
-        larr=string.split(line,None,1)
-        if len(larr)!=2:
-            raise RuntimeError, "Invalid line (expected 2 elements, found %i)"%len(larr)
-        lval=larr[1]
-        self.data[lval]=larr[0]
+        self.signature_type = signature_type
+
+    def split_func(self, line, convert_function):
+        larr = string.split(line, None, 1)
+        if len(larr) != 2:
+            raise RuntimeError("Invalid line (expected 2 elements, found %i)" % len(larr))
+        lval = larr[1]
+        self.data[lval] = larr[0]
+
 
 ############################################################
 #
@@ -236,10 +238,10 @@
 # not everything is merged
 # the old element can still be accessed
 class ElementMergedDescript:
-    def __init__(self,base_dir,group_name):
-        self.frontend_data=FrontendDescript(base_dir).data
-        if not (group_name in string.split(self.frontend_data['Groups'],',')):
-            raise RuntimeError, "Group '%s' not supported: %s"%(group_name,self.frontend_data['Groups'])
+    def __init__(self,base_dir, group_name):
+        self.frontend_data = FrontendDescript(base_dir).data
+        if not (group_name in string.split(self.frontend_data['Groups'], ',')):
+            raise RuntimeError("Group '%s' not supported: %s" % (group_name, self.frontend_data['Groups']))
         
         self.element_data=ElementDescript(base_dir,group_name).data
         self.group_name=group_name
@@ -249,46 +251,46 @@
     #################
     # Private
     def merge(self):
-        self.merged_data={}
+        self.merged_data = {}
 
         for t in ('JobSchedds',):
-            self.merged_data[t]=self.split_list(self.frontend_data[t])+self.split_list(self.element_data[t])
-            if len(self.merged_data[t])==0:
-                raise RuntimeError,"Found empty %s!"%t
+            self.merged_data[t] = self.split_list(self.frontend_data[t])+self.split_list(self.element_data[t])
+            if len(self.merged_data[t]) == 0:
+                raise RuntimeError("Found empty %s!" % t)
 
         for t in ('FactoryCollectors',):
-            self.merged_data[t]=eval(self.frontend_data[t])+eval(self.element_data[t])
-            if len(self.merged_data[t])==0:
-                raise RuntimeError,"Found empty %s!"%t
-
-        for t in ('FactoryQueryExpr','JobQueryExpr'):
-            self.merged_data[t]="(%s) && (%s)"%(self.frontend_data[t],self.element_data[t])
+            self.merged_data[t] = eval(self.frontend_data[t]) + eval(self.element_data[t])
+            if len(self.merged_data[t]) == 0:
+                raise RuntimeError("Found empty %s!" % t)
+
+        for t in ('FactoryQueryExpr', 'JobQueryExpr'):
+            self.merged_data[t] = "(%s) && (%s)" % (self.frontend_data[t], self.element_data[t])
             for data in (self.frontend_data, self.element_data):
-                if 'MatchPolicyModule%s'%t in data:
+                if 'MatchPolicyModule%s' % t in data:
                     self.merged_data[t] = '(%s) && (%s)' % (
-                        self.merged_data[t], data['MatchPolicyModule%s'%t])
+                        self.merged_data[t], data['MatchPolicyModule%s' % t])
 
         # PM: TODO: Not sure why FactoryMatchAttrs was not in the list below
         #     To get complete list of FactoryMatchAttrs you need to merge it
-        for t in ('JobMatchAttrs','FactoryMatchAttrs'):
-            attributes=[]
-            names=[]
+        for t in ('JobMatchAttrs', 'FactoryMatchAttrs'):
+            attributes = []
+            names = []
             match_attrs_list = eval(self.frontend_data[t]) + eval(self.element_data[t])
 
             for data in (self.frontend_data, self.element_data):
-                if 'MatchPolicyModule%s'%t in data:
-                    match_attrs_list += eval(data['MatchPolicyModule%s'%t])
+                if 'MatchPolicyModule%s' % t in data:
+                    match_attrs_list += eval(data['MatchPolicyModule%s' % t])
 
             for el in match_attrs_list:
-                el_name=el[0]
+                el_name = el[0]
                 if not (el_name in names):
                     attributes.append(el)
                     names.append(el_name)
-            self.merged_data[t]=attributes
+            self.merged_data[t] = attributes
 
         for t in ('MatchExpr',):
-            self.merged_data[t]="(%s) and (%s)"%(self.frontend_data[t],self.element_data[t])
-            self.merged_data[t+'CompiledObj']=compile(self.merged_data[t],"<string>","eval")
+            self.merged_data[t] = "(%s) and (%s)" % (self.frontend_data[t], self.element_data[t])
+            self.merged_data[t+'CompiledObj'] = compile(self.merged_data[t], "<string>", "eval")
 
         self.merged_data['MatchPolicyModules'] = []
         if 'MatchPolicyFile' in self.frontend_data:
@@ -297,50 +299,46 @@
             self.merged_data['MatchPolicyModules'].append(MatchPolicy(self.element_data['MatchPolicyFile']))
 
         # We use default ProxySelectionPlugin
-        self.merged_data['ProxySelectionPlugin']='ProxyAll'
-
-        for t in ('ProxySelectionPlugin','SecurityName'):
-            for data in (self.frontend_data,self.element_data):
+        self.merged_data['ProxySelectionPlugin'] = 'ProxyAll'
+
+        for t in ('ProxySelectionPlugin', 'SecurityName'):
+            for data in (self.frontend_data, self.element_data):
                 if data.has_key(t):
-                    self.merged_data[t]=data[t]
-
-        proxies=[]
+                    self.merged_data[t] = data[t]
+
+        proxies = []
         # switching the order, so that the group credential will 
         # be chosen before the global credential when ProxyFirst is used.
-        for data in (self.element_data,self.frontend_data):
+        for data in (self.element_data, self.frontend_data):
             if data.has_key('Proxies'):
                 proxies += eval(data['Proxies'])
         self.merged_data['Proxies'] = proxies
 
-        proxy_descript_attrs=['ProxySecurityClasses','ProxyTrustDomains',
-<<<<<<< HEAD
-            'ProxyTypes','ProxyKeyFiles','ProxyPilotFiles','ProxyVMIds',
-            'ProxyVMTypes','ProxyCreationScripts','ProxyUpdateFrequency',
-            'ProxyVMIdFname', 'ProxyVMTypeFname', 'ProxyProjectIds']
-=======
-                              'ProxyTypes','ProxyKeyFiles','ProxyPilotFiles','ProxyVMIds',
-                              'ProxyVMTypes','ProxyCreationScripts','ProxyUpdateFrequency',
+        proxy_descript_attrs=['ProxySecurityClasses', 'ProxyTrustDomains',
+                              'ProxyTypes', 'ProxyKeyFiles', 'ProxyPilotFiles', 'ProxyVMIds',
+                              'ProxyVMTypes', 'ProxyCreationScripts', 'ProxyUpdateFrequency',
+                              'ProxyVMIdFname', 'ProxyVMTypeFname',
                               'ProxyRemoteUsernames', 'ProxyProjectIds']
->>>>>>> cf3a80c0
 
         for attr in proxy_descript_attrs:
-            proxy_descript_data={}
-            for data in (self.frontend_data,self.element_data):
+            proxy_descript_data = {}
+            for data in (self.frontend_data, self.element_data):
                 if data.has_key(attr):
-                    dprs=eval(data[attr])
+                    dprs = eval(data[attr])
                     for k in dprs.keys():
-                        proxy_descript_data[k]=dprs[k]
-            self.merged_data[attr]=proxy_descript_data
+                        proxy_descript_data[k] = dprs[k]
+            self.merged_data[attr] = proxy_descript_data
 
         return
 
-    def split_list(self,val):
-        if val=='None':
+    def split_list(self, val):
+        if val == 'None':
             return []
-        elif val=='':
+        elif val == '':
             return []
         else:
-            return string.split(val,',')
+            return string.split(val, ',')
+
 
 class GroupSignatureDescript:
     def __init__(self,base_dir,group_name):
