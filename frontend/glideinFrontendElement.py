#!/usr/bin/env python3
#
# Project:
#   glideinWMS
#
# File Version:
#
# Description:
#   This is the main of the glideinFrontend
#
# Arguments:
#   $1 = parent PID
#   $2 = work dir
#   $3 = group_name
#   $4 = operation type (optional, defaults to "run")
#
# Author:
#   Igor Sfiligoi (was glideinFrontend.py until Nov 21, 2008)
#

import signal
import sys
import os
import copy
import traceback
import time
import string
import logging
import re
import tempfile
import shutil

from glideinwms.lib import symCrypto, pubCrypto
from glideinwms.lib import logSupport
from glideinwms.lib import cleanupSupport
from glideinwms.lib.util import safe_boolcomp
from glideinwms.lib.util import file_tmp2final
from glideinwms.lib import servicePerformance
from glideinwms.lib import subprocessSupport
from glideinwms.lib import condorMonitor
from glideinwms.lib.disk_cache import DiskCache
from glideinwms.lib.fork import fork_in_bg, wait_for_pids
from glideinwms.lib.fork import ForkManager
from glideinwms.lib.pidSupport import register_sighandler

from glideinwms.frontend import glideinFrontendConfig
from glideinwms.frontend import glideinFrontendInterface
from glideinwms.frontend import glideinFrontendLib
from glideinwms.frontend import glideinFrontendPidLib
from glideinwms.frontend import glideinFrontendMonitoring
from glideinwms.frontend import glideinFrontendPlugins
from glideinwms.frontend import glideinFrontendDowntimeLib


###########################################################
# Support class that mimics the 2.7 collections.Counter class
#
# Not a 1-to-1 implementation though... just straight minimum
# to support auto initialization to 0
# This can be deleted once we switch to python3

class CounterWrapper:
    def __init__(self, dict_el):
        self.dict_el = dict_el

    def has_key(self, keyid):
        return keyid in self.dict_el

    def __contains__(self, keyid):
        return (keyid in self.dict_el)

    def __getitem__(self, keyid):
        try:
            return self.dict_el[keyid]
        except KeyError as e:
            self.dict_el[keyid] = 0
            return self.dict_el[keyid]

    def __setitem__(self, keyid, val):
        self.dict_el[keyid] = val

    def __delitem__(self, keyid):
        del self.dict_el[keyid]


#####################################################
#
# Main class for the module

class glideinFrontendElement:
    """ Processing the Frontend group activity

    Spawned by glideinFrontend.
    Aware of the available Entries in the Factory and of the job requests from schedds
    Send requests to the Factory: either to submit new glideins, or to remove them

    """

    def __init__(self, parent_pid, work_dir, group_name, action):
        """

        :param parent_pid:
        :param work_dir:
        :param group_name:
        :param action:
        """
        self.parent_pid = parent_pid
        self.work_dir = work_dir
        self.group_name = group_name
        self.action = action

        self.elementDescript = glideinFrontendConfig.ElementMergedDescript(
            self.work_dir, self.group_name)
        self.paramsDescript = glideinFrontendConfig.ParamsDescript(
            self.work_dir, self.group_name)
        self.signatureDescript = glideinFrontendConfig.GroupSignatureDescript(
            self.work_dir, self.group_name)
        self.attr_dict = glideinFrontendConfig.AttrsDescript(
            self.work_dir, self.group_name).data

        # Automatically initialze history object data to dictionaries
        # PS: The default initialization is not to CounterWrapper, to avoid
        # saving custom classes to disk
        self.history_obj = glideinFrontendConfig.HistoryFile(
            self.work_dir, self.group_name, True, dict)
        # Reset the perf_metrics info
        self.history_obj['perf_metrics'] = {}

        self.startup_time = time.time()

        # self.sleep_time = int(self.elementDescript.frontend_data['LoopDelay'])
        self.frontend_name = self.elementDescript.frontend_data['FrontendName']
        self.web_url = self.elementDescript.frontend_data['WebURL']
        self.monitoring_web_url = self.elementDescript.frontend_data['MonitoringWebURL']

        self.security_name = self.elementDescript.merged_data['SecurityName']
        self.factory_pools = self.elementDescript.merged_data['FactoryCollectors']

        # If the IgnoreDownEntries knob is set in the group use that, otherwise use the global one
        if self.elementDescript.element_data.get('IgnoreDownEntries', "") is not "":
            self.ignore_down_entries = self.elementDescript.element_data['IgnoreDownEntries'] == "True"
        else:
            self.ignore_down_entries = self.elementDescript.frontend_data.get('IgnoreDownEntries') == "True"
        self.min_running = int(self.elementDescript.element_data['MinRunningPerEntry'])
        self.max_running = int(self.elementDescript.element_data['MaxRunningPerEntry'])
        self.fraction_running = float(self.elementDescript.element_data['FracRunningPerEntry'])
        self.max_idle = int(self.elementDescript.element_data['MaxIdlePerEntry'])
        self.reserve_idle = int(self.elementDescript.element_data['ReserveIdlePerEntry'])
        self.idle_lifetime = int(self.elementDescript.element_data['IdleLifetime'])
        self.max_vms_idle = int(self.elementDescript.element_data['MaxIdleVMsPerEntry'])
        self.curb_vms_idle = int(self.elementDescript.element_data['CurbIdleVMsPerEntry'])
        self.total_max_glideins = int(self.elementDescript.element_data['MaxRunningTotal'])
        self.total_curb_glideins = int(self.elementDescript.element_data['CurbRunningTotal'])
        self.total_max_vms_idle = int(self.elementDescript.element_data['MaxIdleVMsTotal'])
        self.total_curb_vms_idle = int(self.elementDescript.element_data['CurbIdleVMsTotal'])
        self.fe_total_max_glideins = int(self.elementDescript.frontend_data['MaxRunningTotal'])
        self.fe_total_curb_glideins = int(self.elementDescript.frontend_data['CurbRunningTotal'])
        self.fe_total_max_vms_idle = int(self.elementDescript.frontend_data['MaxIdleVMsTotal'])
        self.fe_total_curb_vms_idle = int(self.elementDescript.frontend_data['CurbIdleVMsTotal'])
        self.global_total_max_glideins = int(self.elementDescript.frontend_data['MaxRunningTotalGlobal'])
        self.global_total_curb_glideins = int(self.elementDescript.frontend_data['CurbRunningTotalGlobal'])
        self.global_total_max_vms_idle = int(self.elementDescript.frontend_data['MaxIdleVMsTotalGlobal'])
        self.global_total_curb_vms_idle = int(self.elementDescript.frontend_data['CurbIdleVMsTotalGlobal'])

        self.max_matchmakers = int(self.elementDescript.element_data['MaxMatchmakers'])

        self.removal_type = self.elementDescript.element_data['RemovalType']
        self.removal_wait = int(self.elementDescript.element_data['RemovalWait'])
        self.removal_requests_tracking = self.elementDescript.element_data['RemovalRequestsTracking']
        self.removal_margin = int(self.elementDescript.element_data['RemovalMargin'])

        # Default bahavior: Use factory proxies unless configure overrides it
        self.x509_proxy_plugin = None

        # If not None, this is a request for removal of glideins only (i.e. do not ask for more)
        self.request_removal_wtype = None
        self.request_removal_excess_only = False
        self.ha_mode = glideinFrontendLib.getHAMode(self.elementDescript.frontend_data)

        # Initializing some monitoring variables
        self.count_real_jobs = {}
        self.count_real_glideins = {}

        self.glidein_config_limits = {}
        self.set_glidein_config_limits()

        # Initialize the cache for the schedd queries
        cache_dir = os.path.join(work_dir, glideinFrontendConfig.frontendConfig.cache_dir)
        condorMonitor.disk_cache = DiskCache(cache_dir)

    def configure(self):
        """Do some initial configuration of the element."""
        group_dir = glideinFrontendConfig.get_group_dir(self.work_dir, self.group_name)

        # the log dir is shared between the frontend main and the groups, so use a subdir
        logSupport.log_dir = glideinFrontendConfig.get_group_dir(self.elementDescript.frontend_data['LogDir'],
                                                                 self.group_name)

        # Configure frontend group process logging
        process_logs = eval(self.elementDescript.frontend_data['ProcessLogs'])
        for plog in process_logs:
            logSupport.add_processlog_handler(self.group_name,
                                              logSupport.log_dir,
                                              plog['msg_types'],
                                              plog['extension'],
                                              int(float(plog['max_days'])),
                                              int(float(plog['min_days'])),
                                              int(float(plog['max_mbytes'])),
                                              int(float(plog['backup_count'])),
                                              plog['compression'])

        logSupport.log = logging.getLogger(self.group_name)

        # We will be starting often, so reduce the clutter
        # logSupport.log.info("Logging initialized")

        glideinFrontendMonitoring.monitoringConfig.monitor_dir = glideinFrontendConfig.get_group_dir(
            os.path.join(self.work_dir, "monitor"), self.group_name)
        glideinFrontendInterface.frontendConfig.advertise_use_tcp = (
            self.elementDescript.frontend_data['AdvertiseWithTCP'] in ('True', '1'))
        glideinFrontendInterface.frontendConfig.advertise_use_multi = (
            self.elementDescript.frontend_data['AdvertiseWithMultiple'] in ('True', '1'))

        if self.elementDescript.merged_data['Proxies']:
            proxy_plugins = glideinFrontendPlugins.proxy_plugins
            if not proxy_plugins.get(self.elementDescript.merged_data['ProxySelectionPlugin']):
                logSupport.log.warning("Invalid ProxySelectionPlugin '%s', supported plugins are %s" % (
                    self.elementDescript.merged_data['ProxySelectionPlugin']),
<<<<<<< HEAD
                    list(proxy_plugins.keys()))
=======
                                       list(proxy_plugins.keys()))
>>>>>>> b0184d34
                return 1
            self.x509_proxy_plugin = proxy_plugins[self.elementDescript.merged_data['ProxySelectionPlugin']](
                group_dir, glideinFrontendPlugins.createCredentialList(self.elementDescript))

        # set the condor configuration and GSI setup globally, so I don't need to worry about it later on
        os.environ['CONDOR_CONFIG'] = self.elementDescript.frontend_data['CondorConfig']
        os.environ['_CONDOR_CERTIFICATE_MAPFILE'] = self.elementDescript.element_data['MapFile']
        os.environ['X509_USER_PROXY'] = self.elementDescript.frontend_data['ClassAdProxy']

    def set_glidein_config_limits(self):
        """
        Set various limits and curbs configured in the frontend config
        """

        fe_data_keys = (
            'MaxRunningTotal', 'CurbRunningTotal',
            'MaxIdleVMsTotal', 'CurbIdleVMsTotal',
            'MaxRunningTotalGlobal', 'CurbRunningTotalGlobal',
            'MaxIdleVMsTotalGlobal', 'CurbIdleVMsTotalGlobal',
        )

        el_data_keys = (
            'MaxRunningPerEntry', 'MinRunningPerEntry', 'MaxIdlePerEntry', 'ReserveIdlePerEntry',
            'MaxIdleVMsPerEntry', 'CurbIdleVMsPerEntry',
            'MaxRunningTotal', 'CurbRunningTotal',
            'MaxIdleVMsTotal', 'CurbIdleVMsTotal',
        )
        # Add frontend global config info
        for key in fe_data_keys:
            ad_key = 'Frontend%s' % (key)
            self.glidein_config_limits[ad_key] = int(self.elementDescript.frontend_data[key])

        # Add frontend group config info
        for key in el_data_keys:
            ad_key = 'Group%s' % (key)
            self.glidein_config_limits[ad_key] = int(self.elementDescript.element_data[key])

    def main(self):
        self.configure()
        # create lock file
        pid_obj = glideinFrontendPidLib.ElementPidSupport(self.work_dir,
                                                          self.group_name)
        rc = 0
        pid_obj.register(self.parent_pid)
        try:
            # logSupport.log.info("Starting up")
            rc = self.iterate()
        except KeyboardInterrupt:
            logSupport.log.info("Received signal...exit")
            rc = 1
        except:
            # TODO is tb needed? Don't we print the exception twice?
            tb = traceback.format_exception(sys.exc_info()[0], sys.exc_info()[1], sys.exc_info()[2])
            logSupport.log.exception("Unhandled exception, dying: %s" % tb)
            rc = 2
        finally:
            pid_obj.relinquish()

        return rc

    def iterate(self):
        self.stats = {'group': glideinFrontendMonitoring.groupStats()}

        if 'X509Proxy' not in self.elementDescript.frontend_data:
            self.published_frontend_name = '%s.%s' % (self.frontend_name,
                                                      self.group_name)
        else:
            # if using a VO proxy, label it as such
            # this way we don't risk of using the wrong proxy on the other side
            # if/when we decide to stop using the proxy
            self.published_frontend_name = '%s.XPVO_%s' % (self.frontend_name,
                                                           self.group_name)

        if self.action == "run":
            logSupport.log.info("Iteration at %s" % time.ctime())
            done_something = self.iterate_one()  # pylint: disable=assignment-from-none
            logSupport.log.info("iterate_one status: %s" % str(done_something))

            logSupport.log.info("Writing stats")
            try:
                servicePerformance.startPerfMetricEvent(
                    self.group_name, 'write_monitoring_stats')
                write_stats(self.stats)
                servicePerformance.endPerfMetricEvent(
                    self.group_name, 'write_monitoring_stats')
            except KeyboardInterrupt:
                raise  # this is an exit signal, pass through
            except:
                # never fail for stats reasons!
                logSupport.log.exception("Exception occurred writing stats: ")
            finally:
                # Save the history_obj last even in case of exceptions
                self.history_obj['perf_metrics'] = servicePerformance.getPerfMetric(self.group_name)
                self.history_obj.save()

            # do it just before the sleep
            cleanupSupport.cleaners.cleanup()
        elif self.action == "deadvertise":
            logSupport.log.info("Deadvertize my ads")
            self.deadvertiseAllClassads()
        elif self.action in (
            'removeWait', 'removeIdle', 'removeAll', 'removeWaitExcess', 'removeIdleExcess', 'removeAllExcess'):
            # use the standard logic for most things, but change what is being requested
            if self.action.endswith("Excess"):
                self.request_removal_wtype = self.action[6:-6].upper()
                self.request_removal_excess_only = True
                logSupport.log.info("Requesting removal of %s excess glideins" % self.request_removal_wtype)
            else:
                self.request_removal_wtype = self.action[6:].upper()
                self.request_removal_excess_only = False
                logSupport.log.info("Requesting removal of %s glideins" % self.request_removal_wtype)
            done_something = self.iterate_one()  # pylint: disable=assignment-from-none
            logSupport.log.info("iterate_one status: %s" % str(done_something))
            # no saving or disk cleanup... be quick
        else:
            logSupport.log.warning("Unknown action: %s" % self.action)
            return 1

        return 0

    def deadvertiseAllClassads(self):
        # Invalidate all glideclient glideclientglobal classads
        for factory_pool in self.factory_pools:
            factory_pool_node = factory_pool[0]
            try:
                glideinFrontendInterface.deadvertizeAllWork(
                    factory_pool_node,
                    self.published_frontend_name,
                    ha_mode=self.ha_mode)
            except:
                logSupport.log.warning("Failed to deadvertise work on %s" % factory_pool_node)

            try:
                glideinFrontendInterface.deadvertizeAllGlobals(
                    factory_pool_node,
                    self.published_frontend_name,
                    ha_mode=self.ha_mode)
            except:
                logSupport.log.warning("Failed to deadvertise globals on %s" % factory_pool_node)

        # Invalidate all glideresource classads
        try:
            resource_advertiser = glideinFrontendInterface.ResourceClassadAdvertiser()
            resource_advertiser.invalidateConstrainedClassads(
                '(GlideClientName=="%s")&&(GlideFrontendHAMode=?="%s")' % (self.published_frontend_name, self.ha_mode))
        except:
            logSupport.log.warning("Failed to deadvertise resources classads")

    def iterate_one(self):
        pipe_ids = {}

        logSupport.log.info("Querying schedd, entry, and glidein status using child processes.")

        forkm_obj = ForkManager()

        # query globals and entries
        idx = 0
        for factory_pool in self.factory_pools:
            idx += 1
            forkm_obj.add_fork(('factory', idx), self.query_factory, factory_pool)

        ## schedd
        idx = 0
        for schedd_name in self.elementDescript.merged_data['JobSchedds']:
            idx += 1
            forkm_obj.add_fork(('schedd', idx), self.get_condor_q, schedd_name)

        ## resource
        forkm_obj.add_fork(('collector', 0), self.get_condor_status)

        logSupport.log.debug("%i child query processes started" % len(forkm_obj))
        try:
            servicePerformance.startPerfMetricEvent(
                self.group_name, 'condor_queries')
            pipe_out = forkm_obj.fork_and_collect()
            servicePerformance.endPerfMetricEvent(
                self.group_name, 'condor_queries')
        except RuntimeError as e:
            # expect all errors logged already
            logSupport.log.info("Missing schedd, factory entry, and/or current glidein state information. "
                                "Unable to calculate required glideins, terminating loop.")
            return
        logSupport.log.info("All children terminated")
        del forkm_obj

        self.globals_dict = {}
        self.glidein_dict = {}
        self.factoryclients_dict = {}
        self.condorq_dict = {}

        for pkel in pipe_out:
            ptype, idx = pkel
            if ptype == 'factory':
                # one of the factories
                pglobals_dict, pglidein_dict, pfactoryclients_dict = pipe_out[pkel]
                self.globals_dict.update(pglobals_dict)
                self.glidein_dict.update(pglidein_dict)
                self.factoryclients_dict.update(pfactoryclients_dict)
                del pglobals_dict
                del pglidein_dict
                del pfactoryclients_dict
            elif ptype == 'schedd':
                # one of the schedds
                pcondorq_dict = pipe_out[pkel]
                self.condorq_dict.update(pcondorq_dict)
                del pcondorq_dict
            # collector dealt with outside the loop because there is only one
            # nothing else left

        (self.status_dict, self.fe_counts, self.global_counts, self.status_schedd_dict) = pipe_out[('collector', 0)]

        # M2Crypto objects are not picklable, so do the transforamtion here
        self.populate_pubkey()
        self.identify_bad_schedds()
        self.populate_condorq_dict_types()

        condorq_dict_types = self.condorq_dict_types
        condorq_dict_abs = glideinFrontendLib.countCondorQ(self.condorq_dict)

        self.stats['group'].logJobs(
            {'Total': condorq_dict_abs,
             'Idle': condorq_dict_types['Idle']['abs'],
             'OldIdle': condorq_dict_types['OldIdle']['abs'],
             'Idle_3600': condorq_dict_types['Idle_3600']['abs'],
             'Running': condorq_dict_types['Running']['abs']})

        logSupport.log.info(
            "Jobs found total %i idle %i (good %i, old(10min %i, 60min %i),  grid %i, voms %i) running %i" % \
            (condorq_dict_abs,
             condorq_dict_types['IdleAll']['abs'],
             condorq_dict_types['Idle']['abs'],
             condorq_dict_types['OldIdle']['abs'],
             condorq_dict_types['Idle_3600']['abs'],
             condorq_dict_types['ProxyIdle']['abs'],
             condorq_dict_types['VomsIdle']['abs'],
             condorq_dict_types['Running']['abs']))
        self.populate_status_dict_types()
        glideinFrontendLib.appendRealRunning(self.condorq_dict_running,
                                             self.status_dict_types['Running']['dict'])

        self.stats['group'].logGlideins({
            'Total': self.status_dict_types['Total']['abs'],
            'Idle': self.status_dict_types['Idle']['abs'],
            'Running': self.status_dict_types['Running']['abs'],
            'Failed': self.status_dict_types['Failed']['abs'],
            'TotalCores': self.status_dict_types['TotalCores']['abs'],
            'IdleCores': self.status_dict_types['IdleCores']['abs'],
            'RunningCores': self.status_dict_types['RunningCores']['abs'],
        })

        total_glideins = self.status_dict_types['Total']['abs']
        total_running_glideins = self.status_dict_types['Running']['abs']
        total_idle_glideins = self.status_dict_types['Idle']['abs']
        # not used - they should be removed MM
        # total_failed_glideins = self.status_dict_types['Failed']['abs']
        # total_cores = self.status_dict_types['TotalCores']['abs']
        # total_running_cores = self.status_dict_types['RunningCores']['abs']
        # total_idle_cores = self.status_dict_types['IdleCores']['abs']

        logSupport.log.info(
            "Group glideins found total %i limit %i curb %i; of these idle %i limit %i curb %i running %i" % (
                total_glideins, self.total_max_glideins,
                self.total_curb_glideins, total_idle_glideins,
                self.total_max_vms_idle,
                self.total_curb_vms_idle,
                total_running_glideins))

        fe_total_glideins = self.fe_counts['Total']
        fe_total_idle_glideins = self.fe_counts['Idle']
        logSupport.log.info(
            "Frontend glideins found total %i limit %i curb %i; of these idle %i limit %i curb %i" % (fe_total_glideins,
                                                                                                      self.fe_total_max_glideins,
                                                                                                      self.fe_total_curb_glideins,
                                                                                                      fe_total_idle_glideins,
                                                                                                      self.fe_total_max_vms_idle,
                                                                                                      self.fe_total_curb_vms_idle))

        global_total_glideins = self.global_counts['Total']
        global_total_idle_glideins = self.global_counts['Idle']
        logSupport.log.info(
            "Overall slots found total %i limit %i curb %i; of these idle %i limit %i curb %i" % (global_total_glideins,
                                                                                                  self.global_total_max_glideins,
                                                                                                  self.global_total_curb_glideins,
                                                                                                  global_total_idle_glideins,
                                                                                                  self.global_total_max_vms_idle,
                                                                                                  self.global_total_curb_vms_idle))

        # Update x509 user map and give proxy plugin a chance
        # to update based on condor stats
        if self.x509_proxy_plugin:
            logSupport.log.info("Updating usermap")
            self.x509_proxy_plugin.update_usermap(self.condorq_dict,
                                                  condorq_dict_types,
                                                  self.status_dict,
                                                  self.status_dict_types)

        # here we have all the data needed to build a GroupAdvertizeType object
        descript_obj = glideinFrontendInterface.FrontendDescript(
            self.published_frontend_name,
            self.frontend_name,
            self.group_name,
            self.web_url,
            self.signatureDescript.frontend_descript_fname,
            self.signatureDescript.group_descript_fname,
            self.signatureDescript.signature_type,
            self.signatureDescript.frontend_descript_signature,
            self.signatureDescript.group_descript_signature,
            x509_proxies_plugin=self.x509_proxy_plugin,
            ha_mode=self.ha_mode)
        descript_obj.add_monitoring_url(self.monitoring_web_url)

        # reuse between loops might be a good idea, but this will work for now
        key_builder = glideinFrontendInterface.Key4AdvertizeBuilder()

        logSupport.log.info("Match")

        # extract only the attribute names from format list
        self.condorq_match_list = [f[0] for f in self.elementDescript.merged_data['JobMatchAttrs']]

        servicePerformance.startPerfMetricEvent(self.group_name, 'matchmaking')
        self.do_match()
        servicePerformance.endPerfMetricEvent(self.group_name, 'matchmaking')

        logSupport.log.info("Total matching idle %i (old 10min %i 60min %i) running %i limit %i" % (
            condorq_dict_types['Idle']['total'],
            condorq_dict_types['OldIdle']['total'],
            condorq_dict_types['Idle_3600']['total'],
            self.condorq_dict_types['Running']['total'],
            self.max_running))

        advertizer = glideinFrontendInterface.MultiAdvertizeWork(descript_obj)
        resource_advertiser = glideinFrontendInterface.ResourceClassadAdvertiser(
            multi_support=glideinFrontendInterface.frontendConfig.advertise_use_multi)

        # Add globals
        for globalid, globals_el in self.globals_dict.items():
            if 'PubKeyObj' in globals_el['attrs']:
                key_obj = key_builder.get_key_obj(
                    globals_el['attrs']['FactoryPoolId'],
                    globals_el['attrs']['PubKeyID'],
                    globals_el['attrs']['PubKeyObj'])
                advertizer.add_global(globals_el['attrs']['FactoryPoolNode'],
                                      globalid, self.security_name, key_obj)

        # Add glidein config limits to the glideclient classads
        advertizer.set_glidein_config_limits(self.glidein_config_limits)

        glideid_list = sorted(condorq_dict_types['Idle']['count'].keys())
        # TODO: PM Following shows up in branch_v2plus. Which is correct?
        # glideid_list=glidein_dict.keys()
        # sort for the sake of monitoring

        # we will need this for faster lookup later
        self.processed_glideid_strs = []

        log_factory_header()
        total_up_stats_arr = init_factory_stats_arr()
        total_down_stats_arr = init_factory_stats_arr()

        # Going through all jobs, grouped by entry they can run on
        for glideid in glideid_list:
            if glideid == (None, None, None):
                continue  # This is the special "Unmatched" entry
            factory_pool_node = glideid[0]
            request_name = glideid[1]
            my_identity = str(glideid[2])  # get rid of unicode
            glideid_str = "%s@%s" % (request_name, factory_pool_node)
            self.processed_glideid_strs.append(glideid_str)

            glidein_el = self.glidein_dict[glideid]
            glidein_in_downtime = \
                safe_boolcomp(glidein_el['attrs'].get('GLIDEIN_In_Downtime', False), True)

            count_jobs = {}  # straight match
            prop_jobs = {}  # proportional subset for this entry
            # proportional subset of jobs for this entry scaled also for multicore (requested cores/available cores)
            prop_mc_jobs = {}
            hereonly_jobs = {}  # can only run on this site
            for dt in list(condorq_dict_types.keys()):
                count_jobs[dt] = condorq_dict_types[dt]['count'][glideid]
                prop_jobs[dt] = condorq_dict_types[dt]['prop'][glideid]
                prop_mc_jobs[dt] = condorq_dict_types[dt]['prop_mc'][glideid]
                hereonly_jobs[dt] = condorq_dict_types[dt]['hereonly'][glideid]

            count_status = self.count_status_multi[request_name]
            count_status_per_cred = self.count_status_multi_per_cred[request_name]

            # If the glidein requires a voms proxy, only match voms idle jobs
            # Note: if GLEXEC is set to NEVER, the site will never see
            # the proxy, so it can be avoided.
            if (self.glexec != 'NEVER'):
                if safe_boolcomp(glidein_el['attrs'].get('GLIDEIN_REQUIRE_VOMS'), True):
                    prop_jobs['Idle'] = prop_jobs['VomsIdle']
                    logSupport.log.info("Voms proxy required, limiting idle glideins to: %i" % prop_jobs['Idle'])
                elif safe_boolcomp(glidein_el['attrs'].get('GLIDEIN_REQUIRE_GLEXEC_USE'), True):
                    prop_jobs['Idle'] = prop_jobs['ProxyIdle']
                    logSupport.log.info("Proxy required (GLEXEC), limiting idle glideins to: %i" % prop_jobs['Idle'])

            # effective idle is how much more we need
            # if there are idle slots, subtract them, they should match soon
            effective_idle = max(prop_jobs['Idle'] - count_status['Idle'], 0)
            # not used -  effective_oldidle = max(prop_jobs['OldIdle'] - count_status['Idle'], 0)

            # Adjust the number of idle jobs in case the minimum running parameter is set
            if prop_mc_jobs['Idle'] < self.min_running:
                logSupport.log.info(
                    "Entry %s: Adjusting idle cores to %s since the 'min' attribute of 'running_glideins_per_entry' is set" % (
                        glideid[1], self.min_running))
                prop_mc_jobs['Idle'] = self.min_running

            # Compute min glideins required based on multicore jobs
            effective_idle_mc = max(prop_mc_jobs['Idle'] - count_status['Idle'], 0)
            effective_oldidle_mc = max(prop_mc_jobs['OldIdle'] - count_status['Idle'], 0)

            limits_triggered = {}

            down_fd = glideinFrontendDowntimeLib.DowntimeFile(
                os.path.join(
                    self.work_dir,
                    self.elementDescript.frontend_data['DowntimesFile']))
            downflag = down_fd.checkDowntime()
            # If frontend or entry are in downtime
            # both min glideins required max running are 0
            if downflag or glidein_in_downtime:
                glidein_min_idle = 0
                glidein_max_run = 0
            else:
                glidein_min_idle = self.compute_glidein_min_idle(
                    count_status, total_glideins,
                    total_idle_glideins, fe_total_glideins,
                    fe_total_idle_glideins,
                    global_total_glideins,
                    global_total_idle_glideins,
                    effective_idle_mc, effective_oldidle_mc,
                    limits_triggered)

                # Compute max running glideins for this site based on
                # idle jobs, running jobs and idle slots
                glidein_max_run = self.compute_glidein_max_run(
                    prop_mc_jobs,
                    self.count_real_glideins[glideid],
                    count_status['Idle'])

            remove_excess_str, remove_excess_margin = self.decide_removal_type(count_jobs, count_status, glideid)

            this_stats_arr = (prop_jobs['Idle'], count_jobs['Idle'],
                              effective_idle, prop_jobs['OldIdle'],
                              hereonly_jobs['Idle'], count_jobs['Running'],
                              self.count_real_jobs[glideid], self.max_running,
                              count_status['Total'],
                              count_status['Idle'],
                              count_status['Running'],
                              count_status['Failed'],
                              count_status['TotalCores'],
                              count_status['IdleCores'],
                              count_status['RunningCores'],
                              glidein_min_idle, glidein_max_run)

            self.stats['group'].logMatchedJobs(
                glideid_str, prop_jobs['Idle'], effective_idle,
                prop_jobs['OldIdle'], count_jobs['Running'],
                self.count_real_jobs[glideid])

            self.stats['group'].logMatchedGlideins(
                glideid_str, count_status['Total'], count_status['Idle'],
                count_status['Running'], count_status['Failed'],
                count_status['TotalCores'], count_status['IdleCores'],
                count_status['RunningCores'])

            self.stats['group'].logFactAttrs(glideid_str, glidein_el['attrs'],
                                             ('PubKeyValue', 'PubKeyObj'))

            self.stats['group'].logFactDown(glideid_str, glidein_in_downtime)

            if glidein_in_downtime:
                total_down_stats_arr = log_and_sum_factory_line(
                    glideid_str, glidein_in_downtime,
                    this_stats_arr, total_down_stats_arr)
            else:
                total_up_stats_arr = log_and_sum_factory_line(
                    glideid_str, glidein_in_downtime,
                    this_stats_arr, total_up_stats_arr)

            # get the parameters
            glidein_params = copy.deepcopy(self.paramsDescript.const_data)
            for k in list(self.paramsDescript.expr_data.keys()):
                kexpr = self.paramsDescript.expr_objs[k]
                # convert kexpr -> kval
                glidein_params[k] = glideinFrontendLib.evalParamExpr(kexpr, self.paramsDescript.const_data, glidein_el)
            # we will need this param to monitor orphaned glideins
            glidein_params['GLIDECLIENT_ReqNode'] = factory_pool_node

            self.stats['group'].logFactReq(
                glideid_str, glidein_min_idle, glidein_max_run, glidein_params)

            glidein_monitors = {}
            glidein_monitors_per_cred = {}
            for t in count_jobs:
                glidein_monitors[t] = count_jobs[t]
            glidein_monitors['RunningHere'] = self.count_real_jobs[glideid]

            for t in count_status:
                glidein_monitors['Glideins%s' % t] = count_status[t]

            """
            for cred in self.x509_proxy_plugin.cred_list:
                glidein_monitors_per_cred[cred.getId()] = {}
                for t in count_status:
                    glidein_monitors_per_cred[cred.getId()]['Glideins%s' % t] = count_status_per_cred[cred.getId()][t]
            """

            # Number of credentials that have running and glideins.
            # This will be used to scale down the glidein_monitors[Running]
            # when there are multiple credentials per group.
            # This is efficient way of achieving the end result. Note that
            # Credential specific stats are not presented anywhere except the
            # classad. Monitoring info in frontend and factory shows
            # aggregated info considering all the credentials
            creds_with_running = 0

            for cred in self.x509_proxy_plugin.cred_list:
                glidein_monitors_per_cred[cred.getId()] = {}
                for t in count_status:
                    glidein_monitors_per_cred[cred.getId()]['Glideins%s' % t] = count_status_per_cred[cred.getId()][t]
                glidein_monitors_per_cred[cred.getId()]['ScaledRunning'] = 0
                # This credential has running glideins.
                if glidein_monitors_per_cred[cred.getId()]['GlideinsRunning']:
                    creds_with_running += 1

            if creds_with_running:
                # Counter to handle rounding errors
                scaled = 0
                tr = glidein_monitors['Running']
                for cred in self.x509_proxy_plugin.cred_list:
                    if glidein_monitors_per_cred[cred.getId()]['GlideinsRunning']:
                        # This cred has running. Scale them down

                        if (creds_with_running - scaled) == 1:
                            # This is the last one. Assign remaining running

                            glidein_monitors_per_cred[cred.getId()]['ScaledRunning'] = tr - (
                                tr // creds_with_running) * scaled
                            scaled += 1
                            break
                        else:
                            glidein_monitors_per_cred[cred.getId()]['ScaledRunning'] = tr // creds_with_running
                            scaled += 1

            key_obj = None
            for globalid in self.globals_dict:
                if glideid[1].endswith(globalid):
                    globals_el = self.globals_dict[globalid]
                    if 'PubKeyObj' in globals_el['attrs'] and 'PubKeyID' in globals_el['attrs']:
                        key_obj = key_builder.get_key_obj(my_identity, globals_el['attrs']['PubKeyID'],
                                                          globals_el['attrs']['PubKeyObj'])
                    break

            trust_domain = glidein_el['attrs'].get('GLIDEIN_TrustDomain', 'Grid')
            auth_method = glidein_el['attrs'].get('GLIDEIN_SupportedAuthenticationMethod', 'grid_proxy')

            # Only advertize if there is a valid key for encryption
            if key_obj is not None:
                # determine whether to encrypt a condor token into the classad
                tkn = None
                gp_encrypt = None
                # are we submitting glideins? try to get a token
                if count_status['Total']:
                    tkn = self.refresh_entry_token(glidein_el)
                if tkn:
                    # mark token for encryption
                    entry_token_name = "%s_token" % glidein_el['attrs'].get('GLIDEIN_Site', 'condor')
                    gp_encrypt = {entry_token_name: tkn}

                # now advertise
                advertizer.add(factory_pool_node,
                               request_name, request_name,
                               glidein_min_idle,
                               glidein_max_run,
                               self.idle_lifetime,
                               glidein_params=glidein_params,
                               glidein_monitors=glidein_monitors,
                               glidein_monitors_per_cred=glidein_monitors_per_cred,
                               remove_excess_str=remove_excess_str,
                               remove_excess_margin=remove_excess_margin,
                               key_obj=key_obj,
                               glidein_params_to_encrypt=gp_encrypt,
                               security_name=self.security_name,
                               trust_domain=trust_domain,
                               auth_method=auth_method,
                               ha_mode=self.ha_mode)
            else:
                logSupport.log.warning("Cannot advertise requests for %s because no factory %s key was found" %
                                       (request_name, factory_pool_node))

            resource_classad = self.build_resource_classad(
                this_stats_arr, request_name,
                glidein_el, glidein_in_downtime,
                factory_pool_node, my_identity,
                limits_triggered)
            resource_advertiser.addClassad(resource_classad.adParams['Name'],
                                           resource_classad)

        # end for glideid in condorq_dict_types['Idle']['count'].keys()

        total_down_stats_arr = self.count_factory_entries_without_classads(total_down_stats_arr)

        self.log_and_print_total_stats(total_up_stats_arr, total_down_stats_arr)
        self.log_and_print_unmatched(total_down_stats_arr)

        pids = []
        # Advertise glideclient and glideclient global classads
        ad_file_id_cache = glideinFrontendInterface.CredentialCache()
        advertizer.renew_and_load_credentials()

        ad_factnames = advertizer.get_advertize_factory_list()
        servicePerformance.startPerfMetricEvent(
            self.group_name, 'advertize_classads')

        for ad_factname in ad_factnames:
            logSupport.log.info("Advertising global and singular requests for factory %s" % ad_factname)
            # they will run in parallel, make sure they don't collide
            adname = advertizer.initialize_advertize_batch() + "_" + ad_factname
            g_ads = advertizer.do_global_advertize_one(ad_factname, adname=adname,
                                                       create_files_only=True, reset_unique_id=False)
            s_ads = advertizer.do_advertize_one(ad_factname, ad_file_id_cache,
                                                adname=adname, create_files_only=True, reset_unique_id=False)
            pids.append(fork_in_bg(advertizer.do_advertize_batch_one, ad_factname, tuple(set(g_ads) | set(s_ads))))

        del ad_file_id_cache

        # Advertise glideresource classads
        logSupport.log.info(
            "Advertising %i glideresource classads to the user pool" % len(resource_advertiser.classads))
        pids.append(fork_in_bg(resource_advertiser.advertiseAllClassads))

        wait_for_pids(pids)
        logSupport.log.info("Done advertising")
        servicePerformance.endPerfMetricEvent(self.group_name, 'advertize_classads')

        return

<<<<<<< HEAD

=======
>>>>>>> b0184d34
    def refresh_entry_token(self, glidein_el):
        """
            create or update a condor token for an entry point
            params:  glidein_el: a glidein element data structure
            returns:  jwt encoded condor token on success
                      None on failure
        """
        tkn_file = None
        tkn_str = None
        # does condor version of entry point support condor token auth
        if glidein_el['params']['CONDOR_VERSION'] >= '8.9.2':
            (fd, tmpnm) = tempfile.mkstemp()
            try:
                # create a condor token named for entry point site name
                glidein_site = glidein_el['attrs']['GLIDEIN_Site']
                tkn_file = "/var/lib/gwms-frontend/.condor/tokens.d/"
                tkn_file += glidein_site
                tkn_file += ".token"
                cmd = "/usr/sbin/frontend_condortoken %s" % glidein_site
                tkn_str = subprocessSupport.iexe_cmd(cmd, useShell=True)
                os.chmod(tmpnm, 0o600)
                os.write(fd, tkn_str)
                os.close(fd)
                shutil.move(tmpnm, tkn_file)
                file_tmp2final(tkn_file, tmpnm)
                os.chmod(tkn_file, 0o600)
                logSupport.log.debug("created token %s" % tkn_file)
            except Exception as err:
                logSupport.log.debug('failed to fetch %s' % tkn_file)
                logSupport.log.debug('%s' % err)
            finally:
                if os.path.exists(tmpnm):
                    os.remove(tmpnm)
        return tkn_str

    def populate_pubkey(self):
        bad_id_list = []
        for globalid, globals_el in self.globals_dict.items():
            try:
                globals_el['attrs']['PubKeyObj'] = pubCrypto.PubRSAKey(globals_el['attrs']['PubKeyValue'])
            except:
                # if no valid key
                # if key needed, will handle the error later on
                logSupport.log.warning("Factory Globals '%s': invalid RSA key" % globalid)
                logSupport.log.exception("Factory Globals '%s': invalid RSA key" % globalid)
                # but mark it for removal from the dictionary
                bad_id_list.append(globalid)

        for badid in bad_id_list:
            logSupport.log.warning("Factory Globals removing:'%s': invalid RSA key" % badid)
            del self.globals_dict[badid]

    def identify_bad_schedds(self):
        """
        Identify the list of schedds that should not be considered when
        requesting glideins for idle jobs. Schedds with one of the criteria

        1. Running jobs (TotalRunningJobs + TotalSchedulerJobsRunning)
           is greater than 95% of max number of jobs (MaxJobsRunning)
        2. Transfer queue (TransferQueueNumUploading) is greater than 95%
           of max allowed transfers (TransferQueueMaxUploading)
        3. CurbMatchmaking in schedd classad is true
        """

        self.blacklist_schedds = set()

        for c in self.status_schedd_dict:
            coll_status_schedd_dict = self.status_schedd_dict[c].fetchStored()
            for schedd in coll_status_schedd_dict:
                # Only consider global or group specific schedds
                # To be on the safe side add them to blacklist_schedds
                if schedd not in self.elementDescript.merged_data['JobSchedds']:
                    logSupport.log.debug("Ignoring schedd %s for this group based on the configuration" % (schedd))
                    self.blacklist_schedds.add(schedd)
                    continue
                el = coll_status_schedd_dict[schedd]
                try:
                    # Here 0 really means no jobs
                    # Stop a bit earlier at 95% of the limit
                    max_run = int(el['MaxJobsRunning'] * 0.95 + 0.5)
                    current_run = el['TotalRunningJobs']
                    # older schedds may not have TotalSchedulerJobsRunning
                    # commented out based on redmine ticket #8849
                    # current_run += el.get('TotalSchedulerJobsRunning',0)
                    logSupport.log.debug("Schedd %s has %i running with max %i" % (schedd, current_run, max_run))

                    if current_run >= max_run:
                        self.blacklist_schedds.add(schedd)
                        logSupport.log.warning(
                            "Schedd %s hit maxrun limit, blacklisting: has %i running with max %i" % (
                                schedd, current_run, max_run))

                    if el.get('TransferQueueMaxUploading', 0) > 0:
                        # el['TransferQueueMaxUploading'] = 0 means unlimited
                        # Stop a bit earlier at 95% of the limit
                        max_up = int(el['TransferQueueMaxUploading'] * 0.95 + 0.5)
                        current_up = el['TransferQueueNumUploading']
                        logSupport.log.debug("Schedd %s has %i uploading with max %i" % (schedd, current_up, max_up))
                        if current_up >= max_up:
                            self.blacklist_schedds.add(schedd)
                            logSupport.log.warning(
                                "Schedd %s hit maxupload limit, blacklisting: has %i uploading with max %i" % (
                                    schedd, current_up, max_up))

                    # Pre 8.3.5 schedds do not have CurbMatchmaking.
                    # Assume False if not present
                    curb_matchmaking = str(el.get('CurbMatchmaking', 'FALSE'))
                    if curb_matchmaking.upper() == 'TRUE':
                        self.blacklist_schedds.add(schedd)
                        logSupport.log.warning(
                            "Ignoring schedd %s since CurbMatchmaking in its classad evaluated to 'True'" % (schedd))
                except:
                    logSupport.log.exception("Unexpected exception checking schedd %s for limit" % schedd)

    def populate_condorq_dict_types(self):
        # create a dictionary that does not contain the blacklisted schedds
        good_condorq_dict = self.condorq_dict.copy()  # simple copy enough, will only modify keys
        for k in self.blacklist_schedds:
            if k in good_condorq_dict:  # some schedds may not have returned anything
                del good_condorq_dict[k]
        # use only the good schedds when considering idle
        condorq_dict_idle = glideinFrontendLib.getIdleCondorQ(good_condorq_dict)
        condorq_dict_idle_600 = glideinFrontendLib.getOldCondorQ(condorq_dict_idle, 600)
        condorq_dict_idle_3600 = glideinFrontendLib.getOldCondorQ(condorq_dict_idle, 3600)
        condorq_dict_proxy = glideinFrontendLib.getIdleProxyCondorQ(condorq_dict_idle)
        condorq_dict_voms = glideinFrontendLib.getIdleVomsCondorQ(condorq_dict_idle)

        # then report how many we really had
        condorq_dict_idle_all = glideinFrontendLib.getIdleCondorQ(self.condorq_dict)

        self.condorq_dict_running = glideinFrontendLib.getRunningCondorQ(self.condorq_dict)

        self.condorq_dict_types = {
            'IdleAll': {
                'dict': condorq_dict_idle_all,
                'abs': glideinFrontendLib.countCondorQ(condorq_dict_idle_all)
            },
            'Idle': {
                'dict': condorq_dict_idle,
                'abs': glideinFrontendLib.countCondorQ(condorq_dict_idle)
            },
            # idle 600s or more
            'OldIdle': {
                'dict': condorq_dict_idle_600,
                'abs': glideinFrontendLib.countCondorQ(condorq_dict_idle_600)
            },
            # idle 3600s or more
            'Idle_3600': {
                'dict': condorq_dict_idle_3600,
                'abs': glideinFrontendLib.countCondorQ(condorq_dict_idle_3600)
            },
            'VomsIdle': {
                'dict': condorq_dict_voms,
                'abs': glideinFrontendLib.countCondorQ(condorq_dict_voms)},
            'ProxyIdle': {
                'dict': condorq_dict_proxy,
                'abs': glideinFrontendLib.countCondorQ(condorq_dict_proxy)
            },
            'Running': {
                'dict': self.condorq_dict_running,
                'abs': glideinFrontendLib.countCondorQ(self.condorq_dict_running)
            }
        }

    def populate_status_dict_types(self):
        # dict with static + pslot
        status_dict_non_dynamic = glideinFrontendLib.getCondorStatusNonDynamic(self.status_dict)

        # dict with idle static + idle pslot
        status_dict_idle = glideinFrontendLib.getIdleCondorStatus(self.status_dict)

        # dict with static + dynamic + pslot_with_dyanmic_slot
        status_dict_running = glideinFrontendLib.getRunningCondorStatus(self.status_dict)

        # dict with pslot_with_dyanmic_slot
        status_dict_running_pslot = glideinFrontendLib.getRunningPSlotCondorStatus(self.status_dict)

        # dict with failed slots
        status_dict_failed = glideinFrontendLib.getFailedCondorStatus(self.status_dict)

        # Dict of dict containing sub-dicts and counts for slots in
        # different states
        self.status_dict_types = {
            'Total': {
                'dict': self.status_dict,
                'abs': glideinFrontendLib.countCondorStatus(self.status_dict)
            },
            'Idle': {
                'dict': status_dict_idle,
                'abs': glideinFrontendLib.countCondorStatus(status_dict_idle)
            },
            # For Running, consider static + dynamic + pslot_with_dyanmic_slot
            # We do this so comparison with the job classad's RemoteHost
            # can be easily done with the p-slot at the later stage in
            # appendRealRunning(condor_q_dict, status_dict)
            # However, while counting we exclude the p-slots that have
            # one or more dynamic slots
            'Running': {
                'dict': status_dict_running,
                'abs': glideinFrontendLib.countCondorStatus(status_dict_running) - glideinFrontendLib.countCondorStatus(
                    status_dict_running_pslot)
            },
            'Failed': {
                'dict': status_dict_failed,
                'abs': glideinFrontendLib.countCondorStatus(status_dict_failed)
            },
            'TotalCores': {
                'dict': status_dict_non_dynamic,
                'abs': glideinFrontendLib.countTotalCoresCondorStatus(status_dict_non_dynamic)
            },
            'IdleCores': {
                'dict': status_dict_idle,
                'abs': glideinFrontendLib.countIdleCoresCondorStatus(status_dict_idle)
            },
            'RunningCores': {
                'dict': status_dict_running,
                'abs': glideinFrontendLib.countRunningCoresCondorStatus(status_dict_running)
            }
        }

    def build_resource_classad(self, this_stats_arr, request_name,
                               glidein_el, glidein_in_downtime,
                               factory_pool_node, my_identity,
                               limits_triggered):
        # Create the resource classad and populate the required information
        resource_classad = glideinFrontendInterface.ResourceClassad(
            request_name, self.published_frontend_name)
        resource_classad.setFrontendDetails(self.frontend_name,
                                            self.group_name,
                                            self.ha_mode)
        resource_classad.setInDownTime(glidein_in_downtime)
        # From glidefactory classad
        resource_classad.setEntryInfo(glidein_el['attrs'])
        resource_classad.setEntryMonitorInfo(glidein_el['monitor'])
        resource_classad.setGlideClientConfigLimits(self.glidein_config_limits)
        try:
            # From glidefactorylient classad
            key = (
                factory_pool_node,
                resource_classad.adParams['Name'],
                my_identity
            )
            if key in self.factoryclients_dict:
                resource_classad.setGlideFactoryMonitorInfo(
                    self.factoryclients_dict[key]['monitor'])
        except:
            # Ignore errors. Just log them.
            logSupport.log.exception("Populating GlideFactoryMonitor info in resource classad failed: ")

        resource_classad.setMatchExprs(
            self.elementDescript.merged_data['MatchExpr'],
            self.elementDescript.merged_data['JobQueryExpr'],
            self.elementDescript.merged_data['FactoryQueryExpr'],
            self.attr_dict['GLIDECLIENT_Start'])
        try:
            resource_classad.setGlideClientMonitorInfo(this_stats_arr)
        except RuntimeError:
            logSupport.log.exception("Populating GlideClientMonitor info in resource classad failed: ")

        # simply invoke a new method in glideinFrontendInterface.py
        resource_classad.setCurbsAndLimits(limits_triggered)

        return resource_classad

    def compute_glidein_min_idle(self, count_status, total_glideins,
                                 total_idle_glideins, fe_total_glideins,
                                 fe_total_idle_glideins,
                                 global_total_glideins,
                                 global_total_idle_glideins,
                                 effective_idle, effective_oldidle,
                                 limits_triggered):
        """Compute min idle glideins to request for this entry

        Compute min idle glideins to request for this entry after considering
        all the relevant limits and curbs.
        Identify the limits and curbs triggered for advertising the info in
        glideresource classad

        :param count_status: dictionary with counters for glideins in the different state (from condor_q)
        :param total_glideins: total number of glideins for the Entry
        :param total_idle_glideins: number of idle glideins for the Entry
        :param fe_total_glideins: total number of glideins for this Frontend at the Entry
        :param fe_total_idle_glideins: number of idle glideins for this Frontend at the Entry
        :param global_total_glideins: total number of glideins for all Entries
        :param global_total_idle_glideins: number of idle glideins for all Entries
        :param effective_idle:
        :param effective_oldidle:
        :param limits_triggered: dictionary used to return the limits triggered
        :return:
        """
        if self.request_removal_wtype is not None:
            # we are requesting the removal of glideins, do not request more
            return 0
        if ((count_status['Total'] >= self.max_running) or
            (count_status['Idle'] >= self.max_vms_idle) or
            (total_glideins >= self.total_max_glideins) or
            (total_idle_glideins >= self.total_max_vms_idle) or
            (fe_total_glideins >= self.fe_total_max_glideins) or
            (fe_total_idle_glideins >= self.fe_total_max_vms_idle) or
            (global_total_glideins >= self.global_total_max_glideins) or
            (global_total_idle_glideins >= self.global_total_max_vms_idle)):

            # Do not request more glideins under following conditions:
            # 1. Have all the running jobs I wanted
            # 2. Have enough idle vms/slots
            # 3. Reached the system-wide limit
            glidein_min_idle = 0

            # Modifies limits_triggered dict
            self.identify_limits_triggered(
                count_status, total_glideins, total_idle_glideins,
                fe_total_glideins, fe_total_idle_glideins,
                global_total_glideins, global_total_idle_glideins,
                limits_triggered)

        elif (effective_idle > 0):
            # don't go over the system-wide max
            # not perfect, given te number of entries, but better than nothing
            glidein_min_idle = min(
                effective_idle,
                self.max_running - count_status['Total'],
                self.total_max_glideins - total_glideins,
                self.total_max_vms_idle - total_idle_glideins,
                self.fe_total_max_glideins - fe_total_glideins,
                self.fe_total_max_vms_idle - fe_total_idle_glideins,
                self.global_total_max_glideins - global_total_glideins,
                self.global_total_max_vms_idle - global_total_idle_glideins)

            # since it takes a few cycles to stabilize, ask for only one third
            # 3 was based on observation and tests: The factory can be still processing the previous request,
            # previously requested glideins could be still idle in the site queue
            glidein_min_idle = glidein_min_idle / 3
            # do not reserve any more than the number of old idles
            # for reserve (/3)
            glidein_idle_reserve = min(effective_oldidle / 3, self.reserve_idle)

            glidein_min_idle += glidein_idle_reserve
            glidein_min_idle = min(glidein_min_idle, self.max_idle)

            # /2 each time you hit a limit, to do an exponential backoff
            if count_status['Idle'] >= self.curb_vms_idle:
                glidein_min_idle /= 2  # above first treshold, reduce
                limits_triggered['CurbIdleGlideinsPerEntry'] = 'count=%i, curb=%i' % (
                    count_status['Idle'], self.curb_vms_idle)
            if total_glideins >= self.total_curb_glideins:
                glidein_min_idle /= 2  # above global treshold, reduce further
                limits_triggered['CurbTotalGlideinsPerGroup'] = 'count=%i, curb=%i' % (
                    total_glideins, self.total_curb_glideins)
            if total_idle_glideins >= self.total_curb_vms_idle:
                glidein_min_idle /= 2  # above global treshold, reduce further
                limits_triggered['CurbIdleGlideinsPerGroup'] = 'count=%i, curb=%i' % (
                    total_idle_glideins, self.total_curb_vms_idle)
            if fe_total_glideins >= self.fe_total_curb_glideins:
                glidein_min_idle /= 2  # above global treshold, reduce further
                limits_triggered['CurbTotalGlideinsPerFrontend'] = 'count=%i, curb=%i' % (
                    fe_total_glideins, self.fe_total_curb_glideins)
            if fe_total_idle_glideins >= self.fe_total_curb_vms_idle:
                glidein_min_idle /= 2  # above global treshold, reduce further
                limits_triggered['CurbIdleGlideinsPerFrontend'] = 'count=%i, curb=%i' % (
                    fe_total_idle_glideins, self.fe_total_curb_vms_idle)
            if global_total_glideins >= self.global_total_curb_glideins:
                glidein_min_idle /= 2  # above global treshold, reduce further
                limits_triggered['CurbTotalGlideinsGlobal'] = 'count=%i, curb=%i' % (
                    global_total_glideins, self.global_total_curb_glideins)
            if global_total_idle_glideins >= self.global_total_curb_vms_idle:
                glidein_min_idle /= 2  # above global treshold, reduce further
                limits_triggered['CurbIdleGlideinsGlobal'] = 'count=%i, curb=%i' % (
                    global_total_idle_glideins, self.global_total_curb_vms_idle)

            if glidein_min_idle < 1:
                glidein_min_idle = 1
        else:
            # no idle, make sure the Entries know it
            glidein_min_idle = 0

        return int(glidein_min_idle)

    def identify_limits_triggered(self, count_status,
                                  total_glideins, total_idle_glideins,
                                  fe_total_glideins, fe_total_idle_glideins,
                                  global_total_glideins,
                                  global_total_idle_glideins,
                                  limits_triggered):

        # Identify the limits triggered for advertizing in glideresource
        if (count_status['Total'] >= self.max_running):
            limits_triggered['TotalGlideinsPerEntry'] = 'count=%i, limit=%i' % (count_status['Total'], self.max_running)
        if (count_status['Idle'] >= self.max_vms_idle):
            limits_triggered['IdleGlideinsPerEntry'] = 'count=%i, limit=%i' % (count_status['Idle'], self.max_vms_idle)
        if (total_glideins >= self.total_max_glideins):
            limits_triggered['TotalGlideinsPerGroup'] = 'count=%i, limit=%i' % (total_glideins, self.total_max_glideins)
        if (total_idle_glideins >= self.total_max_vms_idle):
            limits_triggered['IdleGlideinsPerGroup'] = 'count=%i, limit=%i' % (
                total_idle_glideins, self.total_max_vms_idle)
        if (fe_total_glideins >= self.fe_total_max_glideins):
            limits_triggered['TotalGlideinsPerFrontend'] = 'count=%i, limit=%i' % (
                fe_total_glideins, self.fe_total_max_glideins)
        if (fe_total_idle_glideins >= self.fe_total_max_vms_idle):
            limits_triggered['IdleGlideinsPerFrontend'] = 'count=%i, limit=%i' % (
                fe_total_idle_glideins, self.fe_total_max_vms_idle)
        if (global_total_glideins >= self.global_total_max_glideins):
            limits_triggered['TotalGlideinsGlobal'] = 'count=%i, limit=%i' % (
                global_total_glideins, self.global_total_max_glideins)
        if (global_total_idle_glideins >= self.global_total_max_vms_idle):
            limits_triggered['IdleGlideinsGlobal'] = 'count=%i, limit=%i' % (
                global_total_idle_glideins, self.global_total_max_vms_idle)

    def compute_glidein_max_run(self, prop_jobs, real, idle_glideins):
        """
        Compute max number of running glideins for this entry

        @param prop_jobs: Proportional idle multicore jobs for this entry
        @type prop_jobs: dict

        @param real: Number of jobs running at given glideid
        @type real: int

        @param idle_glideins: Number of idle startds at this entry
        @type idle_glideins: int
        """

        glidein_max_run = 0

        if (self.request_removal_wtype is not None) and (not self.request_removal_excess_only):
            # We are requesting the removal of all the glideins
            # Factory should remove all of them
            return 0

        # We don't need more slots than number of jobs in the queue
        # unless the fraction is positive
        if (prop_jobs['Idle'] + real) > 0:
            if prop_jobs['Idle'] > 0:
                # We have idle jobs in the queue. Consider idle startds
                # at this entry when computing max_run. This makes the
                # requests conservative when short running jobs come in
                # frequent but smaller bursts.
                # NOTE: We do not consider idle cores as fragmentation can
                #       impact use negatively
                glidein_max_run = int((max(prop_jobs['Idle'] - idle_glideins, 0) + real) * self.fraction_running + 1)
            else:
                # No reason for a delta when we don't need more than we have
                glidein_max_run = int(real)

        return glidein_max_run

    def log_and_print_total_stats(self, total_up_stats_arr, total_down_stats_arr):
        # Log the totals
        for el in (('MatchedUp', total_up_stats_arr, True), ('MatchedDown', total_down_stats_arr, False)):
            el_str, el_stats_arr, el_updown = el
            self.stats['group'].logMatchedJobs(
                el_str, el_stats_arr[0], el_stats_arr[2], el_stats_arr[3],
                el_stats_arr[5], el_stats_arr[6])

            self.stats['group'].logMatchedGlideins(
                el_str, el_stats_arr[8], el_stats_arr[9], el_stats_arr[10],
                el_stats_arr[11], el_stats_arr[12], el_stats_arr[13],
                el_stats_arr[14])
            self.stats['group'].logFactAttrs(el_str, [], ())  # for completeness
            self.stats['group'].logFactDown(el_str, el_updown)
            self.stats['group'].logFactReq(
                el_str, el_stats_arr[15], el_stats_arr[16], {})

        # Print the totals
        # Ignore the resulting sum
        log_factory_header()
        log_and_sum_factory_line('Sum of useful factories', False, tuple(total_up_stats_arr))
        log_and_sum_factory_line('Sum of down factories', True, tuple(total_down_stats_arr))

    def log_and_print_unmatched(self, total_down_stats_arr):
        # Print unmatched... Ignore the resulting sum
        unmatched_idle = self.condorq_dict_types['Idle']['count'][(None, None, None)]
        unmatched_oldidle = self.condorq_dict_types['OldIdle']['count'][(None, None, None)]
        unmatched_running = self.condorq_dict_types['Running']['count'][(None, None, None)]

        self.stats['group'].logMatchedJobs(
            'Unmatched', unmatched_idle, unmatched_idle, unmatched_oldidle,
            unmatched_running, 0)

        # Nothing running
        self.stats['group'].logMatchedGlideins('Unmatched', 0, 0, 0, 0, 0, 0, 0)
        # just for completeness
        self.stats['group'].logFactAttrs('Unmatched', [], ())
        self.stats['group'].logFactDown('Unmatched', True)
        self.stats['group'].logFactReq('Unmatched', 0, 0, {})

        this_stats_arr = (
            unmatched_idle, unmatched_idle, unmatched_idle,
            unmatched_oldidle, unmatched_idle, unmatched_running,
            0, 0,
            0, 0, 0, 0,  # glideins... none, since no matching
            0, 0, 0,  # Cores
            0, 0,  # requested... none, since not matching
        )
        log_and_sum_factory_line('Unmatched', True, this_stats_arr)

    def decide_removal_type(self, count_jobs, count_status, glideid):
        """Picks the max removal type (unless disable is requested)
        - if it was requested explicitly, send that one
        - otherwise check automatic triggers and configured removal and send the max of the 2

        If configured removal is selected, take into account also the margin

        :param count_jobs:
        :param count_status:
        :param glideid:
        :return:
        """
        if self.request_removal_wtype is not None:
            # we are requesting the removal of glideins via command line tool, and we have the explicit code to use
            return self.request_removal_wtype, 0

        # removal within the Frontend
        remove_levels = {'NO': 0,
                         'WAIT': 1,
                         'IDLE': 2,
                         'ALL': 3,
                         'UNREG': 4,  # Mentioned in glideinFrontendIntrface.py - not documented
                         'DISABLE': -1
                         }
        remove_excess_str_auto = self.choose_remove_excess_type(count_jobs, count_status, glideid)
        remove_excess_str_config = self.check_removal_type_config(glideid)
        remove_excess_str_auto_nr = remove_levels[remove_excess_str_auto]
        remove_excess_str_config_nr = remove_levels[remove_excess_str_config]
        if remove_excess_str_config_nr < 0:
            # disable all removals
            return 'NO', 0
        if remove_excess_str_auto_nr > remove_excess_str_config_nr:
            return remove_excess_str_auto, 0
        # Config request >= automatic removal
        if remove_excess_str_config_nr >= 0:
            if self.removal_requests_tracking and self.removal_margin > 0:
                return remove_excess_str_config, self.removal_margin
            return remove_excess_str_config, 0
        return 'NO', 0

    def check_removal_type_config(self, glideid):
        """Decides what kind of excess glideins to remove depending on the configuration requests (glideins_remove)
            "ALL", "IDLE", "WAIT", "NO" or "DISABLE" (disable also automatic removal)

        @param glideid: ID of the glidein
        @return: remove excess string, one of: "DISABLE", "ALL", "IDLE", "WAIT", or "NO"
        """
        # self.removal_type is RemovalType from the FE group configuration
        if self.removal_type is None or self.removal_type == 'NO':
            # No special semoval requested, leave things unchanged
            return 'NO'
        if self.removal_type == 'DISABLE':
            return 'DISABLE'
        # Cannot compare the current requests w/ the available glideins (factory status not provided to the FE)
        # If tracking is enabled, always request removal and send the margin. The factory will decide
        if self.removal_requests_tracking:
            return self.removal_type
        # No tracking, remove glideins if there are no requests
        # History counters have been just updated in self.choose_remove_excess_type
        history_idle0 = CounterWrapper(self.history_obj['idle0'])
        if history_idle0[glideid] > self.removal_wait:
            return self.removal_type
        return 'NO'

    def choose_remove_excess_type(self, count_jobs, count_status, glideid):
        """ Decides what kind of excess glideins to remove: control for request and automatic trigger:
            "ALL", "IDLE", "WAIT", or "NO"

        @param count_jobs: dict with job stats
        @param count_status: dict with glidein stats
        @param glideid: ID of the glidein
        @return: remove excess string, one of: "ALL", "IDLE", "WAIT", or "NO"

        """
        if self.request_removal_wtype is not None:
            # we are requesting the removal of glideins, and we have the explicit code to use
            return self.request_removal_wtype

        # do not remove excessive glideins by default
        remove_excess_wait = False

        # keep track of how often idle was 0
        history_idle0 = CounterWrapper(self.history_obj['idle0'])
        if count_jobs['Idle'] == 0:
            # no idle jobs in the queue left
            # consider asking for unsubmitted idle glideins to be removed
            history_idle0[glideid] += 1
            if history_idle0[glideid] > 5:
                # nobody asked for anything more for some time, so
                remove_excess_wait = True
        else:
            history_idle0[glideid] = 0

        # do not remove excessive glideins by default
        remove_excess_idle = False

        # keep track of how often glideidle was 0
        history_glideempty = CounterWrapper(self.history_obj['glideempty'])
        if count_status['Idle'] >= count_status['Total']:
            # no glideins being used
            # consider asking for all idle glideins to be removed
            history_glideempty[glideid] += 1
            if remove_excess_wait and (history_glideempty[glideid] > 10):
                # no requests and no glideins being used
                # no harm getting rid of everything
                remove_excess_idle = True
        else:
            history_glideempty[glideid] = 0

        # do not remove excessive glideins by default
        remove_excess_running = False

        # keep track of how often glidetotal was 0
        history_glidetotal0 = CounterWrapper(self.history_obj['glidetotal0'])
        if count_status['Total'] == 0:
            # no glideins registered
            # consider asking for all idle glideins to be removed
            history_glidetotal0[glideid] += 1
            if remove_excess_wait and (history_glidetotal0[glideid] > 10):
                # no requests and no glidein registered
                # no harm getting rid of everything
                remove_excess_running = True
        else:
            history_glidetotal0[glideid] = 0

        if remove_excess_running:
            remove_excess_str = 'ALL'
        elif remove_excess_idle:
            remove_excess_str = 'IDLE'
        elif remove_excess_wait:
            remove_excess_str = 'WAIT'
        else:
            remove_excess_str = 'NO'
        return remove_excess_str

    def count_factory_entries_without_classads(self, total_down_stats_arr):
        # Find out the slots/cores for factory entries that are in various
        # states, but for which Factory ClassAds don't exist
        #
        factory_entry_list = glideinFrontendLib.getFactoryEntryList(self.status_dict)
        processed_glideid_str_set = frozenset(self.processed_glideid_strs)

        factory_entry_list.sort()  # sort for the sake of monitoring
        for request_name, factory_pool_node in factory_entry_list:
            glideid_str = "%s@%s" % (request_name, factory_pool_node)
            if glideid_str in processed_glideid_str_set:
                continue  # already processed... ignore

            self.count_status_multi[request_name] = {}
            for st in self.status_dict_types:
                c = glideinFrontendLib.getClientCondorStatus(
                    self.status_dict_types[st]['dict'],
                    self.frontend_name, self.group_name, request_name)
                if st in ('TotalCores', 'IdleCores', 'RunningCores'):
                    self.count_status_multi[request_name][st] = \
                        glideinFrontendLib.countCoresCondorStatus(c, st)
                elif st == 'Running':
                    # Running counts are computed differently because of
                    # the dict composition. Dict also has p-slots
                    # corresponding to the dynamic slots
                    self.count_status_multi[request_name][st] = \
                        glideinFrontendLib.countRunningCondorStatus(c)
                else:
                    self.count_status_multi[request_name][st] = \
                        glideinFrontendLib.countCondorStatus(c)

            count_status = self.count_status_multi[request_name]

            # ignore matching jobs
            # since we don't have the entry classad, we have no clue how to match
            this_stats_arr = (0, 0, 0, 0, 0, 0, 0, 0,
                              count_status['Total'],
                              count_status['Idle'],
                              count_status['Running'],
                              count_status['Failed'],
                              count_status['TotalCores'],
                              count_status['IdleCores'],
                              count_status['RunningCores'],
                              0, 0)

            self.stats['group'].logMatchedGlideins(
                glideid_str, count_status['Total'], count_status['Idle'],
                count_status['Running'], count_status['Failed'],
                count_status['TotalCores'], count_status['IdleCores'],
                count_status['RunningCores'])

            # since I don't see it in the factory anymore, mark it as down
            self.stats['group'].logFactDown(glideid_str, True)
            total_down_stats_arr = log_and_sum_factory_line(
                glideid_str, True,
                this_stats_arr, total_down_stats_arr)
        return total_down_stats_arr

    def query_globals(self, factory_pool):
        # Query glidefactoryglobal ClassAd
        globals_dict = {}

        try:
            # Note: M2Crypto key objects are not pickle-able,
            # so we will have to do that in the parent later on
            factory_pool_node = factory_pool[0]
            my_identity_at_factory_pool = factory_pool[2]
            try:
                factory_globals_dict = glideinFrontendInterface.findGlobals(
                    factory_pool_node, None,
                    glideinFrontendInterface.frontendConfig.factory_global)
            except RuntimeError:
                # Failed to talk or likely result is empty
                # Maybe the next factory will have something
                if not factory_pool_node:
                    logSupport.log.exception("Failed to talk to factory_pool %s for global info: " % factory_pool_node)
                else:
                    logSupport.log.exception("Failed to talk to factory_pool for global info: ")
                factory_globals_dict = {}

            for globalid in factory_globals_dict:
                globals_el = factory_globals_dict[globalid]
                if 'PubKeyType' not in globals_el['attrs']:
                    # no pub key at all, nothing to do
                    pass
                elif globals_el['attrs']['PubKeyType'] == 'RSA':
                    # only trust RSA for now
                    try:
                        # The parent really needs just the M2Ctype object,
                        # but that is not picklable, so it will have to
                        # do it ourself
                        globals_el['attrs']['PubKeyValue'] = str(
                            re.sub(r"\\+n", r"\n", globals_el['attrs']['PubKeyValue']))
                        globals_el['attrs']['FactoryPoolNode'] = factory_pool_node
                        globals_el['attrs']['FactoryPoolId'] = my_identity_at_factory_pool

                        # KEL: OK to put here?
                        # Do we want all globals even if there is no key?
                        # May resolve other issues with checking later on
                        globals_dict[globalid] = globals_el
                    except:
                        # if no valid key, just notify...
                        # if key needed, will handle the error later on
                        logSupport.log.warning("Factory Globals '%s': invalid RSA key" % globalid)
                        tb = traceback.format_exception(sys.exc_info()[0], sys.exc_info()[1], sys.exc_info()[2])
                        logSupport.log.debug(
                            "Factory Globals '%s': invalid RSA key traceback: %s\n" % (globalid, str(tb)))
                else:
                    # don't know what to do with this key, notify the admin
                    # if key needed, will handle the error later on
                    logSupport.log.info("Factory Globals '%s': unsupported pub key type '%s'" % (
                        globalid, globals_el['attrs']['PubKeyType']))

        except Exception:
            logSupport.log.exception("Error in talking to the factory pool:")

        return globals_dict

    def query_factoryclients(self, factory_pool):
        # Query glidefactoryclient ClassAd

        try:
            factoryclients = {}
            factory_constraint = expand_DD(
                self.elementDescript.merged_data['FactoryQueryExpr'],
                self.attr_dict)

            factory_pool_node = factory_pool[0]
            factory_identity = factory_pool[1]
            my_identity_at_factory_pool = factory_pool[2]
            try:
                factory_factoryclients = glideinFrontendInterface.findGlideinClientMonitoring(
                    factory_pool_node, None,
                    self.published_frontend_name,
                    factory_constraint)
            except RuntimeError:
                # Failed to talk or likely result is empty
                # Maybe the next factory will have something
                if factory_pool_node:
                    logSupport.log.exception(
                        "Failed to talk to factory_pool %s for glidefactoryclient info: " % factory_pool_node)
                else:
                    logSupport.log.exception("Failed to talk to factory_pool for glidefactoryclient info: ")
                factory_factoryclients = {}

            for glidename in factory_factoryclients:
                auth_id = factory_factoryclients[glidename]['attrs'].get('AuthenticatedIdentity')
                if not auth_id:
                    logSupport.log.warning(
                        "Found an untrusted factory %s at %s; ignoring." % (glidename, factory_pool_node))
                    break
                if auth_id != factory_identity:
                    logSupport.log.warning("Found an untrusted factory %s at %s; identity mismatch '%s'!='%s'" % (
                        glidename, factory_pool_node,
                        auth_id, factory_identity))
                    break
                factoryclients[(factory_pool_node, glidename, my_identity_at_factory_pool)] = factory_factoryclients[
                    glidename]

        except Exception:
            logSupport.log.exception("Error in talking to the factory pool:")

        return factoryclients

    def query_entries(self, factory_pool):
        # Query glidefactory ClassAd
        try:
            glidein_dict = {}
            factory_constraint = expand_DD(self.elementDescript.merged_data['FactoryQueryExpr'], self.attr_dict)

            factory_pool_node = factory_pool[0]
            factory_identity = factory_pool[1]
            my_identity_at_factory_pool = factory_pool[2]
            try:
                factory_glidein_dict = glideinFrontendInterface.findGlideins(
                    factory_pool_node, None,
                    self.signatureDescript.signature_type,
                    factory_constraint)
            except RuntimeError:
                # Failed to talk or likely result is empty
                # Maybe the next factory will have something
                if factory_pool_node:
                    logSupport.log.exception("Failed to talk to factory_pool %s for entry info: " % factory_pool_node)
                else:
                    logSupport.log.exception("Failed to talk to factory_pool for entry info: ")
                factory_glidein_dict = {}

            for glidename in factory_glidein_dict:
                auth_id = factory_glidein_dict[glidename]['attrs'].get('AuthenticatedIdentity')
                if not auth_id:
                    logSupport.log.warning(
                        "Found an untrusted factory %s at %s; ignoring." % (glidename, factory_pool_node))
                    break
                if auth_id != factory_identity:
                    logSupport.log.warning("Found an untrusted factory %s at %s; identity mismatch '%s'!='%s'" % (
                        glidename, factory_pool_node,
                        auth_id, factory_identity))
                    break
                glidein_dict[(factory_pool_node, glidename, my_identity_at_factory_pool)] = factory_glidein_dict[
                    glidename]

        except Exception as ex:
            logSupport.log.exception("Error in talking to the factory pool:")

        return glidein_dict

    def query_factory(self, factory_pool):
        """
        Serialize queries to the same factory.
        """
        return (self.query_globals(factory_pool),
                self.query_entries(factory_pool),
                self.query_factoryclients(factory_pool))

    def get_condor_q(self, schedd_name):
        """Retrieve the jobs a schedd is requesting

        Args:
            schedd_name (str): the schedd name

        Returns (dict): a dictionary with all the jobs

        """
        condorq_dict = {}
        try:
            condorq_format_list = self.elementDescript.merged_data['JobMatchAttrs']
            if self.x509_proxy_plugin:
                condorq_format_list = list(condorq_format_list) + list(
                    self.x509_proxy_plugin.get_required_job_attributes())

            ### Add in elements to help in determining if jobs have voms creds
            condorq_format_list = list(condorq_format_list) + list((('x509UserProxyFirstFQAN', 's'),))
            condorq_format_list = list(condorq_format_list) + list((('x509UserProxyFQAN', 's'),))
            condorq_format_list = list(condorq_format_list) + list((('x509userproxy', 's'),))
            condorq_dict = glideinFrontendLib.getCondorQ(
                [schedd_name],
                expand_DD(self.elementDescript.merged_data['JobQueryExpr'], self.attr_dict),
                condorq_format_list)
        except Exception:
            logSupport.log.exception("In query schedd child, exception:")

        return condorq_dict

    def get_condor_status(self):

        # All slots for this group
        status_dict = {}
        fe_counts = {'Idle': 0, 'Total': 0}
        global_counts = {'Idle': 0, 'Total': 0}
        status_schedd_dict = {}

        # Minimum free memory required by CMS jobs is 2500 MB. If we look for
        # less memory in idle MC slot, there is a possibility that we consider
        # it as an idle resource but non of the jobs would match it.
        # In case of other VOs that require less memory, HTCondor will auto
        # carve out a slot and there is a chance for over provisioing by a
        # small amount. Over provisioning is by far the worst case than
        # under provisioing.

        # mc_idle_constraint = '(PartitionableSlot=!=True) || (PartitionableSlot=?=True && cpus > 0 && memory > 2500)'

        try:
            # Always get the credential id used to submit the glideins
            # This is essential for proper accounting info related to running
            # glideins that have reported back to user pool
            status_format_list = [
                ('GLIDEIN_CredentialIdentifier', 's'),
                ('TotalSlots', 'i'),
                ('Cpus', 'i'),
                ('Memory', 'i'),
                ('PartitionableSlot', 's'),
                ('SlotType', 's'),
                ('TotalSlotCpus', 'i'),
            ]

            if self.x509_proxy_plugin:
                status_format_list = list(status_format_list) + \
                                     list(self.x509_proxy_plugin.get_required_classad_attributes())

            # Consider multicore slots with free cpus/memory only
            # constraint = '(GLIDECLIENT_Name=?="%s.%s") && (%s)' % (
            #    self.frontend_name, self.group_name, mc_idle_constraint)

            # Consider all slots for this group irrespective of slot type
            constraint = '(GLIDECLIENT_Name=?="%s.%s")' % (
                self.frontend_name, self.group_name)

            # use the main collector... all adds must go there
            status_dict = glideinFrontendLib.getCondorStatus(
                [None],
                constraint=constraint,
                format_list=status_format_list)

            # Also get all the classads for the whole FE for counting
            # do it in the same thread, as we are hitting the same collector
            # minimize the number of attributes, since we are
            # really just interest in the counts
            status_format_list = [
                ('State', 's'), ('Activity', 's'), ('PartitionableSlot', 's'),
                ('TotalSlots', 'i'), ('Cpus', 'i'), ('Memory', 'i'),
            ]

            try:
                # PM/MM: Feb 09, 2016
                # Do not filter unusable partitionable slots here.
                # Filtering is done at a later stage as needed for idle
                constraint = '(substr(GLIDECLIENT_Name,0,%i)=?="%s.")' % (
                    len(self.frontend_name) + 1, self.frontend_name)

                fe_status_dict = glideinFrontendLib.getCondorStatus(
                    [None],
                    constraint=constraint,
                    format_list=status_format_list,
                    want_format_completion=False)

                # fe_counts: PM/MM: Feb 09, 2016
                # Idle: Number of useful idle slots from this frontend
                #       as known to the collector
                # Total: Number of useful total slots from this frontend
                #       as known to the collector
                fe_counts = {
                    'Idle': glideinFrontendLib.countCondorStatus(
                        glideinFrontendLib.getIdleCondorStatus(fe_status_dict)),
                    'Total': glideinFrontendLib.countCondorStatus(fe_status_dict)
                }
                del fe_status_dict
            except:
                # This is not critical information, do not fail
                logSupport.log.warning('Error computing slot stats at frontend level. Defaulting to %s' % fe_counts)

            # same for all slots in the collectors
            try:
                constraint = 'True'

                global_status_dict = glideinFrontendLib.getCondorStatus(
                    [None],
                    constraint=constraint,
                    want_glideins_only=False,
                    format_list=status_format_list,
                    want_format_completion=False)

                # global_counts: Is similar to fe_counts except that it
                #                accounts for all the slots known to the
                #                collector. i.e. includes monitoring slots,
                #                local cluster slots, etc
                global_counts = {
                    'Idle': glideinFrontendLib.countCondorStatus(
                        glideinFrontendLib.getIdleCondorStatus(global_status_dict)),
                    'Total': glideinFrontendLib.countCondorStatus(global_status_dict)
                }
                del global_status_dict
            except:
                # This is not critical information, do not fail
                logSupport.log.warning('Error computing slot stats at global level. Defaulting to %s' % global_counts)

            # Finally, get also the schedd classads
            try:
                status_schedd_dict = glideinFrontendLib.getCondorStatusSchedds(
                    [None], constraint=None,
                    format_list=[])
                # Also get the list of schedds that has CurbMatchMaking = True
                # We need to query this explicitly since CurbMatchMaking
                # that we get from condor is a condor expression and is not
                # an evaluated value. So we have to manually filter it out and
                # adjust the info accordingly
                status_curb_schedd_dict = \
                    glideinFrontendLib.getCondorStatusSchedds(
                        [None],
                        constraint='CurbMatchmaking=?=True',
                        format_list=[])

                for c in status_curb_schedd_dict:
                    c_curb_schedd_dict = status_curb_schedd_dict[c].fetchStored()
                    for schedd in c_curb_schedd_dict:
                        if schedd in status_schedd_dict[c].fetchStored():
                            status_schedd_dict[c].stored_data[schedd]['CurbMatchmaking'] = 'True'

            except:
                # This is not critical information, do not fail
                logSupport.log.warning('Error gathering job stats from schedd. Defaulting to %s' % status_schedd_dict)

        except Exception as ex:
            logSupport.log.exception("Error talking to the user pool (condor_status):")

        return (status_dict, fe_counts, global_counts, status_schedd_dict)

    def do_match(self):
        """Do the actual matching.

        This forks subprocess_count... methods as children to do the work in parallel:
        - self.subprocess_count_glidein
        - self.subprocess_count_real
        - self.subprocess_count_dt

        The results are stored in 2 dictionaries:
        - self.count_status_multi, self.count_status_multi_per_cred
        - self.count_real_jobs, self.count_real_glideins
        - self.condorq_dict_types

        :return:
        """

        # IS: Heuristics of 100 glideins per fork
        #     Based on times seen by CMS
        glideins_per_fork = 100

        glidein_list = list(self.glidein_dict.keys())
        # split the list in equal pieces
        # the result is a list of lists
        split_glidein_list = [glidein_list[i:i + glideins_per_fork]
                              for i in range(0, len(glidein_list), glideins_per_fork)]

        forkm_obj = ForkManager()

        for i in range(len(split_glidein_list)):
            forkm_obj.add_fork(('Glidein', i), self.subprocess_count_glidein, split_glidein_list[i])

        forkm_obj.add_fork('Real', self.subprocess_count_real)

        for dt in self.condorq_dict_types:
            forkm_obj.add_fork(dt, self.subprocess_count_dt, dt)

        try:
            t_begin = time.time()
            pipe_out = forkm_obj.bounded_fork_and_collect(self.max_matchmakers)
            t_end = time.time() - t_begin
        except RuntimeError:
            # expect all errors logged already
            logSupport.log.exception("Terminating iteration due to errors:")
            return
        logSupport.log.info("All children terminated - took %s seconds" % t_end)

        for dt, el in self.condorq_dict_types.items():
            # c, p, h, pmc, t returned by  subprocess_count_dt(self, dt)
            (el['count'], el['prop'], el['hereonly'], el['prop_mc'], el['total']) = pipe_out[dt]

        (self.count_real_jobs, self.count_real_glideins) = pipe_out['Real']
        self.count_status_multi = {}
        self.count_status_multi_per_cred = {}
        for i in range(len(split_glidein_list)):
            tmp_count_status_multi = pipe_out[('Glidein', i)][0]
            self.count_status_multi.update(tmp_count_status_multi)
            tmp_count_status_multi_per_cred = pipe_out[('Glidein', i)][1]
            self.count_status_multi_per_cred.update(tmp_count_status_multi_per_cred)

        self.glexec = 'UNDEFINED'
        if 'GLIDEIN_Glexec_Use' in self.elementDescript.frontend_data:
            self.glexec = self.elementDescript.frontend_data['GLIDEIN_Glexec_Use']
        if 'GLIDEIN_Glexec_Use' in self.elementDescript.merged_data:
            self.glexec = self.elementDescript.merged_data['GLIDEIN_Glexec_Use']

    def subprocess_count_dt(self, dt):
        """Count the matches (glideins matching entries) using glideinFrontendLib.countMatch
        Will make calculations in parallel, using multiple processes

        :param dt: index within the data dictionary
        :return: Tuple of 5 elements: count, prop, hereonly, prop_mc, total
        """

        out = ()

        c, p, h, pmc = glideinFrontendLib.countMatch(
            self.elementDescript.merged_data['MatchExprCompiledObj'],
            self.condorq_dict_types[dt]['dict'],
            self.glidein_dict,
            self.attr_dict,
            self.ignore_down_entries,
            self.condorq_match_list,
            match_policies=self.elementDescript.merged_data['MatchPolicyModules'],
            # This is the line to enable if you want the frontend to dump data structures during countMatch
            # You can then use the profile_frontend.py script to execute the countMatch function with real data
            # Data will be saved into /tmp/frontend_dump/ . Make sure to create the dir beforehand.
            #                        group_name=self.group_name
        )
        t = glideinFrontendLib.countCondorQ(self.condorq_dict_types[dt]['dict'])

        out = (c, p, h, pmc, t)

        return out

    def subprocess_count_real(self):
        """Count the jobs running on the glideins for these requests using glideinFrontendLib.countRealRunning
        Will make calculations in parallel,using multiple processes

        :return: count_real_jobs, count_real_glideins
        """
        out = glideinFrontendLib.countRealRunning(
            self.elementDescript.merged_data['MatchExprCompiledObj'],
            self.condorq_dict_running,
            self.glidein_dict,
            self.attr_dict,
            self.condorq_match_list,
            match_policies=self.elementDescript.merged_data['MatchPolicyModules'])
        return out

    def subprocess_count_glidein(self, glidein_list):
        """Count glideins statistics
        Will make calculations in parallel, using multiple processes

        :param glidein_list:
        :return:
        """
        out = ()

        count_status_multi = {}
        # Count distribution per credentials
        count_status_multi_per_cred = {}
        for glideid in glidein_list:
            request_name = glideid[1]

            count_status_multi[request_name] = {}
            count_status_multi_per_cred[request_name] = {}
            for cred in self.x509_proxy_plugin.cred_list:
                count_status_multi_per_cred[request_name][cred.getId()] = {}

            # It is cheaper to get Idle and Running from request-only
            # classads then filter out requests from Idle and Running
            # glideins
            total_req_dict = glideinFrontendLib.getClientCondorStatus(
                self.status_dict_types['Total']['dict'],
                self.frontend_name, self.group_name, request_name)

            req_dict_types = {
                'Total': total_req_dict,
                'Idle': glideinFrontendLib.getIdleCondorStatus(total_req_dict),
                'Running': glideinFrontendLib.getRunningCondorStatus(total_req_dict),
                'Failed': glideinFrontendLib.getFailedCondorStatus(total_req_dict),
                'TotalCores': glideinFrontendLib.getCondorStatusNonDynamic(total_req_dict),
                'IdleCores': glideinFrontendLib.getIdleCoresCondorStatus(total_req_dict),
                'RunningCores': glideinFrontendLib.getRunningCoresCondorStatus(total_req_dict),
            }

            for st in req_dict_types:
                req_dict = req_dict_types[st]
                if st in ('TotalCores', 'IdleCores', 'RunningCores'):
                    count_status_multi[request_name][st] = glideinFrontendLib.countCoresCondorStatus(req_dict, st)
                elif st == 'Running':
                    # Running counts are computed differently because of
                    # the dict composition. Dict also has p-slots
                    # corresponding to the dynamic slots
                    count_status_multi[request_name][st] = \
                        glideinFrontendLib.countRunningCondorStatus(req_dict)
                else:
                    count_status_multi[request_name][st] = glideinFrontendLib.countCondorStatus(req_dict)

                for cred in self.x509_proxy_plugin.cred_list:
                    cred_id = cred.getId()
                    cred_dict = glideinFrontendLib.getClientCondorStatusCredIdOnly(req_dict, cred_id)

                    if st in ('TotalCores', 'IdleCores', 'RunningCores'):
                        count_status_multi_per_cred[request_name][cred_id][
                            st] = glideinFrontendLib.countCoresCondorStatus(cred_dict, st)
                    elif st == 'Running':
                        # Running counts are computed differently because of
                        # the dict composition. Dict also has p-slots
                        # corresponding to the dynamic slots
                        count_status_multi_per_cred[request_name][cred_id][
                            st] = glideinFrontendLib.countRunningCondorStatus(cred_dict)
                    else:
                        count_status_multi_per_cred[request_name][cred_id][st] = glideinFrontendLib.countCondorStatus(
                            cred_dict)

        out = (count_status_multi, count_status_multi_per_cred)

        return out


############################################################
def check_parent(parent_pid):
    if os.path.exists('/proc/%s' % parent_pid):
        return  # parent still exists, we are fine

    logSupport.log.warning("Parent died, exit.")
    raise KeyboardInterrupt("Parent died")


############################################################
def write_stats(stats):
    for k in list(stats.keys()):
        stats[k].write_file()


############################################################
def log_and_sum_factory_line(factory, is_down, factory_stat_arr, old_factory_stat_arr=None):
    """Will log the factory_stat_arr (tuple composed of 17 numbers)
    and return a sum of factory_stat_arr+old_factory_stat_arr if old_factory_stat_arr is not None

    :param factory: Entry name (or string to write for totals)
    :param is_down: True if the Entry is down
    :param factory_stat_arr: Frontend stats for this line
    :param old_factory_stat_arr: Accumulator for the line stats. If None the stats are just logged
    :return: new list with old_factory_stat_arr+factory_stat_arr. None if old_factory_stat_arr is None
    """
    # if numbers are too big, reduce them to either k or M for presentation
    form_arr = []
    for i in factory_stat_arr:
        if i < 100000:
            form_arr.append("%5i" % i)
        elif i < 10000000:
            form_arr.append("%4ik" % (i / 1000))
        else:
            form_arr.append("%4iM" % (i / 1000000))

    if is_down:
        down_str = "Down"
    else:
        down_str = "Up  "

    logSupport.log.info(("%s(%s %s %s %s) %s(%s %s) | %s %s %s %s | %s %s %s | %s %s | " % tuple(form_arr)) +
                        ("%s %s" % (down_str, factory)))

    if old_factory_stat_arr is None:
        return None
    # else branch, a valid old_factory_stat_arr hes been provided
    new_arr = []
    for i in range(len(factory_stat_arr)):
        new_arr.append(factory_stat_arr[i] + old_factory_stat_arr[i])
    return new_arr


def init_factory_stats_arr():
    return [0] * 17


def log_factory_header():
    logSupport.log.info(
        "            Jobs in schedd queues                 |           Slots         |       Cores       | Glidein Req | Factory/Entry Information")
    logSupport.log.info(
        "Idle (match  eff   old  uniq )  Run ( here  max ) | Total  Idle   Run  Fail | Total  Idle   Run | Idle MaxRun | State Factory")


######################
# expand $$(attribute)
def expand_DD(qstr, attr_dict):
    robj = re.compile("\$\$\((?P<attrname>[^\)]*)\)")
    while True:
        m = robj.search(qstr)
        if m is None:
            break  # no more substitutions to do
        attr_name = m.group('attrname')
        if attr_name not in attr_dict:
            raise KeyError("Missing attribute %s" % attr_name)
        attr_val = attr_dict[attr_name]
        if isinstance(attr_val, int):
            attr_str = str(attr_val)
        else:  # assume it is a string for all other purposes... quote and escape existing quotes
            attr_str = '"%s"' % attr_val.replace('"', '\\"')
        qstr = "%s%s%s" % (qstr[:m.start()], attr_str, qstr[m.end():])
    return qstr


############################################################
#
# S T A R T U P
#
############################################################

if __name__ == '__main__':
    register_sighandler()
    if len(sys.argv) == 4:
        action = "run"
    else:
        action = sys.argv[4]
    gfe = glideinFrontendElement(int(sys.argv[1]), sys.argv[2],
                                 sys.argv[3], action)
    rcm = gfe.main()

    # explicitly exit with 0
    # this allows for reliable checking
    sys.exit(rcm)<|MERGE_RESOLUTION|>--- conflicted
+++ resolved
@@ -226,11 +226,7 @@
             if not proxy_plugins.get(self.elementDescript.merged_data['ProxySelectionPlugin']):
                 logSupport.log.warning("Invalid ProxySelectionPlugin '%s', supported plugins are %s" % (
                     self.elementDescript.merged_data['ProxySelectionPlugin']),
-<<<<<<< HEAD
-                    list(proxy_plugins.keys()))
-=======
                                        list(proxy_plugins.keys()))
->>>>>>> b0184d34
                 return 1
             self.x509_proxy_plugin = proxy_plugins[self.elementDescript.merged_data['ProxySelectionPlugin']](
                 group_dir, glideinFrontendPlugins.createCredentialList(self.elementDescript))
@@ -872,10 +868,6 @@
 
         return
 
-<<<<<<< HEAD
-
-=======
->>>>>>> b0184d34
     def refresh_entry_token(self, glidein_el):
         """
             create or update a condor token for an entry point
