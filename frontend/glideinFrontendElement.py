--- conflicted
+++ resolved
@@ -791,12 +791,12 @@
                 ctkn = self.refresh_entry_token(glidein_el)
                 if ctkn:
                     # mark token for encrypted advertisement
-                    logSupport.log.info("found condor token: %s" % ctkn)
-                    entry_token_name = "%s_token" % glidein_el['attrs'].get('GLIDEIN_Site', 'condor')
+                    entry_token_name = "%s.idtoken" % glidein_el['attrs'].get('GLIDEIN_Site', 'condor')
+                    logSupport.log.info("found condor token: %s" % entry_token_name)
                     gp_encrypt[entry_token_name] = ctkn
                 # now see if theres a scitoken for this site
-                entry_scitoken_name = "%s_scitoken" % glidein_el['attrs'].get('GLIDEIN_Site', 'condor')
-                spath = "/var/lib/gwms-frontend/.condor/tokens.d"
+                entry_scitoken_name = "%s.scitoken" % glidein_el['attrs'].get('GLIDEIN_Site', 'condor')
+                spath = "/var/lib/gwms-frontend/tokens.d"
                 scitoken_fullpath = os.path.join(spath, entry_scitoken_name)
                 if os.path.exists(scitoken_fullpath):
                     try:
@@ -886,9 +886,8 @@
             returns:  jwt encoded condor token on success
                       None on failure
         """
-        tkn_file = None
-        tkn_str = None
-<<<<<<< HEAD
+        tkn_file = ''
+        tkn_str = ''
         # does condor version of entry point support condor token auth
         if glidein_el['params']['CONDOR_VERSION'] >= '8.9.2':
             try:
@@ -897,7 +896,7 @@
                 tkn_dir = "/var/lib/gwms-frontend/tokens.d"
                 if not os.path.exists(tkn_dir):
                     os.mkdir(tkn_dir,0o700)
-                tkn_file = tkn_dir + '/' +  glidein_site + ".token"
+                tkn_file = tkn_dir + '/' +  glidein_site + ".idtoken"
                 one_hr = 3600
                 tkn_age = sys.maxsize
                 if os.path.exists(tkn_file):
@@ -913,38 +912,16 @@
                     shutil.move(tmpnm, tkn_file)
                     os.chmod(tkn_file, 0600)
                     logSupport.log.info("created token %s" % tkn_file)
+                elif os.path.exists(tkn_file):
+                    with open(tkn_file, 'r') as fbuf:
+                        for line in fbuf:
+                            tkn_str += line
             except Exception as err:
                 logSupport.log.warning('failed to create %s' % tkn_file)
                 logSupport.log.warning('%s' % err)
             finally:
                 if os.path.exists(tmpnm):
                     os.remove(tmpnm)
-=======
-        if not glidein_el['attrs']['GLIDEIN_In_Downtime']:
-            # does condor version of entry point support condor token auth
-            if glidein_el['params']['CONDOR_VERSION'] >= '8.9.2':
-                (fd, tmpnm) = tempfile.mkstemp()
-                try:
-                    # create a condor token named for entry point site name
-                    glidein_site = glidein_el['attrs']['GLIDEIN_Site']
-                    tkn_file = "/var/lib/gwms-frontend/.condor/tokens.d/"
-                    tkn_file += glidein_site
-                    tkn_file += "_token"
-                    cmd = "/usr/sbin/frontend_condortoken %s" % glidein_site
-                    tkn_str = subprocessSupport.iexe_cmd(cmd, useShell=True)
-                    os.chmod(tmpnm,0600)
-                    os.write(fd, tkn_str)
-                    os.close(fd)
-                    shutil.move(tmpnm, tkn_file)
-                    file_tmp2final(tkn_file, tmpnm)
-                    os.chmod(tkn_file, 0600)
-                    logSupport.log.info("created token %s" % tkn_file)
-                except Exception as err:
-                    logSupport.log.exception('failed to fetch %s - %s' % (tkn_file,err))
-                finally:
-                    if tmpnm and os.path.exists(tmpnm):
-                        os.remove(tmpnm)
->>>>>>> 27763584
         return tkn_str
 
     def populate_pubkey(self):
