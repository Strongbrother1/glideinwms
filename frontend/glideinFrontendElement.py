--- conflicted
+++ resolved
@@ -88,17 +88,6 @@
         self.group_name = group_name
         self.action = action
 
-<<<<<<< HEAD
-        self.elementDescript = glideinFrontendConfig.ElementMergedDescript(self.work_dir, self.group_name)
-        self.paramsDescript = glideinFrontendConfig.ParamsDescript(self.work_dir, self.group_name)
-        self.signatureDescript = glideinFrontendConfig.GroupSignatureDescript(self.work_dir, self.group_name)
-
-        self.attr_dict = glideinFrontendConfig.AttrsDescript(self.work_dir, self.group_name).data
-        self.history_obj = glideinFrontendConfig.HistoryFile(self.work_dir, self.group_name,
-                                                             True,  # auto load
-                                                             dict)  # automatically initialze objects to dictionaries, if needed
-        # PS: The default initialization is not to CounterWrapper, to avoid saving custom classes to disk
-=======
         self.elementDescript = glideinFrontendConfig.ElementMergedDescript(
             self.work_dir, self.group_name)
         self.paramsDescript = glideinFrontendConfig.ParamsDescript(
@@ -116,7 +105,6 @@
         # Reset the perf_metrics info
         self.history_obj['perf_metrics'] = {}
 
->>>>>>> d568d2b5
         self.startup_time = time.time()
 
         # self.sleep_time = int(self.elementDescript.frontend_data['LoopDelay'])
