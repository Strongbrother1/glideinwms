#!/usr/bin/env python
#
# Project:
#   glideinWMS
#
# File Version: 
#
# Description:
#   This is the main of the glideinFrontend
#
# Arguments:
#   $1 = parent PID
#   $2 = work dir
#   $3 = group_name
#   $4 = operation type (optional, defaults to "run")
#
# Author:
#   Igor Sfiligoi (was glideinFrontend.py until Nov 21, 2008)
#

import signal
import sys
import os
import copy
import traceback
import time
import string
import logging
import cPickle
import re

sys.path.append(os.path.join(sys.path[0],"../.."))

from glideinwms.lib import symCrypto,pubCrypto
from glideinwms.lib import glideinWMSVersion
from glideinwms.lib import logSupport
from glideinwms.lib import cleanupSupport
from glideinwms.lib.fork import fork_in_bg,wait_for_pids
from glideinwms.lib.fork import register_sighandler

from glideinwms.frontend import glideinFrontendConfig
from glideinwms.frontend import glideinFrontendInterface
from glideinwms.frontend import glideinFrontendLib
from glideinwms.frontend import glideinFrontendPidLib
from glideinwms.frontend import glideinFrontendMonitoring
from glideinwms.frontend import glideinFrontendPlugins

###########################################################
# Support class that mimics the 2.7 collections.Counter class
#
# Not a 1-to-1 implementation though... just straight minimum
# to support auto initialization to 0

class CounterWrapper:
    def __init__(self, dict_el):
        self.dict_el = dict_el

    def has_key(self, keyid):
        return self.dict_el.has_key(keyid)

    def __contains__(self, keyid):
        return (keyid in self.dict_el)

    def __getitem__(self, keyid):
        try:
            return self.dict_el[keyid]
        except KeyError,e:
            self.dict_el[keyid] = 0
            return self.dict_el[keyid]

    def __setitem__(self, keyid, val):
        self.dict_el[keyid] = val

    def __delitem__(self, keyid):
        del self.dict_el[keyid]

#####################################################
#
# Main class for the module

class glideinFrontendElement:
    def __init__(self, parent_pid, work_dir, group_name, action):
        self.parent_pid = parent_pid
        self.work_dir = work_dir
        self.group_name = group_name
        self.action = action

        self.elementDescript = glideinFrontendConfig.ElementMergedDescript(self.work_dir, self.group_name)
        self.paramsDescript = glideinFrontendConfig.ParamsDescript(self.work_dir, self.group_name)
        self.signatureDescript = glideinFrontendConfig.GroupSignatureDescript(self.work_dir, self.group_name)
        self.attr_dict = glideinFrontendConfig.AttrsDescript(self.work_dir,self.group_name).data
        self.history_obj = glideinFrontendConfig.HistoryFile(self.work_dir, self.group_name,
                                                             True, # auto load
                                                             dict) # automatically initialze objects to dictionaries, if needed
        # PS: The default initialization is not to CounterWrapper, to avoid saving custom classes to disk
        self.startup_time = time.time()

        #self.sleep_time = int(self.elementDescript.frontend_data['LoopDelay'])
        self.frontend_name = self.elementDescript.frontend_data['FrontendName']
        self.web_url = self.elementDescript.frontend_data['WebURL']
        self.monitoring_web_url = self.elementDescript.frontend_data['MonitoringWebURL']

        self.security_name = self.elementDescript.merged_data['SecurityName']
        self.factory_pools = self.elementDescript.merged_data['FactoryCollectors']

        self.max_running = int(self.elementDescript.element_data['MaxRunningPerEntry'])
        self.fraction_running = float(self.elementDescript.element_data['FracRunningPerEntry'])
        self.max_idle = int(self.elementDescript.element_data['MaxIdlePerEntry'])
        self.reserve_idle = int(self.elementDescript.element_data['ReserveIdlePerEntry'])
        self.max_vms_idle = int(self.elementDescript.element_data['MaxIdleVMsPerEntry'])
        self.curb_vms_idle = int(self.elementDescript.element_data['CurbIdleVMsPerEntry'])
        self.total_max_glideins=int(self.elementDescript.element_data['MaxRunningTotal'])
        self.total_curb_glideins=int(self.elementDescript.element_data['CurbRunningTotal'])
        self.total_max_vms_idle = int(self.elementDescript.element_data['MaxIdleVMsTotal'])
        self.total_curb_vms_idle = int(self.elementDescript.element_data['CurbIdleVMsTotal'])
        self.fe_total_max_glideins=int(self.elementDescript.frontend_data['MaxRunningTotal'])
        self.fe_total_curb_glideins=int(self.elementDescript.frontend_data['CurbRunningTotal'])
        self.fe_total_max_vms_idle = int(self.elementDescript.frontend_data['MaxIdleVMsTotal'])
        self.fe_total_curb_vms_idle = int(self.elementDescript.frontend_data['CurbIdleVMsTotal'])
        self.global_total_max_glideins=int(self.elementDescript.frontend_data['MaxRunningTotalGlobal'])
        self.global_total_curb_glideins=int(self.elementDescript.frontend_data['CurbRunningTotalGlobal'])
        self.global_total_max_vms_idle = int(self.elementDescript.frontend_data['MaxIdleVMsTotalGlobal'])
        self.global_total_curb_vms_idle = int(self.elementDescript.frontend_data['CurbIdleVMsTotalGlobal'])
        # Default bahavior: Use factory proxies unless configure overrides it
        self.x509_proxy_plugin = None

    def configure(self):
        ''' Do some initial configuration of the element. '''
        group_dir = glideinFrontendConfig.get_group_dir(self.work_dir, self.group_name)

        # the log dir is shared between the frontend main and the groups, so use a subdir
        logSupport.log_dir = glideinFrontendConfig.get_group_dir(self.elementDescript.frontend_data['LogDir'], self.group_name)

        # Configure frontend group process logging
        process_logs = eval(self.elementDescript.frontend_data['ProcessLogs'])
        for plog in process_logs:
            logSupport.add_processlog_handler(self.group_name,
                                              logSupport.log_dir,
                                              plog['msg_types'],
                                              plog['extension'],
                                              int(float(plog['max_days'])),
                                              int(float(plog['min_days'])),
                                              int(float(plog['max_mbytes'])))
        logSupport.log = logging.getLogger(self.group_name)

        # We will be starting often, so reduce the clutter
        #logSupport.log.info("Logging initialized")
        #logSupport.log.debug("Frontend Element startup time: %s" % str(self.startup_time))

        glideinFrontendMonitoring.monitoringConfig.monitor_dir =glideinFrontendConfig.get_group_dir(os.path.join(self.work_dir, "monitor"), self.group_name)
        glideinFrontendInterface.frontendConfig.advertise_use_tcp = (self.elementDescript.frontend_data['AdvertiseWithTCP'] in ('True', '1'))
        glideinFrontendInterface.frontendConfig.advertise_use_multi = (self.elementDescript.frontend_data['AdvertiseWithMultiple'] in ('True', '1'))

        try:
            glideinwms_dir = os.path.dirname(os.path.dirname(sys.argv[0]))
            glideinFrontendInterface.frontendConfig.glideinwms_version = glideinWMSVersion.GlideinWMSDistro(glideinwms_dir, 'checksum.frontend').version()
        except:
            logSupport.log.exception("Exception occurred while trying to retrieve the glideinwms version: ")

        if self.elementDescript.merged_data['Proxies']:
            proxy_plugins = glideinFrontendPlugins.proxy_plugins
            if not proxy_plugins.get(self.elementDescript.merged_data['ProxySelectionPlugin']):
                logSupport.log.warning("Invalid ProxySelectionPlugin '%s', supported plugins are %s" % (
                    self.elementDescript.merged_data['ProxySelectionPlugin']),
                    proxy_plugins.keys())
                return 1
            self.x509_proxy_plugin = proxy_plugins[self.elementDescript.merged_data['ProxySelectionPlugin']](
                group_dir,glideinFrontendPlugins.createCredentialList(self.elementDescript))

        # set the condor configuration and GSI setup globally, so I don't need to worry about it later on
        os.environ['CONDOR_CONFIG'] = self.elementDescript.frontend_data['CondorConfig']
        os.environ['_CONDOR_CERTIFICATE_MAPFILE'] = self.elementDescript.element_data['MapFile']
        os.environ['X509_USER_PROXY'] = self.elementDescript.frontend_data['ClassAdProxy']


    def main(self):
        self.configure()
        # create lock file
        pid_obj = glideinFrontendPidLib.ElementPidSupport(self.work_dir,
                                                          self.group_name)
        rc = 0
        pid_obj.register(self.parent_pid)
        try:
            try:
                #logSupport.log.info("Starting up")
                rc = self.iterate()
            except KeyboardInterrupt:
                logSupport.log.info("Received signal...exit")
                rc = 1
            except:
                logSupport.log.exception("Unhandled exception, dying: ")
                rc = 2
        finally:
            pid_obj.relinquish()

        return rc


    def iterate(self):
        self.stats = {}

        if not self.elementDescript.frontend_data.has_key('X509Proxy'):
            self.published_frontend_name = '%s.%s' % (self.frontend_name,
                                                      self.group_name)
        else:
            # if using a VO proxy, label it as such
            # this way we don't risk of using the wrong proxy on the other side
            # if/when we decide to stop using the proxy
            self.published_frontend_name = '%s.XPVO_%s' % (self.frontend_name,
                                                           self.group_name)

        if self.action=="run":
            if 1: # do a single iteration, keep indentation to minimize commit changes
                check_parent(self.parent_pid)
                logSupport.log.info("Iteration at %s" % time.ctime())
                if True: # for histroical reasons only... was an additional try...catch clause
                    # recreate every time to start from a clean state
                    self.stats['group'] = glideinFrontendMonitoring.groupStats()

                    done_something = self.iterate_one()
                    self.history_obj.save()
                    logSupport.log.info("iterate_one status: %s" % str(done_something))

                    logSupport.log.info("Writing stats")
                    try:
                        write_stats(self.stats)
                    except KeyboardInterrupt:
                        raise # this is an exit signal, pass through
                    except:
                        # never fail for stats reasons!
                        logSupport.log.exception("Exception occurred writing stats: " )

                # do it just before the sleep
                cleanupSupport.cleaners.cleanup()

                # only one iteration, no sleep
                #logSupport.log.info("Sleeping %s sec" % self.sleep_time)
                #time.sleep(self.sleep_time)
        elif self.action=="deadvertise":
            logSupport.log.info("Deadvertize my ads")
            self.deadvertiseAllClassads()
        else:
            logSupport.log.warning("Unknown action: %s"%self.action)
            return 1

        return 0

    def deadvertiseAllClassads(self):
        # Invalidate all glideclient glideclientglobal classads
        for factory_pool in self.factory_pools:
            factory_pool_node = factory_pool[0]
            try:
                glideinFrontendInterface.deadvertizeAllWork(factory_pool_node, self.published_frontend_name)
            except:
                logSupport.log.warning("Failed to deadvertise work on %s"%factory_pool_node)

            try:
                glideinFrontendInterface.deadvertizeAllGlobals(factory_pool_node, self.published_frontend_name)
            except:
                logSupport.log.warning("Failed to deadvertise globals on %s"%factory_pool_node)

        # Invalidate all glideresource classads
        try:
            resource_advertiser = glideinFrontendInterface.ResourceClassadAdvertiser()
            resource_advertiser.invalidateConstrainedClassads('GlideClientName == "%s"' % self.published_frontend_name)
        except:
            logSupport.log.warning("Failed to deadvertise resources classads")

    def iterate_one(self):
        pipe_ids={}

        logSupport.log.info("Querying schedd, entry, and glidein status using child processes.")

        # query globals
        pipe_ids['globals'] = fork_in_bg(self.query_globals)

        # query entries
        pipe_ids['entries'] = fork_in_bg(self.query_entries)

        ## schedd
        pipe_ids['jobs'] = fork_in_bg(self.get_condor_q)

        ## resource
        pipe_ids['startds'] = fork_in_bg(self.get_condor_status)

        try:
            pipe_out=fetch_fork_result_list(pipe_ids)
        except RuntimeError, e:
            # expect all errors logged already
            logSupport.log.info("Missing schedd, factory entry, and/or current glidein state information. " \
                                "Unable to calculate required glideins, terminating loop.")
            return
        logSupport.log.info("All children terminated")

        self.globals_dict = pipe_out['globals']
        self.glidein_dict = pipe_out['entries']
        self.condorq_dict = pipe_out['jobs']
<<<<<<< HEAD
        (self.status_dict,self.fe_counts,self.global_counts)=pipe_out['startds']
=======
        (self.status_dict,self.status_schedd_dict) = pipe_out['startds']
>>>>>>> 22f6c04a

        # M2Crypto objects are not picklable, so do the transforamtion here
        self.populate_pubkey()
        self.identify_bad_schedds()
        self.populate_condorq_dict_types()

        condorq_dict_types = self.condorq_dict_types
        condorq_dict_abs = glideinFrontendLib.countCondorQ(self.condorq_dict)

        self.stats['group'].logJobs(
            {'Total':condorq_dict_abs,
             'Idle':condorq_dict_types['Idle']['abs'],
             'OldIdle':condorq_dict_types['OldIdle']['abs'],
             'Running':condorq_dict_types['Running']['abs']})

        logSupport.log.info("Jobs found total %i idle %i (good %i, old %i, grid %i, voms %i) running %i" % (condorq_dict_abs,
                   condorq_dict_types['IdleAll']['abs'],
                   condorq_dict_types['Idle']['abs'],
                   condorq_dict_types['OldIdle']['abs'],
                   condorq_dict_types['ProxyIdle']['abs'],
                   condorq_dict_types['VomsIdle']['abs'],
                   condorq_dict_types['Running']['abs']))

        self.populate_status_dict_types()
        glideinFrontendLib.appendRealRunning(self.condorq_dict_running,
                                             self.status_dict_types['Running']['dict'])

        self.stats['group'].logGlideins(
            {'Total':self.status_dict_types['Total']['abs'],
             'Idle':self.status_dict_types['Idle']['abs'],
             'Running':self.status_dict_types['Running']['abs']})

        total_glideins=self.status_dict_types['Total']['abs']
        total_running_glideins=self.status_dict_types['Running']['abs']
        total_idle_glideins=self.status_dict_types['Idle']['abs']

        logSupport.log.info("Group glideins found total %i limit %i curb %i; of these idle %i limit %i curb %i running %i"%
                            (total_glideins,self.total_max_glideins,self.total_curb_glideins,
                             total_idle_glideins,self.total_max_vms_idle,self.total_curb_vms_idle,
                             total_running_glideins)
                            )
        
        fe_total_glideins=self.fe_counts['Total']
        fe_total_idle_glideins=self.fe_counts['Idle']
        logSupport.log.info("Frontend glideins found total %i limit %i curb %i; of these idle %i limit %i curb %i"%
                            (fe_total_glideins,self.fe_total_max_glideins,self.fe_total_curb_glideins,
                             fe_total_idle_glideins,self.fe_total_max_vms_idle,self.fe_total_curb_vms_idle)
                            )
        
        
        global_total_glideins=self.global_counts['Total']
        global_total_idle_glideins=self.global_counts['Idle']
        logSupport.log.info("Overall slots found total %i limit %i curb %i; of these idle %i limit %i curb %i"%
                            (global_total_glideins,self.global_total_max_glideins,self.global_total_curb_glideins,
                             global_total_idle_glideins,self.global_total_max_vms_idle,self.global_total_curb_vms_idle)
                            )

        # Update x509 user map and give proxy plugin a chance
        # to update based on condor stats
        if self.x509_proxy_plugin:
            logSupport.log.info("Updating usermap")
            self.x509_proxy_plugin.update_usermap(self.condorq_dict,
                                                  condorq_dict_types,
                                                  self.status_dict,
                                                  self.status_dict_types)

        # here we have all the data needed to build a GroupAdvertizeType object
        descript_obj = glideinFrontendInterface.FrontendDescript(
                           self.published_frontend_name,
                           self.frontend_name,
                           self.group_name,
                           self.web_url,
                           self.signatureDescript.frontend_descript_fname,
                           self.signatureDescript.group_descript_fname,
                           self.signatureDescript.signature_type,
                           self.signatureDescript.frontend_descript_signature,
                           self.signatureDescript.group_descript_signature,
                           self.x509_proxy_plugin)
        descript_obj.add_monitoring_url(self.monitoring_web_url)

        # reuse between loops might be a good idea, but this will work for now
        key_builder = glideinFrontendInterface.Key4AdvertizeBuilder()

        logSupport.log.info("Match")

        # extract only the attribute names from format list
        self.condorq_match_list = [f[0] for f in self.elementDescript.merged_data['JobMatchAttrs']]

        #logSupport.log.debug("realcount: %s\n\n" % glideinFrontendLib.countRealRunning(elementDescript.merged_data['MatchExprCompiledObj'],condorq_dict_running,glidein_dict))

        self.do_match()

        logSupport.log.info("Total matching idle %i (old %i) running %i limit %i" % (condorq_dict_types['Idle']['total'],
     condorq_dict_types['OldIdle']['total'],
     self.condorq_dict_types['Running']['total'],
     self.max_running))

        advertizer = glideinFrontendInterface.MultiAdvertizeWork(descript_obj)
        resource_advertiser = glideinFrontendInterface.ResourceClassadAdvertiser(multi_support=glideinFrontendInterface.frontendConfig.advertise_use_multi)

        # Add globals
        for globalid, globals_el in self.globals_dict.iteritems():
            if globals_el['attrs'].has_key('PubKeyObj'):
                key_obj = key_builder.get_key_obj(
                              globals_el['attrs']['FactoryPoolId'],
                              globals_el['attrs']['PubKeyID'],
                              globals_el['attrs']['PubKeyObj'])
                advertizer.add_global(globals_el['attrs']['FactoryPoolNode'],
                                      globalid, self.security_name, key_obj)


        glideid_list = condorq_dict_types['Idle']['count'].keys()
        # TODO: PM Following shows up in branch_v2plus. Which is correct?
        # glideid_list=glidein_dict.keys()
        # sort for the sake of monitoring
        glideid_list.sort()

        # we will need this for faster lookup later
        self.processed_glideid_strs=[]

        log_factory_header()
        total_up_stats_arr=init_factory_stats_arr()
        total_down_stats_arr=init_factory_stats_arr()
        for glideid in glideid_list:
            if glideid == (None, None, None):
                continue # This is the special "Unmatched" entry
            factory_pool_node = glideid[0]
            request_name = glideid[1]
            my_identity = str(glideid[2]) # get rid of unicode
            glideid_str = "%s@%s" % (request_name, factory_pool_node)
            self.processed_glideid_strs.append(glideid_str)

            glidein_el = self.glidein_dict[glideid]
            glidein_in_downtime = \
                glidein_el['attrs'].get('GLIDEIN_In_Downtime') == 'True'

            count_jobs={}     # straight match
            prop_jobs={}      # proportional subset for this entry
            hereonly_jobs={}  # can only run on this site
            for dt in condorq_dict_types.keys():
                count_jobs[dt] = condorq_dict_types[dt]['count'][glideid]
                prop_jobs[dt] = condorq_dict_types[dt]['prop'][glideid]
                hereonly_jobs[dt] = condorq_dict_types[dt]['hereonly'][glideid]

            count_status=self.count_status_multi[request_name]
            count_status_per_cred = self.count_status_multi_per_cred[request_name]

            #If the glidein requires a voms proxy, only match voms idle jobs
            # Note: if GLEXEC is set to NEVER, the site will never see the proxy, 
            # so it can be avoided.
            if (self.glexec != 'NEVER'):
                if (glidein_el['attrs'].get('GLIDEIN_REQUIRE_VOMS')=="True"):
                        prop_jobs['Idle']=prop_jobs['VomsIdle']
                        logSupport.log.info("Voms proxy required, limiting idle glideins to: %i" % prop_jobs['Idle'])
                elif (glidein_el['attrs'].get('GLIDEIN_REQUIRE_GLEXEC_USE')=="True"):
                        prop_jobs['Idle']=prop_jobs['ProxyIdle']
                        logSupport.log.info("Proxy required (GLEXEC), limiting idle glideins to: %i" % prop_jobs['Idle'])


            # effective idle is how much more we need
            # if there are idle slots, subtract them, they should match soon
            effective_idle = max(prop_jobs['Idle'] - count_status['Idle'], 0)
            effective_oldidle = max(prop_jobs['OldIdle']-count_status['Idle'], 0)

            glidein_min_idle = self.compute_glidein_min_idle(
                                   count_status, total_glideins, total_idle_glideins,
                                   fe_total_glideins, fe_total_idle_glideins,
                                   global_total_glideins, global_total_idle_glideins,
                                   effective_idle, effective_oldidle)

            glidein_max_run = self.compute_glidein_max_run(
                                  prop_jobs, self.count_real[glideid])

            remove_excess_str = self.choose_remove_excess_type(
                                    count_jobs, count_status, glideid)

            this_stats_arr = (prop_jobs['Idle'], count_jobs['Idle'],
                              effective_idle, prop_jobs['OldIdle'],
                              hereonly_jobs['Idle'], count_jobs['Running'],
                              self.count_real[glideid], self.max_running,
                              count_status['Total'], count_status['Idle'],
                              count_status['Running'],
                              glidein_min_idle, glidein_max_run)

            self.stats['group'].logMatchedJobs(
                glideid_str, prop_jobs['Idle'], effective_idle,
                prop_jobs['OldIdle'], count_jobs['Running'], self.count_real[glideid])

            self.stats['group'].logMatchedGlideins(
                glideid_str, count_status['Total'], count_status['Idle'],
                count_status['Running'])

            self.stats['group'].logFactAttrs(glideid_str, glidein_el['attrs'],
                                             ('PubKeyValue', 'PubKeyObj'))

            self.stats['group'].logFactDown(glideid_str, glidein_in_downtime)

            if glidein_in_downtime:
                total_down_stats_arr = log_and_sum_factory_line(
                                           glideid_str, glidein_in_downtime,
                                           this_stats_arr, total_down_stats_arr)
            else:
                total_up_stats_arr = log_and_sum_factory_line(
                                         glideid_str, glidein_in_downtime,
                                         this_stats_arr, total_up_stats_arr)

            # get the parameters
            glidein_params = copy.deepcopy(self.paramsDescript.const_data)
            for k in self.paramsDescript.expr_data.keys():
                kexpr = self.paramsDescript.expr_objs[k]
                # convert kexpr -> kval
                glidein_params[k] = glideinFrontendLib.evalParamExpr(kexpr, self.paramsDescript.const_data, glidein_el)
            # we will need this param to monitor orphaned glideins
            glidein_params['GLIDECLIENT_ReqNode'] = factory_pool_node

            self.stats['group'].logFactReq(
                glideid_str, glidein_min_idle, glidein_max_run, glidein_params)

            glidein_monitors = {}
            glidein_monitors_per_cred = {}
            for t in count_jobs:
                glidein_monitors[t] = count_jobs[t]
            glidein_monitors['RunningHere'] = self.count_real[glideid]

            for t in count_status:
                glidein_monitors['Glideins%s' % t] = count_status[t]

            for cred in self.x509_proxy_plugin.cred_list:
                glidein_monitors_per_cred[cred.getId()] = {}
                for t in count_status:
                    glidein_monitors_per_cred[cred.getId()]['Glideins%s' % t] = count_status_per_cred[cred.getId()][t]

            key_obj = None
            for globalid in self.globals_dict:
                if glideid[1].endswith(globalid):
                    globals_el = self.globals_dict[globalid]
                    if (globals_el['attrs'].has_key('PubKeyObj') and globals_el['attrs'].has_key('PubKeyID')):
                        key_obj = key_builder.get_key_obj(my_identity, globals_el['attrs']['PubKeyID'], globals_el['attrs']['PubKeyObj'])
                    break            

            trust_domain = glidein_el['attrs'].get('GLIDEIN_TrustDomain','Grid')
            auth_method = glidein_el['attrs'].get('GLIDEIN_SupportedAuthenticationMethod', 'grid_proxy')

            # Only advertize if there is a valid key for encryption
            if key_obj is not None:
                advertizer.add(factory_pool_node,
                               request_name, request_name,
                               glidein_min_idle, glidein_max_run,
                               glidein_params=glidein_params,
                               glidein_monitors=glidein_monitors,
                               glidein_monitors_per_cred=glidein_monitors_per_cred,
                               remove_excess_str=remove_excess_str,
                               key_obj=key_obj, glidein_params_to_encrypt=None,
                               security_name=self.security_name,
                               trust_domain=trust_domain,
                               auth_method=auth_method)
            else:
                logSupport.log.warning("Cannot advertise requests for %s because no factory %s key was found"% (request_name, factory_pool_node))


            resource_classad = self.build_resource_classad(
                                   this_stats_arr, request_name,
                                   glidein_el, glidein_in_downtime)
            resource_advertiser.addClassad(resource_classad.adParams['Name'],
                                           resource_classad)

        # end for glideid in condorq_dict_types['Idle']['count'].keys()

        total_down_stats_arr = self.count_factory_entries_without_classads(total_down_stats_arr)

        self.log_and_print_total_stats(total_up_stats_arr, total_down_stats_arr)
        self.log_and_print_unmatched(total_down_stats_arr)

        pids=[]
        # Advertise glideclient and glideclient global classads
        ad_file_id_cache=glideinFrontendInterface.CredentialCache()
        advertizer.renew_and_load_credentials()

        ad_factnames=advertizer.get_advertize_factory_list()
        for ad_factname in ad_factnames:
                logSupport.log.info("Advertising global and singular requests for factory %s" % ad_factname)
                adname=advertizer.initialize_advertize_batch()+"_"+ad_factname # they will run in parallel, make sure they don't collide
                g_ads=advertizer.do_global_advertize_one(ad_factname,adname=adname,create_files_only=True, reset_unique_id=False)
                s_ads=advertizer.do_advertize_one(ad_factname,ad_file_id_cache,adname=adname,create_files_only=True, reset_unique_id=False)
                pids.append(fork_in_bg(advertizer.do_advertize_batch_one,ad_factname,tuple(set(g_ads)|set(s_ads))))

        del ad_file_id_cache

        # Advertise glideresource classads
        logSupport.log.info("Advertising %i glideresource classads to the user pool" %  len(resource_advertiser.classads))
        pids.append(fork_in_bg(resource_advertiser.advertiseAllClassads))

        wait_for_pids(pids)
        logSupport.log.info("Done advertising")
        return

    def populate_pubkey(self):
        for globalid, globals_el in self.globals_dict.iteritems():
            try:
                globals_el['attrs']['PubKeyObj'] = pubCrypto.PubRSAKey(globals_el['attrs']['PubKeyValue'])
            except:
                # if no valid key
                # if key needed, will handle the error later on
                logSupport.log.warning("Factory Globals '%s': invalid RSA key" % globalid)
                logSupport.log.exception("Factory Globals '%s': invalid RSA key" % globalid)
                # but remove it also from the dictionary
                del self.globals_dict[globalid]

    def identify_bad_schedds(self):
        self.blacklist_schedds=set()

        for c in self.status_schedd_dict:
            coll_status_schedd_dict=self.status_schedd_dict[c].fetchStored()
            for schedd in coll_status_schedd_dict:
                el=coll_status_schedd_dict[schedd]
                try:
                    max_run=int(el['MaxJobsRunning']*0.95) # stop a bit earlier
                    current_run=el['TotalRunningJobs']
                    current_run+=el.get('TotalSchedulerJobsRunning',0)#older schedds may not have it
                    logSupport.log.debug("Schedd %s has %i running with max %i" % (schedd, current_run, max_run))
                    if current_run>=max_run:
                        self.blacklist_schedds.add(schedd)
                        logSupport.log.warning("Schedd %s hit maxrun limit, blacklisting: has %i running with max %i" % (schedd, current_run, max_run))

                    if 'TransferQueueMaxUploading' in el:
                        max_up=int(el['TransferQueueMaxUploading']*0.95) # stop a bit earlier
                        current_up=el['TransferQueueNumUploading']
                        logSupport.log.debug("Schedd %s has %i uploading with max %i" % (schedd, current_up, max_up))
                        if current_up>=max_up:
                            self.blacklist_schedds.add(schedd)
                            logSupport.log.warning("Schedd %s hit maxupload limit, blacklisting: has %i uploading with max %i" % (schedd, current_up, max_up))
                except:
                    logSupport.log.exception("Unexpected exception checking schedd %s for limit" % schedd)

    def populate_condorq_dict_types(self):
        # create a dictionary that does not contain the blacklisted schedds
        good_condorq_dict=self.condorq_dict.copy() #simple copy enough, will only modify keys
        for k in self.blacklist_schedds:
            del good_condorq_dict[k]
        # use only the good schedds when considering idle
        condorq_dict_idle = glideinFrontendLib.getIdleCondorQ(good_condorq_dict)
        condorq_dict_old_idle = glideinFrontendLib.getOldCondorQ(condorq_dict_idle, 600)
        condorq_dict_proxy=glideinFrontendLib.getIdleProxyCondorQ(condorq_dict_idle)
        condorq_dict_voms=glideinFrontendLib.getIdleVomsCondorQ(condorq_dict_idle)

        # then report how many we really had
        condorq_dict_idle_all = glideinFrontendLib.getIdleCondorQ(self.condorq_dict)
        
        self.condorq_dict_running = glideinFrontendLib.getRunningCondorQ(self.condorq_dict)

        self.condorq_dict_types = {
            'IdleAll': {
                'dict':condorq_dict_idle_all,
                'abs':glideinFrontendLib.countCondorQ(condorq_dict_idle_all)
            },
            'Idle': {
                'dict':condorq_dict_idle,
                'abs':glideinFrontendLib.countCondorQ(condorq_dict_idle)
            },
            'OldIdle': {
                'dict':condorq_dict_old_idle,
                'abs':glideinFrontendLib.countCondorQ(condorq_dict_old_idle)
            },
            'VomsIdle': {
                'dict':condorq_dict_voms,
                'abs':glideinFrontendLib.countCondorQ(condorq_dict_voms)},
            'ProxyIdle': {
                'dict':condorq_dict_proxy,
                'abs':glideinFrontendLib.countCondorQ(condorq_dict_proxy)
            },
            'Running': {
                'dict':self.condorq_dict_running,
                'abs':glideinFrontendLib.countCondorQ(self.condorq_dict_running)
            }
        }

    def populate_status_dict_types(self):
        status_dict_idle = glideinFrontendLib.getIdleCondorStatus(self.status_dict)
        status_dict_running = glideinFrontendLib.getRunningCondorStatus(self.status_dict)

        self.status_dict_types = {
            'Total': {
                'dict':self.status_dict,
                'abs':glideinFrontendLib.countCondorStatus(self.status_dict)
            },
            'Idle': {
                'dict':status_dict_idle,
                'abs':glideinFrontendLib.countCondorStatus(status_dict_idle)
            },
            'Running': {
                'dict':status_dict_running,
                'abs':glideinFrontendLib.countCondorStatus(status_dict_running)
            }
        }

    def build_resource_classad(self, this_stats_arr, request_name, glidein_el, glidein_in_downtime):
        # Create the resource classad and populate the required information
        resource_classad = glideinFrontendInterface.ResourceClassad(request_name, self.published_frontend_name)
        resource_classad.setFrontendDetails(self.frontend_name,self.group_name)
        resource_classad.setInDownTime(glidein_in_downtime)
        resource_classad.setEntryInfo(glidein_el['attrs'])
        resource_classad.setGlideFactoryMonitorInfo(glidein_el['monitor'])
        resource_classad.setMatchExprs(
            self.elementDescript.merged_data['MatchExpr'],
            self.elementDescript.merged_data['JobQueryExpr'],
            self.elementDescript.merged_data['FactoryQueryExpr'],
            self.attr_dict['GLIDECLIENT_Start'])
        try:
            resource_classad.setGlideClientMonitorInfo(this_stats_arr)
        except RuntimeError:
            logSupport.log.exception("Populating GlideClientMonitor info in resource classad failed: ")

        return resource_classad

    def compute_glidein_min_idle(self, count_status, total_glideins,
                                 total_idle_glideins, fe_total_glideins,
                                 fe_total_idle_glideins, global_total_glideins,
                                 global_total_idle_glideins,
                                 effective_idle, effective_oldidle):
        ''' Calculate the number of idle jobs to request from the factory '''

        if ( (count_status['Total'] >= self.max_running) or
             (count_status['Idle'] >= self.max_vms_idle) or
             (total_glideins >= self.total_max_glideins) or
             (total_idle_glideins >= self.total_max_vms_idle) or
             (fe_total_glideins >= self.fe_total_max_glideins) or
             (fe_total_idle_glideins >= self.fe_total_max_vms_idle) or
             (global_total_glideins >= self.global_total_max_glideins) or
             (global_total_idle_glideins>=self.global_total_max_vms_idle) ):

            # Do not request more glideins under following conditions:
            # 1. Have all the running jobs I wanted
            # 2. Have enough idle vms/slots
            # 3. Reached the system-wide limit
            glidein_min_idle=0
        elif (effective_idle>0):
            # don't go over the system-wide max
            # not perfect, given te number of entries, but better than nothing
            glidein_min_idle = min(
                effective_idle,
                self.max_running-count_status['Total'],
                self.total_max_glideins-total_glideins,
                self.total_max_vms_idle-total_idle_glideins,
                self.fe_total_max_glideins-fe_total_glideins,
                self.fe_total_max_vms_idle-fe_total_idle_glideins,
                self.global_total_max_glideins-global_total_glideins,
                self.global_total_max_vms_idle-global_total_idle_glideins)

            # since it takes a few cycles to stabilize, ask for only one third
            glidein_min_idle=glidein_min_idle/3
            # do not reserve any more than the number of old idles
            # for reserve (/3)
            glidein_idle_reserve = min(effective_oldidle/3, self.reserve_idle)

            glidein_min_idle+=glidein_idle_reserve
            glidein_min_idle = min(glidein_min_idle, self.max_idle)

            if count_status['Idle'] >= self.curb_vms_idle:
                glidein_min_idle/=2 # above first treshold, reduce
            if total_glideins >= self.total_curb_glideins:
                glidein_min_idle/=2 # above global treshold, reduce further
            if total_idle_glideins >= self.total_curb_vms_idle:
                glidein_min_idle/=2 # above global treshold, reduce further
            if fe_total_glideins>=self.fe_total_curb_glideins:
                glidein_min_idle/=2 # above global treshold, reduce further
            if fe_total_idle_glideins>=self.fe_total_curb_vms_idle:
                glidein_min_idle/=2 # above global treshold, reduce further
            if global_total_glideins>=self.global_total_curb_glideins:
                glidein_min_idle/=2 # above global treshold, reduce further
            if global_total_idle_glideins>=self.global_total_curb_vms_idle:
                glidein_min_idle/=2 # above global treshold, reduce further
            if glidein_min_idle<1:
                glidein_min_idle=1
        else:
            # no idle, make sure the glideins know it
            glidein_min_idle = 0

        return int(glidein_min_idle)

    def compute_glidein_max_run(self, prop_jobs, real):
        glidein_max_run = 0

        # we don't need more slots than number of jobs in the queue (unless the fraction is positive)
        if (prop_jobs['Idle'] + real) > 0:
            if prop_jobs['Idle']>0:
                glidein_max_run = int((prop_jobs['Idle'] + real) * self.fraction_running + 1)
            else:
                # no good reason for a delta when we don't need
                # more than we have
                glidein_max_run = int(real)

        return glidein_max_run

    def log_and_print_total_stats(self, total_up_stats_arr, total_down_stats_arr):
        # Log the totals
        for el in (('MatchedUp',total_up_stats_arr, True),('MatchedDown',total_down_stats_arr, False)):
            el_str,el_stats_arr,el_updown=el
            self.stats['group'].logMatchedJobs(
                el_str, el_stats_arr[0],el_stats_arr[2], el_stats_arr[3],
                el_stats_arr[5], el_stats_arr[6])

            self.stats['group'].logMatchedGlideins(el_str,el_stats_arr[8],el_stats_arr[9], el_stats_arr[10])
            self.stats['group'].logFactAttrs(el_str, [], ()) # just for completeness
            self.stats['group'].logFactDown(el_str, el_updown)
            self.stats['group'].logFactReq(el_str,el_stats_arr[11],el_stats_arr[12], {})

        # Print the totals
        # Ignore the resulting sum
        log_factory_header()
        log_and_sum_factory_line('Sum of useful factories', False, tuple(total_up_stats_arr), total_down_stats_arr)
        log_and_sum_factory_line('Sum of down factories', True, tuple(total_down_stats_arr), total_up_stats_arr)

    def log_and_print_unmatched(self, total_down_stats_arr):
        # Print unmatched... Ignore the resulting sum
        unmatched_idle = self.condorq_dict_types['Idle']['count'][(None, None, None)]
        unmatched_oldidle = self.condorq_dict_types['OldIdle']['count'][(None, None, None)]
        unmatched_running = self.condorq_dict_types['Running']['count'][(None, None, None)]

        self.stats['group'].logMatchedJobs(
            'Unmatched', unmatched_idle, unmatched_idle, unmatched_oldidle,
            unmatched_running, 0)

        self.stats['group'].logMatchedGlideins('Unmatched', 0,0,0) # Nothing running
        self.stats['group'].logFactAttrs('Unmatched', [], ()) # just for completeness
        self.stats['group'].logFactDown('Unmatched', True)
        self.stats['group'].logFactReq('Unmatched', 0, 0, {})

        this_stats_arr = (unmatched_idle, unmatched_idle, unmatched_idle, unmatched_oldidle, unmatched_idle, unmatched_running, 0, 0,
                        0, 0, 0, # glideins... none, since no matching
                        0, 0)   # requested... none, since not matching
        log_and_sum_factory_line('Unmatched', True, this_stats_arr, total_down_stats_arr)

    def choose_remove_excess_type(self, count_jobs, count_status, glideid):
        ''' Decides what kind of excess glideins to remove:
            "ALL", "IDLE", "WAIT", or "NO"
        '''
        # do not remove excessive glideins by default
        remove_excess_wait = False
        # keep track of how often idle was 0
        history_idle0 = CounterWrapper(self.history_obj['idle0'])
        if count_jobs['Idle'] == 0:
            # no idle jobs in the queue left
            # consider asking for unsubmitted idle glideins to be removed
            history_idle0[glideid] += 1
            if history_idle0[glideid] > 5:
                # nobody asked for anything more for some time, so
                remove_excess_wait = True
        else:
            history_idle0[glideid] = 0

        # do not remove excessive glideins by default
        remove_excess_idle = False

        # keep track of how often glideidle was 0
        history_glideempty = CounterWrapper(self.history_obj['glideempty'])
        if count_status['Idle'] >= count_status['Total']:
            # no glideins being used
            # consider asking for all idle glideins to be removed
            history_glideempty[glideid] += 1
            if remove_excess_wait and (history_glideempty[glideid] > 10):
                # no requests and no glideins being used
                # no harm getting rid of everything
                remove_excess_idle = True
        else:
            history_glideempty[glideid] = 0

        # do not remove excessive glideins by default
        remove_excess_running = False

        # keep track of how often glidetotal was 0
        history_glidetotal0 = CounterWrapper(self.history_obj['glidetotal0'])
        if count_status['Total'] == 0:
            # no glideins registered
            # consider asking for all idle glideins to be removed
            history_glidetotal0[glideid] += 1
            if remove_excess_wait and (history_glidetotal0[glideid] > 10):
                # no requests and no glidein registered
                # no harm getting rid of everything
                remove_excess_running = True
        else:
            history_glidetotal0[glideid] = 0

        if remove_excess_running:
            remove_excess_str = "ALL"
        elif remove_excess_idle:
            remove_excess_str = "IDLE"
        elif remove_excess_wait:
            remove_excess_str = "WAIT"
        else:
            remove_excess_str = "NO"
        return remove_excess_str

    def count_factory_entries_without_classads(self, total_down_stats_arr):
        # Find out the Factory entries that are running, but for which
        # Factory ClassAds don't exist
        #
        factory_entry_list=glideinFrontendLib.getFactoryEntryList(self.status_dict)
        processed_glideid_str_set=frozenset(self.processed_glideid_strs)

        factory_entry_list.sort() # sort for the sake of monitoring
        for request_name, factory_pool_node  in factory_entry_list:
            glideid_str="%s@%s"%(request_name,factory_pool_node)
            if glideid_str in processed_glideid_str_set:
                continue # already processed... ignore

            self.count_status_multi[request_name]={}
            for st in self.status_dict_types:
                c = glideinFrontendLib.getClientCondorStatus(
                        self.status_dict_types[st]['dict'],
                        self.frontend_name, self.group_name,request_name)
                self.count_status_multi[request_name][st]=glideinFrontendLib.countCondorStatus(c)
                count_status=self.count_status_multi[request_name]

            # ignore matching jobs
            # since we don't have the entry classad, we have no clue how to match
            this_stats_arr=(0,0,0,0,0,0,0,0,
                            count_status['Total'],
                            count_status['Idle'],
                            count_status['Running'],
                            0,0)

            self.stats['group'].logMatchedGlideins(
                glideid_str, count_status['Total'],count_status['Idle'],
                count_status['Running'])

            # since I don't see it in the factory anymore, mark it as down
            self.stats['group'].logFactDown(glideid_str, True)
            total_down_stats_arr = log_and_sum_factory_line(
                                       glideid_str, True,
                                       this_stats_arr, total_down_stats_arr)
        return total_down_stats_arr

    def query_globals(self):
        globals_dict = {}
        try:
            # Note: M2Crypto key objects are not pickle-able,
            # so we will have to do that in the parent later on
            for factory_pool in self.factory_pools:
                factory_pool_node = factory_pool[0]
                my_identity_at_factory_pool = factory_pool[2]
                try:
                    factory_globals_dict = glideinFrontendInterface.findGlobals(factory_pool_node, None, None)
                except RuntimeError:
                    # Failed to talk or likely result is empty
                    # Maybe the next factory will have something
                    if not factory_pool_node:
                        logSupport.log.exception("Failed to talk to factory_pool %s for global info: " % factory_pool_node)
                    else:
                        logSupport.log.exception("Failed to talk to factory_pool for global info: " )
                    factory_globals_dict = {}

                for globalid in factory_globals_dict:
                    globals_el = factory_globals_dict[globalid]
                    if not globals_el['attrs'].has_key('PubKeyType'):
                        # no pub key at all, nothing to do
                        pass
                    elif globals_el['attrs']['PubKeyType'] == 'RSA':
                        # only trust RSA for now
                        try:
                            # The parent really needs just the M2Ctype object,
                            # but that is not picklable, so it will have to
                            # do it ourself
                            globals_el['attrs']['PubKeyValue'] = str(re.sub(r"\\+n", r"\n", globals_el['attrs']['PubKeyValue']))
                            globals_el['attrs']['FactoryPoolNode'] = factory_pool_node
                            globals_el['attrs']['FactoryPoolId'] = my_identity_at_factory_pool

                            # KEL: OK to put here?
                            # Do we want all globals even if there is no key?
                            # May resolve other issues with checking later on
                            globals_dict[globalid] = globals_el
                        except:
                            # if no valid key, just notify...
                            # if key needed, will handle the error later on
                            logSupport.log.warning("Factory Globals '%s': invalid RSA key" % globalid)
                            tb = traceback.format_exception(sys.exc_info()[0],sys.exc_info()[1], sys.exc_info()[2])
                            logSupport.log.debug("Factory Globals '%s': invalid RSA key traceback: %s\n" % (globalid, str(tb)))
                    else:
                        # don't know what to do with this key, notify the admin
                        # if key needed, will handle the error later on
                        logSupport.log.info("Factory Globals '%s': unsupported pub key type '%s'" % (globalid, globals_el['attrs']['PubKeyType']))

        except Exception, ex:
            tb = traceback.format_exception(sys.exc_info()[0],
                                            sys.exc_info()[1],
                                            sys.exc_info()[2])
        return globals_dict

    def query_entries(self):
        try:
            glidein_dict = {}
            factory_constraint=expand_DD(self.elementDescript.merged_data['FactoryQueryExpr'],self.attr_dict)

            for factory_pool in self.factory_pools:
                factory_pool_node = factory_pool[0]
                factory_identity = factory_pool[1]
                my_identity_at_factory_pool = factory_pool[2]
                try:
                    factory_glidein_dict = glideinFrontendInterface.findGlideins(factory_pool_node, None, self.signatureDescript.signature_type, factory_constraint)
                except RuntimeError:
                    # Failed to talk or likely result is empty
                    # Maybe the next factory will have something
                    if factory_pool_node:
                        logSupport.log.exception("Failed to talk to factory_pool %s for entry info: " % factory_pool_node)
                    else:
                        logSupport.log.exception("Failed to talk to factory_pool for entry info: ")
                    factory_glidein_dict = {}

                for glidename in factory_glidein_dict:
                    auth_id = factory_glidein_dict[glidename]['attrs'].get('AuthenticatedIdentity')
                    if not auth_id:
                        logSupport.log.warning("Found an untrusted factory %s at %s; ignoring." % (glidename, factory_pool_node))
                        break
                    if auth_id != factory_identity:
                        logSupport.log.warning("Found an untrusted factory %s at %s; identity mismatch '%s'!='%s'" % (glidename, factory_pool_node,
                                      auth_id, factory_identity))
                        break
                    glidein_dict[(factory_pool_node, glidename, my_identity_at_factory_pool)] = factory_glidein_dict[glidename]

        except Exception, ex:
            tb = traceback.format_exception(sys.exc_info()[0],
                                            sys.exc_info()[1],
                                            sys.exc_info()[2])
            logSupport.log.debug("Error in talking to the factory pool: %s" % tb)

        return glidein_dict

    def get_condor_q(self):
        try:
            condorq_format_list = self.elementDescript.merged_data['JobMatchAttrs']
            if self.x509_proxy_plugin:
                condorq_format_list = list(condorq_format_list) + list(self.x509_proxy_plugin.get_required_job_attributes())

            ### Add in elements to help in determining if jobs have voms creds
            condorq_format_list=list(condorq_format_list)+list((('x509UserProxyFirstFQAN','s'),))
            condorq_format_list=list(condorq_format_list)+list((('x509UserProxyFQAN','s'),))
            condorq_format_list=list(condorq_format_list)+list((('x509userproxy','s'),))
            condorq_dict = glideinFrontendLib.getCondorQ(
                               self.elementDescript.merged_data['JobSchedds'],
                               expand_DD(self.elementDescript.merged_data['JobQueryExpr'],self.attr_dict),
                               condorq_format_list)
        except Exception:
            logSupport.log.exception("In query schedd child, exception:")

        return condorq_dict


    def get_condor_status(self):
<<<<<<< HEAD
        status_dict={}
        fe_counts = {'Idle':0, 'Total':0}
        global_counts = {'Idle':0, 'Total':0}
=======
        status_schedd_dict={}
>>>>>>> 22f6c04a
        try:
            # Always get the credential id used to submit the glideins
            # This is essential for proper accounting info related to running
            # glideins that have reported back to user pool
            status_format_list=[('GLIDEIN_CredentialIdentifier', 's')]

            if self.x509_proxy_plugin:
                status_format_list=list(status_format_list)+list(self.x509_proxy_plugin.get_required_classad_attributes())

            # use the main collector... all adds must go there
            status_dict = glideinFrontendLib.getCondorStatus(
                              [None],
                              'GLIDECLIENT_Name=?="%s.%s"'%(self.frontend_name,
                                                            self.group_name),
                              status_format_list)
<<<<<<< HEAD
            # also get all the classads for the whole FE for counting
            # do it in the same thread, as we are hitting the same collector
            
            # minimize the number of attributes, since we are really just interest in the counts
            try:
                fe_status_dict=glideinFrontendLib.getCondorStatus(
                                   [None],
                                   'substr(GLIDECLIENT_Name,0,%i)=?="%s."'%(len(self.frontend_name)+1,
                                                                            self.frontend_name),
                                   [('State', 's'), ('Activity', 's')],
                                   want_format_completion=False)
                fe_counts = {
                    'Idle':glideinFrontendLib.countCondorStatus(
                        glideinFrontendLib.getIdleCondorStatus(fe_status_dict)),
                    'Total':glideinFrontendLib.countCondorStatus(fe_status_dict)}
                del fe_status_dict
            except:
                # This is not critical information, do not abort the cycle if it fails
                pass

            # same for all slots
            try:
                global_status_dict=glideinFrontendLib.getCondorStatus(
                                       [None],
                                       constraint='True', want_glideins_only=False,
                                       format_list=[('State', 's'), ('Activity', 's')],
                                       want_format_completion=False,)
                global_counts = {
                    'Idle':glideinFrontendLib.countCondorStatus(
                                        glideinFrontendLib.getIdleCondorStatus(global_status_dict)),
                    'Total':glideinFrontendLib.countCondorStatus(global_status_dict)}
                del global_status_dict
            except:
                # This is not critical information, do not abort the cycle if it fails
                pass
=======

            try:
                status_schedd_dict=glideinFrontendLib.getCondorStatusSchedds(
                              [None],None,[])
            except:
                # This is not critical information, do not abort the cycle if it fails
                pass

            return (status_dict, status_schedd_dict)
>>>>>>> 22f6c04a

        except Exception, ex:
            tb = traceback.format_exception(sys.exc_info()[0],sys.exc_info()[1],
                                            sys.exc_info()[2])
            logSupport.log.debug("Error in talking to the user pool (condor_status): %s" % tb)

        return (status_dict,fe_counts,global_counts)

    def do_match(self):
        ''' Do the actual matching.  This forks subprocess_count as children
        to do the work in parallel. '''

        pipe_ids={}
        for dt in self.condorq_dict_types.keys()+['Real','Glidein']:
            pipe_ids[dt] = fork_in_bg(self.subprocess_count, dt)

        try:
            pipe_out=fetch_fork_result_list(pipe_ids)
        except RuntimeError:
            # expect all errors logged already
            logSupport.log.exception("Terminating iteration due to errors:")
            return
        logSupport.log.info("All children terminated")

        # TODO: PM Need to check if we are counting correctly after the merge
        for dt, el in self.condorq_dict_types.iteritems():
            (el['count'], el['prop'], el['hereonly'], el['total'])=pipe_out[dt]

        self.count_real=pipe_out['Real']
        self.count_status_multi = pipe_out['Glidein'][0]
        self.count_status_multi_per_cred = pipe_out['Glidein'][1]

        self.glexec='UNDEFINED'
        if 'GLIDEIN_Glexec_Use' in self.elementDescript.frontend_data:
            self.glexec=self.elementDescript.frontend_data['GLIDEIN_Glexec_Use']
        if 'GLIDEIN_Glexec_Use' in self.elementDescript.merged_data:
            self.glexec=self.elementDescript.merged_data['GLIDEIN_Glexec_Use']



    def subprocess_count(self, dt):
        # will make calculations in parallel,using multiple processes
        out = ()
       
        if dt=='Real':
            out = glideinFrontendLib.countRealRunning(
                      self.elementDescript.merged_data['MatchExprCompiledObj'],
                      self.condorq_dict_running, self.glidein_dict,
                      self.attr_dict, self.condorq_match_list)
        elif dt=='Glidein':
            count_status_multi={}
            for glideid in self.glidein_dict:
                request_name=glideid[1]

                count_status_multi[request_name]={}
                for st in self.status_dict_types:
                    c = glideinFrontendLib.getClientCondorStatus(
                            self.status_dict_types[st]['dict'],
                            self.frontend_name, self.group_name, request_name)
                    count_status_multi[request_name][st]=glideinFrontendLib.countCondorStatus(c)

            # PATCH TO FIX CLIENT MONITORING
            # Count distribution per credentials
            count_status_multi_per_cred = {}
            for glideid in self.glidein_dict:
                request_name=glideid[1]
                count_status_multi_per_cred[request_name] = {}
                for cred in self.x509_proxy_plugin.cred_list:
                    count_status_multi_per_cred[request_name][cred.getId()] = {}
                    for st in self.status_dict_types:
                        c = glideinFrontendLib.getClientCondorStatusPerCredId(
                                self.status_dict_types[st]['dict'],
                                self.frontend_name, self.group_name,
                                request_name, cred.getId())
                        count_status_multi_per_cred[request_name][cred.getId()][st] = glideinFrontendLib.countCondorStatus(c)

            out = (count_status_multi, count_status_multi_per_cred)
        else:
            c,p,h = glideinFrontendLib.countMatch(
                        self.elementDescript.merged_data['MatchExprCompiledObj'],
                        self.condorq_dict_types[dt]['dict'],
                        self.glidein_dict, self.attr_dict,
                        self.condorq_match_list)
            t=glideinFrontendLib.countCondorQ(self.condorq_dict_types[dt]['dict'])
            out=(c,p,h,t)
        
        return out

############################################################
def check_parent(parent_pid):
    if os.path.exists('/proc/%s' % parent_pid):
        return # parent still exists, we are fine

    logSupport.log.warning("Parent died, exit.")
    raise KeyboardInterrupt, "Parent died"

############################################################
def write_stats(stats):
    for k in stats.keys():
        stats[k].write_file();

############################################################
# Will log the factory_stat_arr (tuple composed of 13 numbers)
# and return a sum of factory_stat_arr+old_factory_stat_arr
def log_and_sum_factory_line(factory, is_down, factory_stat_arr, old_factory_stat_arr):
    # if numbers are too big, reduce them to either k or M for presentation
    form_arr = []
    for i in factory_stat_arr:
        if i < 100000:
            form_arr.append("%5i" % i)
        elif i < 10000000:
            form_arr.append("%4ik" % (i / 1000))
        else:
            form_arr.append("%4iM" % (i / 1000000))

    if is_down:
        down_str = "Down"
    else:
        down_str = "Up  "

    logSupport.log.info(("%s(%s %s %s %s) %s(%s %s) | %s %s %s | %s %s " % tuple(form_arr)) + ("%s %s" % (down_str, factory)))

    new_arr = []
    for i in range(len(factory_stat_arr)):
        new_arr.append(factory_stat_arr[i] + old_factory_stat_arr[i])
    return new_arr

def init_factory_stats_arr():
    return [0] * 13

def log_factory_header():
    logSupport.log.info("            Jobs in schedd queues                 |      Glideins     |   Request   ")
    logSupport.log.info("Idle (match  eff   old  uniq )  Run ( here  max ) | Total Idle   Run  | Idle MaxRun Down Factory")

###############################
# to be used with fork clients
# Args:
#  r    - input pipe
#  pid - pid of the child
def fetch_fork_result(r,pid):
    try:
        rin=""
        s=os.read(r,1024*1024)
        while (s!=""): # "" means EOF
            rin+=s
            s=os.read(r,1024*1024) 
    finally:
        os.close(r)
        os.waitpid(pid,0)

    out=cPickle.loads(rin)
    return out

# in: pipe_is - dictionary, each element is {'r':r,'pid':pid} - see above
# out: dictionary of fork_results
def fetch_fork_result_list(pipe_ids):
    out={}
    failures=0
    for k in pipe_ids.keys():
        try:
            # now collect the results
            rin=fetch_fork_result(pipe_ids[k]['r'],pipe_ids[k]['pid'])
            out[k]=rin
        except Exception, e:
            logSupport.log.warning("Failed to retrieve %s state information from the subprocess." % k)
            logSupport.log.debug("Failed to retrieve %s state from the subprocess: %s" % (k, e))
            failures+=1
        
    if failures>0:
        raise RuntimeError, "Found %i errors"%failures

    return out
        

######################
# expand $$(attribute)
def expand_DD(qstr,attr_dict):
    robj=re.compile("\$\$\((?P<attrname>[^\)]*)\)")
    while 1:
        m=robj.search(qstr)
        if m is None:
            break # no more substitutions to do
        attr_name=m.group('attrname')
        if not attr_dict.has_key(attr_name):
            raise KeyError, "Missing attribute %s"%attr_name
        attr_val=attr_dict[attr_name]
        if type(attr_val)==type(1):
            attr_str=str(attr_val)
        else: # assume it is a string for all other purposes... quote and escape existing quotes
            attr_str='"%s"'%attr_val.replace('"','\\"')
        qstr="%s%s%s"%(qstr[:m.start()],attr_str,qstr[m.end():])
    return qstr

############################################################
#
# S T A R T U P
#
############################################################

if __name__ == '__main__':
    register_sighandler()
    if len(sys.argv)==4:
        action = "run"
    else:
        action = sys.argv[4]
    gfe = glideinFrontendElement(int(sys.argv[1]), sys.argv[2], sys.argv[3], action)
    rc = gfe.main()

    # explicitly exit with 0
    # this allows for reliable checking 
    sys.exit(rc)
    <|MERGE_RESOLUTION|>--- conflicted
+++ resolved
@@ -295,11 +295,7 @@
         self.globals_dict = pipe_out['globals']
         self.glidein_dict = pipe_out['entries']
         self.condorq_dict = pipe_out['jobs']
-<<<<<<< HEAD
-        (self.status_dict,self.fe_counts,self.global_counts)=pipe_out['startds']
-=======
-        (self.status_dict,self.status_schedd_dict) = pipe_out['startds']
->>>>>>> 22f6c04a
+        (self.status_dict,self.fe_counts,self.global_counts,self.status_schedd_dict)=pipe_out['startds']
 
         # M2Crypto objects are not picklable, so do the transforamtion here
         self.populate_pubkey()
@@ -1047,13 +1043,10 @@
 
 
     def get_condor_status(self):
-<<<<<<< HEAD
         status_dict={}
         fe_counts = {'Idle':0, 'Total':0}
         global_counts = {'Idle':0, 'Total':0}
-=======
         status_schedd_dict={}
->>>>>>> 22f6c04a
         try:
             # Always get the credential id used to submit the glideins
             # This is essential for proper accounting info related to running
@@ -1069,7 +1062,7 @@
                               'GLIDECLIENT_Name=?="%s.%s"'%(self.frontend_name,
                                                             self.group_name),
                               status_format_list)
-<<<<<<< HEAD
+
             # also get all the classads for the whole FE for counting
             # do it in the same thread, as we are hitting the same collector
             
@@ -1105,8 +1098,8 @@
             except:
                 # This is not critical information, do not abort the cycle if it fails
                 pass
-=======
-
+
+            # Finally, get also the schedd classads
             try:
                 status_schedd_dict=glideinFrontendLib.getCondorStatusSchedds(
                               [None],None,[])
@@ -1114,15 +1107,12 @@
                 # This is not critical information, do not abort the cycle if it fails
                 pass
 
-            return (status_dict, status_schedd_dict)
->>>>>>> 22f6c04a
-
         except Exception, ex:
             tb = traceback.format_exception(sys.exc_info()[0],sys.exc_info()[1],
                                             sys.exc_info()[2])
             logSupport.log.debug("Error in talking to the user pool (condor_status): %s" % tb)
 
-        return (status_dict,fe_counts,global_counts)
+        return (status_dict,fe_counts,global_counts,status_schedd_dict)
 
     def do_match(self):
         ''' Do the actual matching.  This forks subprocess_count as children
