--- conflicted
+++ resolved
@@ -57,7 +57,6 @@
         """Safely return the remaining lifetime of the proxy's VOMS AC, in seconds (returns 0 if unexpected stdout)
         """
         return _safe_int(self._voms_proxy_info('-actimeleft')[0])
-
 
 
 class VO(object):
@@ -173,10 +172,7 @@
         if proxy_section == 'FRONTEND':
             if has_time_left(proxy.timeleft()):
                 print('Skipping renewal of %s: time remaining within the specified frequency' % proxy.output)
-<<<<<<< HEAD
-=======
                 os.remove(proxy.tmp_output_fd.name)
->>>>>>> e407fc97
                 continue
             stdout, stderr, client_rc = voms_proxy_init(proxy)
         elif proxy_section.startswith('PILOT'):
@@ -211,10 +207,7 @@
             retcode = 1
             # don't raise an exception here to continue renewing other proxies
             print("ERROR: Failed to renew proxy %s:\n%s%s" % (proxy.output, stdout, stderr))
-<<<<<<< HEAD
-=======
             os.remove(proxy.tmp_output_fd.name)
->>>>>>> e407fc97
 
     return retcode
 
