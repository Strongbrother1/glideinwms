#
# Project:
#   glideinWMS
#
# File Version: 
#
# Description:
#   This module implements the functions needed to keep the
#   required number of idle glideins
#   plus other miscelaneous functions
#
# Author:
#   Igor Sfiligoi (Sept 19th 2006)
#

import os.path
import string
import math
import sys
import traceback

from glideinwms.lib import condorMonitor,condorExe
from glideinwms.lib import logSupport

#############################################################################################

#
# Return a dictionary of schedds containing interesting jobs
# Each element is a condorQ
#
# If not all the jobs of the schedd has to be considered,
# specify the appropriate constraint
#
def getCondorQ(schedd_names, constraint=None, format_list=None,
               want_format_completion=True, job_status_filter=(1,2)):
    if format_list is not None:
        if want_format_completion:
            format_list = condorMonitor.complete_format_list(
                format_list,
                [('JobStatus', 'i'), ('EnteredCurrentStatus', 'i'),
                 ('ServerTime', 'i'), ('RemoteHost', 's')])

    if not job_status_filter:
        # if nothing specified, assume it wants all of them
        js_constraint="True"
    else:
        js_arr=[]
        for n in job_status_filter:
            js_arr.append('(JobStatus=?=%i)'%n)
        js_constraint=string.join(js_arr,'||')

    return getCondorQConstrained(schedd_names, js_constraint, constraint, format_list)

def getIdleVomsCondorQ(condorq_dict):
    out={}
    for schedd_name in condorq_dict.keys():
        sq=condorMonitor.SubQuery(condorq_dict[schedd_name],lambda el:((el.get('JobStatus')==1) and ('x509UserProxyFirstFQAN' in el)))
        sq.load()
        out[schedd_name]=sq
    return out

def getIdleProxyCondorQ(condorq_dict):
    out={}
    for schedd_name in condorq_dict.keys():
        sq=condorMonitor.SubQuery(condorq_dict[schedd_name],lambda el:((el.get('JobStatus')==1) and ('x509userproxy' in el)))
        sq.load()
        out[schedd_name]=sq
    return out




#
# Return a dictionary of schedds containing idle jobs
# Each element is a condorQ
#
# Use the output of getCondorQ
#
def getIdleCondorQ(condorq_dict):
    out = {}
    for schedd_name in condorq_dict.keys():
        sq = condorMonitor.SubQuery(condorq_dict[schedd_name], lambda el:(el.has_key('JobStatus') and (el['JobStatus'] == 1)))
        sq.load()
        out[schedd_name] = sq
    return out

#
# Return a dictionary of schedds containing running jobs
# Each element is a condorQ
#
# Use the output of getCondorQ
#
def getRunningCondorQ(condorq_dict):
    out = {}
    for schedd_name in condorq_dict.keys():
        sq = condorMonitor.SubQuery(condorq_dict[schedd_name], lambda el:(el.has_key('JobStatus') and (el['JobStatus'] == 2)))
        sq.load()
        out[schedd_name] = sq
    return out

def appendRealRunning(condorq_dict, status_dict):
    for schedd_name in condorq_dict:
        condorq = condorq_dict[schedd_name].fetchStored()

        for jid in condorq:
            found = False

            if condorq[jid].has_key('RemoteHost'):
                remote_host = condorq[jid]['RemoteHost']

                for collector_name in status_dict:
                    condor_status = status_dict[collector_name].fetchStored()
                    if remote_host in condor_status:
                        # there is currently no way to get the factory collector from
                        #   condor status so this hack grabs the hostname of the schedd
                        schedd = condor_status[remote_host]['GLIDEIN_Schedd'].split('@')

                        # split by : to remove port number if there
                        fact_pool = schedd[-1].split(':')[0]

                        condorq[jid]['RunningOn'] = "%s@%s@%s@%s" % (
                            condor_status[remote_host]['GLIDEIN_Entry_Name'],
                            condor_status[remote_host]['GLIDEIN_Name'],
                            condor_status[remote_host]['GLIDEIN_Factory'],
                            fact_pool)
                        found = True
                        break

            if not found:
                condorq[jid]['RunningOn'] = 'UNKNOWN'

#
# Return a dictionary of schedds containing old jobs
# Each element is a condorQ
#
# Use the output of getCondorQ
#
def getOldCondorQ(condorq_dict, min_age):
    out = {}
    for schedd_name in condorq_dict.keys():
        sq = condorMonitor.SubQuery(condorq_dict[schedd_name], lambda el:(el.has_key('ServerTime') and el.has_key('EnteredCurrentStatus') and ((el['ServerTime'] - el['EnteredCurrentStatus']) >= min_age)))
        sq.load()
        out[schedd_name] = sq
    return out

#
# Return the number of jobs in the dictionary
# Use the output of getCondorQ
#
def countCondorQ(condorq_dict):
    count = 0
    for schedd_name in condorq_dict.keys():
        count += len(condorq_dict[schedd_name].fetchStored())
    return count

#
# Return a set of users present in the dictionary
# Needs "User" attribute
#

def getCondorQUsers(condorq_dict):
    users_set = set()
    for schedd_name in condorq_dict.keys():
        condorq_data = condorq_dict[schedd_name].fetchStored()
        for jid in condorq_data.keys():
            job = condorq_data[jid]
            users_set.add(job['User'])

    return users_set


def countMatch(match_obj, condorq_dict, glidein_dict, attr_dict,
               condorq_match_list=None):
    """
    Get the number of jobs that match each glideina
    
    @param match_obj: output of re.compile(match string,'<string>','eval')
    @type condorq_dict: dictionary: sched_name->CondorQ object
    @param condorq_dict: output of getidleCondorQ
    @type glidein_dict: dictionary: glidein_name->dictionary of params and attrs
    @param glidein_dict: output of interface.findGlideins
    @param attr_dict:  dictionary of constant attributes
    @param condorq_match_list: list of job attributes from the XML file

    @return: tuple of 4 elements, where first 3 are a dictionary of
        glidein name where elements are number of jobs matching
        First tuple  : Straight match
        Second tuple : The entry proportion based on unique subsets
        Third tuple  : Elements that can only run on this site
        Forth tuple  : The entry proportion glideins to be requested based
                       on unique subsets after considering multicore
                       jobs and GLIDEIN_CPUS
        A special 'glidein name' of (None, None, None) is used for jobs
        that don't match any 'real glidein name' in all 4 tuples above
    """

    out_glidein_counts={}
    out_cpu_counts={}

    # new_out_counts
    # keys: are site indexes(numbers)
    # elements: number of real idle jobs associated with each site
    new_out_counts = {}
    glideindex = 0

    #
    # To speed up dictionary lookup
    # we will convert Schedd_Name#ClusterId.ProcID into a number
    # Since we have to convert a 3 dimensional entity into a linear number
    # we have to pick two ranges to use as multipliers
    # len(schedds) is the first obvious one, since it is fixed
    # between ClusterId and ProcId, we select max(ProcId) 
    # since it is the smaller of the two the formula thus becomes
    #  (ClusterId*max_ProcId+ProcId)*len(schedds)+scheddIdx
    #

    schedds=condorq_dict.keys()
    nr_schedds=len(schedds)

    # Find max ProcId by searching through condorq output for all schedds
    #   This is needed to linearize the dictionary as per above
    #   The max ProcId will be stored in procid_mul
    max_procid=0
    for scheddIdx in range(nr_schedds):
        schedd=schedds[scheddIdx]
        condorq=condorq_dict[schedd]
        condorq_data=condorq.fetchStored()
        for jid in condorq_data.keys():
          procid=jid[1]
          if procid>max_procid:
           max_procid=procid
    procid_mul=long(max_procid+1)

    # Group jobs into clusters of similar attributes

    # Results will be stored in the variables:
    #  cq_dict_clusters - dict of clusters (= list of job ids)
    #  cq_jobs - full set of job ids
    cq_dict_clusters={}
    cq_jobs=set()
    for scheddIdx in range(nr_schedds):
        # For each schedd, look through all its job from condorq results
        schedd=schedds[scheddIdx]
        cq_dict_clusters[scheddIdx]={}
        cq_dict_clusters_el=cq_dict_clusters[scheddIdx]
        condorq=condorq_dict[schedd]
        condorq_data=condorq.fetchStored()
        for jid in condorq_data.keys():
            # For each job, hash the job using the attributes
            #  listed from xml under match_attrs
            # Jobs that hash to the same value should
            #  be considered equivalent and part of the same
            #  cluster for matching purposes
            jh=hashJob(condorq_data[jid],condorq_match_list)
            if not cq_dict_clusters_el.has_key(jh):
                cq_dict_clusters_el[jh]=[]
            # Add the job to the correct cluster according to the
            #   linearization scheme above
            cq_dict_clusters_el[jh].append(jid)
            t=(jid[0]*procid_mul+jid[1])*nr_schedds+scheddIdx
            # Add jobs
            cq_jobs.add(t)

    # Now, loop through all glideins (ie. entries)
    # match the clusters to these glideins
    # Results:
    # list_of_all_jobs: a list containing the set of jobs that match
    #                   a gliedin (i.e. entry) the position in the list
    #                   identifies the glidein and each element is a set of 
    #                   indexes representing a job cluster each
    #  all_jobs_clusters: dictionary of cluster index -> list of jobs in
    #                     the cluster (represented each by its own index)
    list_of_all_jobs=[]
    all_jobs_clusters={}
    
    for glidename in glidein_dict:
        glidein=glidein_dict[glidename]
        # Number of glideins to request
        glidein_count=0
        # Number of cpus required by the jobs on a glidein
        cpu_count=0
        jobs_arr=[]

        # Clusters are organized by schedd,
        #  so loop through each schedd
        for scheddIdx in range(nr_schedds):
            #logSupport.log.debug("****** Loop schedds ******")
            # Now, go through each unique hash in the cluster
            # and match clusters individually
            schedd=schedds[scheddIdx]
            cq_dict_clusters_el=cq_dict_clusters[scheddIdx]
            condorq=condorq_dict[schedd]
            condorq_data=condorq.fetchStored()
            # Number of jobs in this schedd to request glidein
            schedd_count=0
            # Number of cpus to request for jobs on this schedd
            cpu_schedd_count=0
            sjobs_arr=[]

            missing_keys = set()
            tb_count = 0
            recent_tb = None

            for jh in cq_dict_clusters_el.keys():
                # get the first job... they are all the same
                first_jid=cq_dict_clusters_el[jh][0]
                job=condorq_data[first_jid]

                try:
                    if eval(match_obj):
                        # the first matched... add all jobs in the cluster
                        cluster_arr=[]
                        for jid in cq_dict_clusters_el[jh]:
                            t=(jid[0]*procid_mul+jid[1])*nr_schedds+scheddIdx
                            cluster_arr.append(t)
                            schedd_count+=1

                        # Since all jobs are same figure out how many cpus
                        # are required for this cluster based on one job
                        cpu_schedd_count += job.get('RequestCpus', 1) * len(cq_dict_clusters_el[jh])
                        first_t=(first_jid[0]*procid_mul+first_jid[1])*nr_schedds+scheddIdx
                        all_jobs_clusters[first_t]=cluster_arr
                        sjobs_arr+=[first_t]
                except KeyError, e:
                    tb = traceback.format_exception(sys.exc_info()[0],
                                                    sys.exc_info()[1],
                                                    sys.exc_info()[2])
                    key = ((tb[-1].split(':'))[1]).strip()
                    missing_keys.add(key)

                except Exception, e:
                    tb_count = tb_count + 1
                    recent_tb = traceback.format_exception(sys.exc_info()[0],
                                                           sys.exc_info()[1],
                                                           sys.exc_info()[2])

            if missing_keys:
                logSupport.log.debug("Failed to evaluate resource match in countMatch. Possibly match_expr has errors and trying to reference job or site attribute(s) '%s' in an inappropriate way." % (','.join(missing_keys)))
            if tb_count > 0:
                logSupport.log.debug("There were %s exceptions in countMatch subprocess. Most recent traceback: %s " % (tb_count, recent_tb))

            # END LOOP: for jh in cq_dict_clusters_el.keys()

            jobs_arr+=sjobs_arr
            del sjobs_arr
            glidein_count+=schedd_count
            cpu_count+=cpu_schedd_count

        # END LOOP: for scheddIdx in range(nr_schedds)

        jobs=set(jobs_arr)
        del jobs_arr
        list_of_all_jobs.append(jobs)
        out_glidein_counts[glidename]=glidein_count
        out_cpu_counts[glidename]=cpu_count

    # END LOOP: for glidename in glidein_dict

    # Now split the list of sets into unique sets
    # We will use this to count how many glideins each job matches against
    # outvals_cl contains the new list of unique sets each element is a
    # tuple: (set of glideins with the same jobs, set of jobs)
    # jrange_cl contains the set of all the job clusters
    (outvals_cl,jrange_cl) = uniqueSets(list_of_all_jobs)
    del list_of_all_jobs

    # Convert from clusters back to jobs
    #   Now that we are done matching, we no longer
    #   need the clusters (needed for more efficient matching)
    #   convert all_jobs_clusters back to jobs_arr (list of jobs)
    outvals=[]
    for tuple in outvals_cl:
        jobs_arr=[]
        for ct in tuple[1]:
            cluster_arr=all_jobs_clusters[ct]
            jobs_arr+=cluster_arr
        outvals.append((tuple[0],set(jobs_arr)))
    jobs_arr=[]
    for ct in jrange_cl:
        cluster_arr=all_jobs_clusters[ct]
        jobs_arr+=cluster_arr
    jrange=set(jobs_arr)

    count_unmatched=len(cq_jobs-jrange)

    #unique_to_site: keys are sites, elements are num of unique jobs
    unique_to_site = {}
    #each tuple is ([list of site_indexes],jobs associated with those sites)
    #this loop necessary to avoid key error
    for tuple in outvals:
        for site_index in tuple[0]:
            new_out_counts[site_index]=0.0
            unique_to_site[site_index]=0
    #for every tuple of([site_index],jobs), cycle through each site index
    #new_out_counts[site_index] is the number of jobs over the number
    #of indexes, may not be an integer.
    for tuple in outvals:
        for site_index in tuple[0]:
            new_out_counts[site_index]=new_out_counts[site_index]+(1.0*len(tuple[1])/len(tuple[0]))
        #if the site has jobs unique to it
        if len(tuple[0])==1:
            temp_sites=tuple[0]
            unique_to_site[temp_sites.pop()]=len(tuple[1])
    #create a list of all sites, list_of_sites[site_index]=site
    list_of_sites=[]
    i=0
    for glidename in glidein_dict:
        list_of_sites.append(0)
        list_of_sites[i]=glidename
        i=i+1
    final_out_counts={}
    final_out_cpu_counts={}
    final_unique={}
    # new_out_counts to final_out_counts
    # unique_to_site to final_unique
    # keys go from site indexes to sites
    for glidename in glidein_dict:
        final_out_counts[glidename]=0
        final_out_cpu_counts[glidename]=0
        final_unique[glidename]=0
    for site_index in new_out_counts:
        site=list_of_sites[site_index]
        final_out_counts[site]=math.ceil(new_out_counts[site_index])
        if out_glidein_counts[site] > 0:
            glidein_cpus = 1.0 * getGlideinCpusNum(glidein_dict[site])
            # new_out_counts is based on 1 cpu jobs
            # For a site, out_glidein_counts translates to out_cpu_counts
            # Figure out corresponding out_cpu_counts for new_out_counts
            # Scale the number based on the total cpus required &
            # that provided by the worker node on the site
            
            prop_cpus = (out_cpu_counts[site] * new_out_counts[site_index])/out_glidein_counts[site]
            prop_out_count = prop_cpus/glidein_cpus
            final_out_cpu_counts[site] = math.ceil(prop_out_count)

        final_unique[site]=unique_to_site[site_index]

    out_glidein_counts[(None,None,None)]=count_unmatched
    out_cpu_counts[(None,None,None)]=count_unmatched
    final_out_counts[(None,None,None)]=count_unmatched
    final_out_cpu_counts[(None,None,None)]=count_unmatched
    final_unique[(None,None,None)]=count_unmatched
    return (out_glidein_counts, final_out_counts,
            final_unique, final_out_cpu_counts)


def countRealRunning(match_obj, condorq_dict, glidein_dict,
                     attr_dict, condorq_match_list=None):

    out_glidein_counts={}

    if condorq_match_list is not None:
        condorq_match_list=condorq_match_list+['RunningOn']

    schedds=condorq_dict.keys()
    nr_schedds=len(schedds)

    # dict of job clusters
    # group together those that have the same attributes
    cq_dict_clusters={}
    for scheddIdx in range(nr_schedds):
        schedd=schedds[scheddIdx]
        cq_dict_clusters[scheddIdx]={}
        cq_dict_clusters_el=cq_dict_clusters[scheddIdx]
        condorq=condorq_dict[schedd]
        condorq_data=condorq.fetchStored()
        for jid in condorq_data.keys():
            jh=hashJob(condorq_data[jid],condorq_match_list)
            if not cq_dict_clusters_el.has_key(jh):
                cq_dict_clusters_el[jh]=[]
            cq_dict_clusters_el[jh].append(jid)

    for glidename in glidein_dict:
        # split by : to remove port number if there
        glide_str = "%s@%s" % (glidename[1],glidename[0].split(':')[0])
        glidein=glidein_dict[glidename]
        glidein_count=0
        for scheddIdx in range(nr_schedds):
            schedd=schedds[scheddIdx]
            cq_dict_clusters_el=cq_dict_clusters[scheddIdx]
            condorq=condorq_dict[schedd]
            condorq_data=condorq.fetchStored()
            schedd_count=0

            missing_keys = set()
            tb_count = 0
            recent_tb = None

            for jh in cq_dict_clusters_el.keys():
                # get the first job... they are all the same
                first_jid=cq_dict_clusters_el[jh][0]
                job=condorq_data[first_jid]
                try:
                    if (job['RunningOn'] == glide_str) and eval(match_obj):
                        schedd_count+=len(cq_dict_clusters_el[jh])
                except KeyError, e:
                    tb = traceback.format_exception(sys.exc_info()[0],
                                                    sys.exc_info()[1],
                                                    sys.exc_info()[2])
                    key = ((tb[-1].split(':'))[1]).strip()
                    missing_keys.add(key)
                except Exception, e:
                    tb_count = tb_count + 1
                    recent_tb = traceback.format_exception(sys.exc_info()[0],
                                                           sys.exc_info()[1],
                                                           sys.exc_info()[2])
            if missing_keys:
                logSupport.log.debug("Failed to evaluate resource match in countRealRunning. Possibly match_expr has errors and trying to reference job or site attribute(s) '%s' in an inappropriate way." % (','.join(missing_keys)))
            if tb_count > 0:
                logSupport.log.debug("There were %s exceptions in countRealRunning subprocess. Most recent traceback: %s " % (tb_count, recent_tb))
            glidein_count+=schedd_count
        out_glidein_counts[glidename]=glidein_count
    return out_glidein_counts

#
# Convert frontend param expression in a value
#
# expr_obj = compile('glidein["MaxTimeout"]+frontend["MaxTimeout"]+600',"<string>","eval")
# frontend = the frontend const parameters
# glidein  = glidein factory parameters
#
# Returns:
#  The evaluated value
def evalParamExpr(expr_obj, frontend, glidein):
    return eval(expr_obj)

#
# Return a dictionary of collectors containing interesting classads
# Each element is a condorStatus
#
# If not all the jobs of the schedd has to be considered,
# specify the appropriate constraint
#
def getCondorStatus(collector_names, constraint=None, format_list=None,
                    want_format_completion=True, want_glideins_only=True):
    type_constraint = '(True)'
    if format_list is not None:
        if want_format_completion:
            format_list = condorMonitor.complete_format_list(
                format_list,
                [('State', 's'), ('Activity', 's'),
                 ('EnteredCurrentState', 'i'),('EnteredCurrentActivity', 'i'),
                 ('LastHeardFrom', 'i'), ('GLIDEIN_Factory', 's'),
                 ('GLIDEIN_Name', 's'), ('GLIDEIN_Entry_Name', 's'),
                 ('GLIDECLIENT_Name', 's'), ('GLIDECLIENT_ReqNode','s'),
                 ('GLIDEIN_Schedd', 's')])

    ###########################################################################
    # Parag: Nov 24, 2014
    # To get accounting info related to idle/running/total cores, you need to
    # get the partitionable slot (ie parent slot) classads as well.
    # Move the type_constraint below to individual getCondorStatus* filtering
    #
    # Partitionable slots are *always* idle 
    # The frontend only counts them when all the subslots have been
    # reclaimed (HTCondor sets TotalSlots == 1)
    #type_constraint = '(PartitionableSlot =!= True || TotalSlots =?= 1)'
    ###########################################################################

    if want_glideins_only:
        type_constraint += '&&(IS_MONITOR_VM=!=True)&&(GLIDEIN_Factory=!=UNDEFINED)&&(GLIDEIN_Name=!=UNDEFINED)&&(GLIDEIN_Entry_Name=!=UNDEFINED)'

    return getCondorStatusConstrained(collector_names, type_constraint, constraint, format_list)


#
# Return a dictionary of collectors containing idle(unclaimed) vms
# Each element is a condorStatus
#
# Use the output of getCondorStatus
#
def getIdleCondorStatus(status_dict):
    out = {}
    for collector_name in status_dict.keys():
<<<<<<< HEAD
        #sq = condorMonitor.SubQuery(status_dict[collector_name], lambda el:(el.has_key('State') and el.has_key('Activity') and (el['State'] == "Unclaimed") and (el['Activity'] == "Idle")))
        sq = condorMonitor.SubQuery(
                 status_dict[collector_name],
                 lambda el:(
                     ( (el.get('State') == 'Unclaimed') and
                       (el.get('Activity') == 'Idle') and
                       ( (el.get('PartitionableSlot') != True) or
                         (el.get('TotalSlots') == 1) 
                       )
                     )
                 ) )
=======
        sq = condorMonitor.SubQuery(status_dict[collector_name], lambda el:(el.get('State') == "Unclaimed") and (el.get('Activity') == "Idle"))
>>>>>>> c42257cf
        sq.load()
        out[collector_name] = sq
    return out


#
# Return a dictionary of collectors containing running(claimed) vms
# Each element is a condorStatus
#
# Use the output of getCondorStatus
#
def getRunningCondorStatus(status_dict):
    out = {}
    for collector_name in status_dict.keys():
<<<<<<< HEAD
        #sq = condorMonitor.SubQuery(status_dict[collector_name], lambda el:(el.has_key('State') and el.has_key('Activity') and (el['State'] == "Claimed") and (el['Activity'] in ("Busy", "Retiring"))))
        sq = condorMonitor.SubQuery(
                 status_dict[collector_name],
                 lambda el:(
                     ( (el.get('State') == 'Claimed') and
                       (el.get('Activity') in ('Busy', 'Retiring')) and
                       ( (el.get('PartitionableSlot') != True) or
                         (el.get('TotalSlots') == 1) 
                       )
                     )
                 ) )
=======
        sq = condorMonitor.SubQuery(status_dict[collector_name], lambda el:(el.get('State') == "Claimed") and (el.get('Activity') in ("Busy", "Retiring")))
>>>>>>> c42257cf
        sq.load()
        out[collector_name] = sq
    return out

<<<<<<< HEAD

#
# Return a dictionary of collectors containing idle(unclaimed) cores
=======
#
# Return a dictionary of collectors containing failed(drained) vms
>>>>>>> c42257cf
# Each element is a condorStatus
#
# Use the output of getCondorStatus
#
<<<<<<< HEAD
def getIdleCoresCondorStatus(status_dict):
    out = {}
    for collector_name in status_dict.keys():
        #sq = condorMonitor.SubQuery(status_dict[collector_name], lambda el:(el.has_key('State') and el.has_key('Activity') and (el['State'] == "Unclaimed") and (el['Activity'] == "Idle")))
        sq = condorMonitor.SubQuery(
                 status_dict[collector_name],
                 lambda el:(
                     ( (el.get('State') == 'Unclaimed') and
                       (el.get('Activity') == 'Idle') and
                       ( (el.get('PartitionableSlot') != True) or
                         (el.get('PartitionableSlot')==True and el.get('Cpus',0)>0) or
                         (el.get('TotalSlots') == 1) 
                       )
                     )
                 ) )
        sq.load()
        out[collector_name] = sq
=======
def getFailedCondorStatus(status_dict):
    out = {}
    for collector_name in status_dict.keys():
        sq = condorMonitor.SubQuery(status_dict[collector_name], lambda el:(el.get('State') == "Drained") and (el.get('Activity') == "Retiring"))
>>>>>>> c42257cf
        sq.load()
        out[collector_name] = sq
    return out


#
# Return a dictionary of collectors containing running(claimed) cores
# Each element is a condorStatus
#
# Use the output of getCondorStatus
#
def getRunningCoresCondorStatus(status_dict):
    return getRunningCondorStatus(status_dict)


#
# Return a dictionary of collectors containing idle(unclaimed) vms
# Each element is a condorStatus
#
# Use the output of getCondorStatus
#
def getClientCondorStatus(status_dict, frontend_name, group_name, request_name):
    client_name_old = "%s@%s.%s" % (request_name, frontend_name, group_name)
    client_name_new = "%s.%s" % (frontend_name, group_name)
    out = {}
    for collector_name in status_dict.keys():
        sq = condorMonitor.SubQuery(
                 status_dict[collector_name],
                 lambda el:(el.has_key('GLIDECLIENT_Name') and ((el['GLIDECLIENT_Name'] == client_name_old) or ((el['GLIDECLIENT_Name'] == client_name_new) and (("%s@%s@%s" % (el['GLIDEIN_Entry_Name'], el['GLIDEIN_Name'], el['GLIDEIN_Factory'])) == request_name)))))
        sq.load()
        out[collector_name] = sq
    return out


#
# Return a dictionary of collectors containing vms of a specific cred
#  Input should be the output of getClientCondorStatus or equivalent
# Each element is a condorStatus
#
# Use the output of getCondorStatus
#

def getClientCondorStatusCredIdOnly(status_dict, cred_id):
    out = {}
    for collector_name, collector_status in status_dict.iteritems():
        sq = condorMonitor.SubQuery(
                 collector_status,
                 lambda el:(
                     el.has_key('GLIDEIN_CredentialIdentifier') and 
                     (el['GLIDEIN_CredentialIdentifier'] == cred_id)
                           )
                 )
        sq.load()
        out[collector_name] = sq
    return out

#
# Return a dictionary of collectors containing vms at a client split by creds
# Each element is a condorStatus
#
# Use the output of getCondorStatus
#

def getClientCondorStatusPerCredId(status_dict, frontend_name, group_name,
                                   request_name, cred_id):
    step1 = getClientCondorStatus(status_dict, frontend_name, group_name,
                                  request_name)
    out = getClientCondorStatusCredIdOnly(step1, cred_id)
    return out

#
# Return the number of vms in the dictionary
# Use the output of getCondorStatus
#
def countCondorStatus(status_dict):
    count = 0
    for collector_name in status_dict.keys():
        count += len(status_dict[collector_name].fetchStored())
    return count


#
# Return the number of cores in the dictionary
# Use the output of getCondorStatus
#
def countCoresCondorStatus(status_dict):
    count = 0
    for collector_name in status_dict.keys():
        for glidein_name,glidein_details in status_dict[collector_name].fetchStored().iteritems():
            count += glidein_details.get('Cpus', 0)
        
    return count
#
# Given startd classads, return the list of all the factory entries
# Each element in the list is (req_name, node_name)
#
def getFactoryEntryList(status_dict):
    out=set()
    for c in status_dict.keys():
        coll_status_dict=status_dict[c].fetchStored()
        for n in coll_status_dict.keys():
            el=coll_status_dict[n]
            if not (el.has_key('GLIDEIN_Entry_Name') and el.has_key('GLIDEIN_Name') and el.has_key('GLIDEIN_Factory') and el.has_key('GLIDECLIENT_ReqNode')):
                continue # ignore this glidein... no factory info
            entry_str="%s@%s@%s"%(el['GLIDEIN_Entry_Name'],el['GLIDEIN_Name'],el['GLIDEIN_Factory'])
            factory_pool=str(el['GLIDECLIENT_ReqNode'])
            out.add((entry_str,factory_pool))

    return list(out)
        
#
# Return a dictionary of collectors containing interesting classads
# Each element is a condorStatus
#
# Return the schedd classads
#
def getCondorStatusSchedds(collector_names, constraint=None, format_list=None,
                           want_format_completion=True):
    if format_list is not None:
        if want_format_completion:
            format_list = condorMonitor.complete_format_list(format_list,
                           [('TotalRunningJobs', 'i'), ('TotalSchedulerJobsRunning', 'i'),
                            ('TransferQueueNumUploading','i'),
                            ('MaxJobsRunning','i'), ('TransferQueueMaxUploading','i')])

    type_constraint = 'True'
    return getCondorStatusConstrained(collector_names, type_constraint, constraint, format_list,
                                      subsystem_name="schedd")

############################################################
#
# I N T E R N A L - Do not use
#
############################################################

#
# Return a dictionary of schedds containing jobs of a certain type 
# Each element is a condorQ
#
# If not all the jobs of the schedd has to be considered,
# specify the appropriate additional constraint
#
def getCondorQConstrained(schedd_names, type_constraint, constraint=None, format_list=None):
    out_condorq_dict = {}
    for schedd in schedd_names:
        if schedd == '':
            logSupport.log.warning("Skipping empty schedd name")
            continue
        full_constraint = type_constraint[0:] #make copy
        if constraint is not None:
            full_constraint = "(%s) && (%s)" % (full_constraint, constraint)

        try:
            condorq = condorMonitor.CondorQ(schedd)
            condorq.load(full_constraint, format_list)
        except condorExe.ExeError:
            logSupport.log.exception("Condor Error.  Failed to talk to schedd: ")
            continue # if schedd not found it is equivalent to no jobs in the queue        
        except RuntimeError:
            logSupport.log.exception("Runtime Error.  Failed to talk to schedd: ")
            continue
        except Exception:
            logSupport.log.exception("Unknown Exception.  Failed to talk to schedd: ")

        if len(condorq.fetchStored()) > 0:
            out_condorq_dict[schedd] = condorq
            
    return out_condorq_dict

#
# Return a dictionary of collectors containing classads of a certain kind 
# Each element is a condorStatus
#
# If not all the jobs of the schedd has to be considered,
# specify the appropriate additional constraint
#
def getCondorStatusConstrained(collector_names, type_constraint, constraint=None, format_list=None, subsystem_name=None):
    out_status_dict = {}
    for collector in collector_names:
        full_constraint = type_constraint[0:] #make copy
        if constraint is not None:
            full_constraint = "(%s) && (%s)" % (full_constraint, constraint)

        try:
            status = condorMonitor.CondorStatus(subsystem_name=subsystem_name, pool_name=collector)
            status.load(full_constraint, format_list)
        except condorExe.ExeError:
            if collector is not None:
                logSupport.log.exception("Condor Error. Failed to talk to collector %s: " % collector)
            else:
                logSupport.log.exception("Condor Error. Failed to talk to collector: ")
            continue # if collector not found it is equivalent to no classads      
        except RuntimeError:
            logSupport.log.exception("Runtime error. Failed to talk to collector: ")
            continue
        
        if len(status.fetchStored()) > 0:
            out_status_dict[collector] = status
            
    return out_status_dict

#############################################
#
# Extract unique subsets from a list of sets
# by Benjamin Hass @ UCSD (working under Igor Sfiligoi)
#
# Input: list of sets
# Output: list of (index set, value subset) pairs + a set that is the union of all input sets
#
# Example in:
#   [Set([1, 2, 3, 4, 5, 6, 7, 8, 9, 10]), Set([1, 2, 3, 4, 5, 6, 7, 8, 9, 10]),
#    Set([1, 2, 3, 4, 5, 6, 7, 8, 9, 10, 11, 12, 13, 14, 15, 16, 17, 18, 19, 20,
#         21, 22, 23, 24, 25, 26, 27, 28, 29, 30, 31, 32, 33, 34, 35]),
#    Set([11, 12, 13, 14, 15, 16, 17, 18, 19, 20, 21, 22, 23, 24, 25, 26, 27, 28, 29, 30])]
# Example out:
#   ([(Set([2]), Set([32, 33, 34, 35, 31])),
#     (Set([0, 1, 2]), Set([1, 2, 3, 4, 5, 6, 7, 8, 9, 10])),
#     (Set([2, 3]), Set([11, 12, 13, 14, 15, 16, 17, 18, 19, 20,
#                        21, 22, 23, 24, 25, 26, 27, 28, 29, 30]))],
#    Set([1, 2, 3, 4, 5, 6, 7, 8, 9, 10, 11, 12, 13, 14, 15, 16, 17, 18, 19, 20,
#         21, 22, 23, 24, 25, 26, 27, 28, 29, 30, 31, 32, 33, 34, 35]))
#
def uniqueSets(in_sets):
    #sets is a list of sets
    sorted_sets = []
    for i in in_sets:
        common_list = []
        common = set()
        new_unique = set()
        old_unique_list = []
        old_unique = set()
        new = []
        #make a list of the elements common to i
        #(current iteration of sets) and the existing
        #sorted sets
        for k in sorted_sets:
            #for now, old unique is a set with all elements of
            #sorted_sets
            old_unique = old_unique | k
            common = k & i
            if common:
                common_list.append(common)
            else:
                pass
        #figure out which elements in i
        # and which elements in old_uniques are unique
        for j in common_list:
            i = i - j
            old_unique = old_unique - j
        #make a list of all the unique elements in sorted_sets
        for k in sorted_sets:
            old_unique_list.append(k & old_unique)
        new_unique = i
        if new_unique:
            new.append(new_unique)
        for o in old_unique_list:
            if o:
                new.append(o)
        for c in common_list:
            if c:
                new.append(c)
        sorted_sets = new

    # set with all unique elements
    sum_set = set()
    for s in sorted_sets:
        sum_set = sum_set | s


    sorted_sets.append(sum_set)

    # index_list is a list of lists. Each list corresponds to 
    # an element in sorted_sets, and contains the indexes of 
    # that elements shared elements in the initial list of sets
    index_list = []
    for s in sorted_sets:
        indexes = []
        temp_sets = in_sets[:]
        for t in temp_sets:
            if s & t:
                indexes.append(temp_sets.index(t))
                temp_sets[temp_sets.index(t)] = set()
        index_list.append(indexes)

    # create output
    outvals = []
    for i in range(len(index_list) - 1): # last one contains all the values
        outvals.append((set(index_list[i]), sorted_sets[i]))
    return (outvals, sorted_sets[-1])

def hashJob(condorq_el, condorq_match_list=None):
    out=[]
    keys=condorq_el.keys()
    keys.sort()
    if condorq_match_list is not None:
        # whitelist... keep only the ones listed
        allkeys=keys
        keys=[]
        for k in allkeys:
            if k in condorq_match_list:
                keys.append(k)
    for k in keys:
        out.append((k,condorq_el[k]))
    return tuple(out)


def getGlideinCpusNum(glidein):
   """
   Given the glidein data structure, get the GLIDEIN_CPUS configured.
   If GLIDEIN_CPUS is not configured or is set to auto, ASSUME it to be 1
   """
   
   glidein_cpus = 1
   cpus = str(glidein['attrs'].get('GLIDEIN_CPUS', 1))
   if cpus.upper() == 'AUTO':
       glidein_cpus = 1
   else:
       glidein_cpus = int(cpus)

   return glidein_cpus<|MERGE_RESOLUTION|>--- conflicted
+++ resolved
@@ -572,7 +572,6 @@
 def getIdleCondorStatus(status_dict):
     out = {}
     for collector_name in status_dict.keys():
-<<<<<<< HEAD
         #sq = condorMonitor.SubQuery(status_dict[collector_name], lambda el:(el.has_key('State') and el.has_key('Activity') and (el['State'] == "Unclaimed") and (el['Activity'] == "Idle")))
         sq = condorMonitor.SubQuery(
                  status_dict[collector_name],
@@ -584,9 +583,6 @@
                        )
                      )
                  ) )
-=======
-        sq = condorMonitor.SubQuery(status_dict[collector_name], lambda el:(el.get('State') == "Unclaimed") and (el.get('Activity') == "Idle"))
->>>>>>> c42257cf
         sq.load()
         out[collector_name] = sq
     return out
@@ -601,8 +597,6 @@
 def getRunningCondorStatus(status_dict):
     out = {}
     for collector_name in status_dict.keys():
-<<<<<<< HEAD
-        #sq = condorMonitor.SubQuery(status_dict[collector_name], lambda el:(el.has_key('State') and el.has_key('Activity') and (el['State'] == "Claimed") and (el['Activity'] in ("Busy", "Retiring"))))
         sq = condorMonitor.SubQuery(
                  status_dict[collector_name],
                  lambda el:(
@@ -613,26 +607,31 @@
                        )
                      )
                  ) )
-=======
-        sq = condorMonitor.SubQuery(status_dict[collector_name], lambda el:(el.get('State') == "Claimed") and (el.get('Activity') in ("Busy", "Retiring")))
->>>>>>> c42257cf
         sq.load()
         out[collector_name] = sq
     return out
 
-<<<<<<< HEAD
+
+def getFailedCondorStatus(status_dict):
+    out = {}
+    for collector_name in status_dict.keys():
+        sq = condorMonitor.SubQuery(
+                 status_dict[collector_name],
+                 lambda el:(
+                     (el.get('State') == "Drained") and 
+                     (el.get('Activity') == "Retiring") )
+                 )
+        sq.load()
+        out[collector_name] = sq
+    return out
+
 
 #
 # Return a dictionary of collectors containing idle(unclaimed) cores
-=======
-#
-# Return a dictionary of collectors containing failed(drained) vms
->>>>>>> c42257cf
 # Each element is a condorStatus
 #
 # Use the output of getCondorStatus
 #
-<<<<<<< HEAD
 def getIdleCoresCondorStatus(status_dict):
     out = {}
     for collector_name in status_dict.keys():
@@ -648,14 +647,6 @@
                        )
                      )
                  ) )
-        sq.load()
-        out[collector_name] = sq
-=======
-def getFailedCondorStatus(status_dict):
-    out = {}
-    for collector_name in status_dict.keys():
-        sq = condorMonitor.SubQuery(status_dict[collector_name], lambda el:(el.get('State') == "Drained") and (el.get('Activity') == "Retiring"))
->>>>>>> c42257cf
         sq.load()
         out[collector_name] = sq
     return out
