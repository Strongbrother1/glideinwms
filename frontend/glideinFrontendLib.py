#
# Project:
#   glideinWMS
#
# File Version: 
#
# Description:
#   This module implements the functions needed to keep the
#   required number of idle glideins
#   plus other miscelaneous functions
#
# Author:
#   Igor Sfiligoi (Sept 19th 2006)
#

import os.path
import string
import math
import sys
import traceback

from glideinwms.lib import condorMonitor, logSupport

#############################################################################################

#
# Return a dictionary of schedds containing interesting jobs
# Each element is a condorQ
#
# If not all the jobs of the schedd has to be considered,
# specify the appropriate constraint
#
def getCondorQ(schedd_names, constraint=None, format_list=None,
               want_format_completion=True, job_status_filter=(1, 2)):
    if format_list is not None:
        if want_format_completion:
            format_list = condorMonitor.complete_format_list(
                format_list,
                [('JobStatus', 'i'), ('EnteredCurrentStatus', 'i'),
                 ('ServerTime', 'i'), ('RemoteHost', 's')])

    if not job_status_filter:
        # if nothing specified, assume it wants all of them
        js_constraint="True"
    else:
        js_arr=[]
        for n in job_status_filter:
            js_arr.append('(JobStatus=?=%i)'%n)
        js_constraint=string.join(js_arr, '||')

    return getCondorQConstrained(schedd_names, js_constraint, constraint, format_list)

def getIdleVomsCondorQ(condorq_dict):
    out={}
    for schedd_name in condorq_dict.keys():
        sq=condorMonitor.SubQuery(condorq_dict[schedd_name], lambda el:((el.get('JobStatus')==1) and ('x509UserProxyFirstFQAN' in el)))
        sq.load()
        out[schedd_name]=sq
    return out

def getIdleProxyCondorQ(condorq_dict):
    out={}
    for schedd_name in condorq_dict.keys():
        sq=condorMonitor.SubQuery(condorq_dict[schedd_name], lambda el:((el.get('JobStatus')==1) and ('x509userproxy' in el)))
        sq.load()
        out[schedd_name]=sq
    return out




#
# Return a dictionary of schedds containing idle jobs
# Each element is a condorQ
#
# Use the output of getCondorQ
#
def getIdleCondorQ(condorq_dict):
    out = {}
    for schedd_name in condorq_dict.keys():
        sq = condorMonitor.SubQuery(condorq_dict[schedd_name], lambda el:('JobStatus' in el and (el['JobStatus'] == 1)))
        sq.load()
        out[schedd_name] = sq
    return out

#
# Return a dictionary of schedds containing running jobs
# Each element is a condorQ
#
# Use the output of getCondorQ
#
def getRunningCondorQ(condorq_dict):
    out = {}
    for schedd_name in condorq_dict.keys():
        sq = condorMonitor.SubQuery(condorq_dict[schedd_name], lambda el:('JobStatus' in el and (el['JobStatus'] == 2)))
        sq.load()
        out[schedd_name] = sq
    return out

def appendRealRunning(condorq_dict, status_dict):
    """Adds provenance information from condor_status to the condor_q dictionary
    The name of static or pslots is the value of RemoteHost
    NOTE: HTC 8.5 may change RemoteHost to be the DynamicSlot name

    :param condorq_dict: adding 'RunningOn' to each job
    :param status_dict: running jobs from condor_status
    :return:
    """
    for schedd_name in condorq_dict:
        condorq = condorq_dict[schedd_name].fetchStored()

        for jid in condorq:
            found = False

            if 'RemoteHost' in condorq[jid]:
                remote_host = condorq[jid]['RemoteHost']

                for collector_name in status_dict:
                    condor_status = status_dict[collector_name].fetchStored()
                    if remote_host in condor_status:
                        # there is currently no way to get the factory
                        # collector from condor status so this hack grabs
                        # the hostname of the schedd
                        schedd = condor_status[remote_host]['GLIDEIN_Schedd'].split('@')

                        # split by : to remove port number if there
                        fact_pool = schedd[-1].split(':')[0]

                        condorq[jid]['RunningOn'] = "%s@%s@%s@%s" % (
                            condor_status[remote_host]['GLIDEIN_Entry_Name'],
                            condor_status[remote_host]['GLIDEIN_Name'],
                            condor_status[remote_host]['GLIDEIN_Factory'],
                            fact_pool)
                        found = True
                        break

            if not found:
                condorq[jid]['RunningOn'] = 'UNKNOWN'

#
# Return a dictionary of schedds containing old jobs
# Each element is a condorQ
#
# Use the output of getCondorQ
#
def getOldCondorQ(condorq_dict, min_age):
    out = {}
    for schedd_name in condorq_dict.keys():
        sq = condorMonitor.SubQuery(condorq_dict[schedd_name], lambda el:('ServerTime' in el and 'EnteredCurrentStatus' in el and ((el['ServerTime'] - el['EnteredCurrentStatus']) >= min_age)))
        sq.load()
        out[schedd_name] = sq
    return out

#
# Return the number of jobs in the dictionary
# Use the output of getCondorQ
#
def countCondorQ(condorq_dict):
    count = 0
    for schedd_name in condorq_dict.keys():
        count += len(condorq_dict[schedd_name].fetchStored())
    return count

#
# Return a set of users present in the dictionary
# Needs "User" attribute
#

def getCondorQUsers(condorq_dict):
    users_set = set()
    for schedd_name in condorq_dict.keys():
        condorq_data = condorq_dict[schedd_name].fetchStored()
        for jid in condorq_data.keys():
            job = condorq_data[jid]
            users_set.add(job['User'])

    return users_set


def countMatch(match_obj, condorq_dict, glidein_dict, attr_dict,
               condorq_match_list=None, match_policies=[]):
    """
    Get the number of jobs that match each glidein
    
    @param match_obj: output of re.compile(match string,'<string>','eval')
    @type condorq_dict: dictionary: sched_name->CondorQ object
    @param condorq_dict: output of getidleCondorQ
    @type glidein_dict: dictionary: glidein_name->dictionary of params and attrs
    @param glidein_dict: output of interface.findGlideins
    @param attr_dict:  dictionary of constant attributes
    @param condorq_match_list: list of job attributes from the XML file

    @return: tuple of 4 elements, where first 3 are a dictionary of
        glidein name where elements are number of jobs matching
        First tuple  : Straight match
        Second tuple : The entry proportion based on unique subsets
        Third tuple  : Elements that can only run on this site
        Forth tuple  : The entry proportion glideins to be requested based
                       on unique subsets after considering multicore
<<<<<<< HEAD
                       jobs and GLIDEIN_CPUS/GLIDEIN_ESTIMATED_CPUS
=======
                       jobs, GLIDEIN_CPUS (cores in glideins) and GLIDEIN_NODES
                       (number of nodes in multinode submissions)
>>>>>>> 47bb805c
        A special 'glidein name' of (None, None, None) is used for jobs
        that don't match any 'real glidein name' in all 4 tuples above
    """

    out_glidein_counts={}
    out_cpu_counts={}

    # new_out_counts
    # keys: are site indexes(numbers)
    # elements: number of real idle jobs associated with each site
    new_out_counts = {}
    glideindex = 0

    #
    # To speed up dictionary lookup
    # we will convert Schedd_Name#ClusterId.ProcID into a number
    # Since we have to convert a 3 dimensional entity into a linear number
    # we have to pick two ranges to use as multipliers
    # len(schedds) is the first obvious one, since it is fixed
    # between ClusterId and ProcId, we select max(ProcId) 
    # since it is the smaller of the two the formula thus becomes
    #  (ClusterId*max_ProcId+ProcId)*len(schedds)+scheddIdx
    #

    schedds=condorq_dict.keys()
    nr_schedds=len(schedds)

    # Find max ProcId by searching through condorq output for all schedds
    #   This is needed to linearize the dictionary as per above
    #   The max ProcId will be stored in procid_mul
    max_procid=0
    for scheddIdx in range(nr_schedds):
        schedd=schedds[scheddIdx]
        condorq=condorq_dict[schedd]
        condorq_data=condorq.fetchStored()
        for jid in condorq_data.keys():
          procid=jid[1]
          if procid>max_procid:
           max_procid=procid
    procid_mul=long(max_procid+1)

    # Group jobs into clusters of similar attributes

    # Results will be stored in the variables:
    #  cq_dict_clusters - dict of clusters (= list of job ids)
    #  cq_jobs - full set of job ids
    cq_dict_clusters={}
    cq_jobs=set()
    for scheddIdx in range(nr_schedds):
        # For each schedd, look through all its job from condorq results
        schedd=schedds[scheddIdx]
        cq_dict_clusters[scheddIdx]={}
        cq_dict_clusters_el=cq_dict_clusters[scheddIdx]
        condorq=condorq_dict[schedd]
        condorq_data=condorq.fetchStored()
        for jid in condorq_data.keys():
            # For each job, hash the job using the attributes
            #  listed from xml under match_attrs
            # Jobs that hash to the same value should
            #  be considered equivalent and part of the same
            #  cluster for matching purposes
            jh=hashJob(condorq_data[jid], condorq_match_list)
            if jh not in cq_dict_clusters_el:
                cq_dict_clusters_el[jh]=[]
            # Add the job to the correct cluster according to the
            #   linearization scheme above
            cq_dict_clusters_el[jh].append(jid)
            t=(jid[0]*procid_mul+jid[1])*nr_schedds+scheddIdx
            # Add jobs
            cq_jobs.add(t)

    # Now, loop through all glideins (ie. entries)
    # match the clusters to these glideins
    # Results:
    # list_of_all_jobs: a list containing the set of jobs that match
    #                   a gliedin (i.e. entry) the position in the list
    #                   identifies the glidein and each element is a set of 
    #                   indexes representing a job cluster each
    #  all_jobs_clusters: dictionary of cluster index -> list of jobs in
    #                     the cluster (represented each by its own index)
    list_of_all_jobs=[]
    all_jobs_clusters={}
    
    for glidename in glidein_dict:
        glidein=glidein_dict[glidename]
        # Number of glideins to request
        glidein_count=0
        # Number of cpus required by the jobs on a glidein
        cpu_count=0
        jobs_arr=[]

        # Clusters are organized by schedd,
        #  so loop through each schedd
        for scheddIdx in range(nr_schedds):
            #logSupport.log.debug("****** Loop schedds ******")
            # Now, go through each unique hash in the cluster
            # and match clusters individually
            schedd=schedds[scheddIdx]
            cq_dict_clusters_el=cq_dict_clusters[scheddIdx]
            condorq=condorq_dict[schedd]
            condorq_data=condorq.fetchStored()
            # Number of jobs in this schedd to request glidein
            schedd_count=0
            # Number of cpus to request for jobs on this schedd
            cpu_schedd_count=0
            sjobs_arr=[]

            missing_keys = set()
            tb_count = 0
            recent_tb = None

            for jh in cq_dict_clusters_el.keys():
                # get the first job... they are all the same
                first_jid=cq_dict_clusters_el[jh][0]
                job=condorq_data[first_jid]

                try:
                    # Evaluate the Compiled object first.
                    # Evaluation order does not really matter.
                    match = eval(match_obj)
                    for policy in match_policies:
                        if match == True:
                            # Policies are supposed to be ANDed
                            match = (match and policy.pyObject.match(job, glidein))
                        else:
                            if match != False:
                                # Non boolean results should be discarded
                                # and logged
                                logSupport.log.warning("Match expression from policy file '%s' evaluated to non boolean result; assuming False" % policy.file)
                            break

                    if match == True:
                        # the first matched... add all jobs in the cluster
                        cluster_arr=[]
                        for jid in cq_dict_clusters_el[jh]:
                            t = (jid[0]*procid_mul+jid[1])*nr_schedds+scheddIdx
                            cluster_arr.append(t)
                            schedd_count += 1

                        # Since all jobs are same figure out how many cpus
                        # are required for this cluster based on one job
                        cpu_schedd_count += job.get('RequestCpus', 1) * len(cq_dict_clusters_el[jh])
                        first_t = (first_jid[0]*procid_mul+first_jid[1])*nr_schedds+scheddIdx
                        all_jobs_clusters[first_t] = cluster_arr
                        sjobs_arr += [first_t]
                except KeyError as e:
                    tb = traceback.format_exception(sys.exc_info()[0],
                                                    sys.exc_info()[1],
                                                    sys.exc_info()[2])
                    key = ((tb[-1].split(':'))[1]).strip()
                    missing_keys.add(key)

                except Exception as e:
                    tb_count = tb_count + 1
                    recent_tb = traceback.format_exception(sys.exc_info()[0],
                                                           sys.exc_info()[1],
                                                           sys.exc_info()[2])

            if missing_keys:
                logSupport.log.debug("Failed to evaluate resource match in countMatch. Possibly match_expr has errors and trying to reference job or site attribute(s) '%s' in an inappropriate way." % (','.join(missing_keys)))
            if tb_count > 0:
                logSupport.log.debug("There were %s exceptions in countMatch subprocess. Most recent traceback: %s " % (tb_count, recent_tb))

            # END LOOP: for jh in cq_dict_clusters_el.keys()

            jobs_arr += sjobs_arr
            del sjobs_arr
            glidein_count += schedd_count
            cpu_count += cpu_schedd_count

        # END LOOP: for scheddIdx in range(nr_schedds)

        jobs = set(jobs_arr)
        del jobs_arr
        list_of_all_jobs.append(jobs)
        out_glidein_counts[glidename] = glidein_count
        out_cpu_counts[glidename] = cpu_count

    # END LOOP: for glidename in glidein_dict

    # Now split the list of sets into unique sets
    # We will use this to count how many glideins each job matches against
    # outvals_cl contains the new list of unique sets each element is a
    # tuple: (set of glideins with the same jobs, set of jobs)
    # jrange_cl contains the set of all the job clusters
    (outvals_cl, jrange_cl) = uniqueSets(list_of_all_jobs)
    del list_of_all_jobs

    # Convert from clusters back to jobs
    #   Now that we are done matching, we no longer
    #   need the clusters (needed for more efficient matching)
    #   convert all_jobs_clusters back to jobs_arr (list of jobs)
    outvals = []
    for vtuple in outvals_cl:
        jobs_arr = []
        for ct in vtuple[1]:
            cluster_arr = all_jobs_clusters[ct]
            jobs_arr += cluster_arr
        outvals.append((vtuple[0], set(jobs_arr)))
    jobs_arr = []
    for ct in jrange_cl:
        cluster_arr = all_jobs_clusters[ct]
        jobs_arr += cluster_arr
    jrange = set(jobs_arr)

    count_unmatched = len(cq_jobs-jrange)

    # unique_to_site: keys are sites, elements are num of unique jobs
    unique_to_site = {}
    # each tuple is ([list of site_indexes],jobs associated with those sites)
    # this loop necessary to avoid key error
    for vtuple in outvals:
        for site_index in vtuple[0]:
            new_out_counts[site_index] = 0.0
            unique_to_site[site_index] = 0
    # for every tuple of([site_index],jobs), cycle through each site index
    # new_out_counts[site_index] is the number of jobs over the number
    # of indexes, may not be an integer.
    for vtuple in outvals:
        for site_index in vtuple[0]:
            new_out_counts[site_index] = new_out_counts[site_index]+(1.0*len(vtuple[1])/len(vtuple[0]))
        # if the site has jobs unique to it
        if len(vtuple[0]) == 1:
            temp_sites = vtuple[0]
            unique_to_site[temp_sites.pop()] = len(vtuple[1])
    # create a list of all sites, list_of_sites[site_index]=site
    list_of_sites = []
    i = 0
    for glidename in glidein_dict:
        list_of_sites.append(0)
        list_of_sites[i] = glidename
        i = i+1
    final_out_counts = {}
    final_out_cpu_counts = {}
    final_unique = {}
    # new_out_counts to final_out_counts
    # unique_to_site to final_unique
    # keys go from site indexes to sites
    for glidename in glidein_dict:
        final_out_counts[glidename] = 0
        final_out_cpu_counts[glidename] = 0
        final_unique[glidename] = 0
    for site_index in new_out_counts:
        site = list_of_sites[site_index]
        final_out_counts[site] = math.ceil(new_out_counts[site_index])
        if out_glidein_counts[site] > 0:
            glidein_cpus_nodes = 1.0 * getGlideinCpusNum(glidein_dict[site]) * getGlideinNodesNum(glidein_dict[site])
            # new_out_counts is based on 1 cpu jobs
            # For a site, out_glidein_counts translates to out_cpu_counts
            # Figure out corresponding out_cpu_counts for new_out_counts
            # Scale the number based on the total cpus required &
            # that provided by the individual submission on the site
            # this is the cores on the worker node multiplied for the number
            # of nodes in one submission if multi-node submissions are enabled
            
            prop_cpus = (out_cpu_counts[site] * new_out_counts[site_index])/out_glidein_counts[site]
            prop_out_count = prop_cpus/glidein_cpus_nodes
            final_out_cpu_counts[site] = math.ceil(prop_out_count)

        final_unique[site] = unique_to_site[site_index]

    out_glidein_counts[(None, None, None)] = count_unmatched
    out_cpu_counts[(None, None, None)] = count_unmatched
    final_out_counts[(None, None, None)] = count_unmatched
    final_out_cpu_counts[(None, None, None)] = count_unmatched
    final_unique[(None, None, None)] = count_unmatched
    return (out_glidein_counts, final_out_counts,
            final_unique, final_out_cpu_counts)


def countRealRunning(match_obj, condorq_dict, glidein_dict,
                     attr_dict, condorq_match_list=None, match_policies=[]):
    """
    Counts all the running jobs on an entry
    :param match_obj: selection for the jobs
    :param condorq_dict: result of condor_q, keyed by schedd name
    :param glidein_dict: glideins, keyed by entry (glidename)
    :param attr_dict: entry attributes, NOT USED
    :param condorq_match_list: match attributes used for clustering
    :return: Tuple with the job counts (used for stats) and glidein counts (used for glidein_max_run)
      Both are dictionaries keyed by glidename (entry)
    """

    out_job_counts = {}
    out_glidein_counts = {}

    if condorq_match_list is not None:
        condorq_match_list = condorq_match_list + ['RunningOn']
    # add an else branch in case the initial list is None? Probably should never happen
    # else:
    #     condorq_match_list = ['RunningOn']

    schedds = condorq_dict.keys()
    nr_schedds = len(schedds)

    # dict of job clusters
    # group together those that have the same attributes
    cq_dict_clusters = {}
    for scheddIdx in range(nr_schedds):
        schedd = schedds[scheddIdx]
        cq_dict_clusters[scheddIdx] = {}
        cq_dict_clusters_el = cq_dict_clusters[scheddIdx]
        condorq = condorq_dict[schedd]
        condorq_data = condorq.fetchStored()
        for jid in condorq_data.keys():
            jh = hashJob(condorq_data[jid], condorq_match_list)
            if jh not in cq_dict_clusters_el:
                cq_dict_clusters_el[jh] = []
            cq_dict_clusters_el[jh].append(jid)

    for glidename in glidein_dict:
        # split by : to remove port number if there
        glide_str = "%s@%s" % (glidename[1], glidename[0].split(':')[0])
        glidein = glidein_dict[glidename]
        glidein_count = 0
        # Sets are necessary to remove duplicates
        # job_ids counts all the jobs running on the current entry (Running here stats)
        #   job_ID+schedd_ID identifies a job, set() is used to merge jobs matched by multiple auto-clusters
        # glidein_ids counts the glideins: multiple jobs could run on the same glidein, RemoteHost
        #   (without the initial slotN@ part) identifies the glidein
        #   i.e. multiple jobs with same RemoteHost run on the same slot, removing slotN@ gives all the slots
        #        running on the same glidein
        #   The slot part will change in HTCondor 8.5, where dynamic slots will have their name instead of the
        #   pslot name but removing slotN_N@ will still identify the glidein (so this code is robust to the change)
        job_ids = set()
        glidein_ids = set()
        for scheddIdx in range(nr_schedds):
            schedd = schedds[scheddIdx]
            cq_dict_clusters_el = cq_dict_clusters[scheddIdx]
            condorq = condorq_dict[schedd]
            condorq_data = condorq.fetchStored()
            schedd_count = 0

            missing_keys = set()
            tb_count = 0
            recent_tb = None

            for jh in cq_dict_clusters_el.keys():
                # get the first job... they are all the same
                first_jid = cq_dict_clusters_el[jh][0]
                job = condorq_data[first_jid]
                try:
                    # Evaluate the Compiled object first.
                    # Evaluation order does not really matter.
                    match = ((job['RunningOn']==glide_str) and eval(match_obj))
                    for policy in match_policies:
                        if match == True:
                            # Policies are supposed to be ANDed
                            match = (match and policy.pyObject.match(job, glidein))
                        else:
                            if match != False:
                                # Non boolean results should be discarded
                                # and logged
                                logSupport.log.warning("Match expression from policy file '%s' evaluated to non boolean result; assuming False" % policy.file)
                            break

                    if match == True:
                        schedd_count+=len(cq_dict_clusters_el[jh])
                        for jid in cq_dict_clusters_el[jh]:
                            job = condorq_data[jid]
                            job_ids.add("%d %s" % (scheddIdx, jid))
                            # glidein ID is just glidein_XXXXX_XXXXX@fqdn
                            # RemoteHost has following valid formats
                            #
                            # Static slots
                            # ------------
                            # 1 core: glidein_XXXXX_XXXXX@fqdn
                            # N core: slotN@glidein_XXXXX_XXXXX@fqdn
                            #
                            # Dynamic slots
                            # -------------
                            # N core: slotN_M@glidein_XXXXX_XXXXX@fqdn
                            try:
                                token = job['RemoteHost'].split('@')
                                glidein_id = '%s@%s' % (token[-2], token[-1])
                            except (KeyError, IndexError):
                                # If RemoteHost is missing or has a different
                                # format just identify it with the uniq jobid
                                # for accounting purposes. Here we assume that
                                # the job is running in a glidein with 1 slot
                                glidein_id = "%d %s" % (scheddIdx, jid)
                            glidein_ids.add(glidein_id)
                except KeyError as e:
                    tb = traceback.format_exception(sys.exc_info()[0],
                                                    sys.exc_info()[1],
                                                    sys.exc_info()[2])
                    key = ((tb[-1].split(':'))[1]).strip()
                    missing_keys.add(key)
                except Exception as e:
                    tb_count = tb_count + 1
                    recent_tb = traceback.format_exception(sys.exc_info()[0],
                                                           sys.exc_info()[1],
                                                           sys.exc_info()[2])
            if missing_keys:
                logSupport.log.debug("Failed to evaluate resource match in countRealRunning. Possibly match_expr has errors and trying to reference job or site attribute(s) '%s' in an inappropriate way." % (','.join(missing_keys)))
            if tb_count > 0:
                logSupport.log.debug("There were %s exceptions in countRealRunning subprocess. Most recent traceback: %s" % (tb_count, recent_tb))
            glidein_count += schedd_count
        logSupport.log.debug("Running glidein ids at %s (total glideins: %d, total jobs %d, cluster matches: %d): %s" %
                             (glidename, len(glidein_ids), len(job_ids), glidein_count, ", ".join(list(glidein_ids)[:5])))
        out_job_counts[glidename] = len(job_ids)
        out_glidein_counts[glidename] = len(glidein_ids)
    return out_job_counts, out_glidein_counts

#
# Convert frontend param expression in a value
#
# expr_obj = compile('glidein["MaxTimeout"]+frontend["MaxTimeout"]+600',"<string>","eval")
# frontend = the frontend const parameters
# glidein  = glidein factory parameters
#
# Returns:
#  The evaluated value
def evalParamExpr(expr_obj, frontend, glidein):
    return eval(expr_obj)


def getCondorStatus(collector_names, constraint=None, format_list=None,
                    want_format_completion=True, want_glideins_only=True):
    """
    Return a dictionary of collectors containing interesting classads
    Each element is a condorStatus
    @param collector_names:
    @param constraint:
    @param format_list:
    @param want_format_completion:
    @param want_glideins_only:
    @return:
    """
    type_constraint = '(True)'
    if format_list is not None:
        if want_format_completion:
            format_list = condorMonitor.complete_format_list(
                format_list,
                [('State', 's'), ('Activity', 's'),
                 ('EnteredCurrentState', 'i'), ('EnteredCurrentActivity', 'i'),
                 ('LastHeardFrom', 'i'), ('GLIDEIN_Factory', 's'),
                 ('GLIDEIN_Name', 's'), ('GLIDEIN_Entry_Name', 's'),
                 ('GLIDECLIENT_Name', 's'), ('GLIDECLIENT_ReqNode', 's'),
                 ('GLIDEIN_Schedd', 's')])

    ###########################################################################
    # Parag: Nov 24, 2014
    # To get accounting info related to idle/running/total cores, you need to
    # get the partitionable slot (ie parent slot) classads as well.
    # Move the type_constraint below to individual getCondorStatus* filtering
    #
    # Partitionable slots are *always* idle 
    # The frontend only counts them when all the subslots have been
    # reclaimed (HTCondor sets TotalSlots == 1)
    # type_constraint = '(PartitionableSlot =!= True || TotalSlots =?= 1)'
    ###########################################################################

    if want_glideins_only:
        type_constraint += '&&(IS_MONITOR_VM=!=True)&&(GLIDEIN_Factory=!=UNDEFINED)&&(GLIDEIN_Name=!=UNDEFINED)&&(GLIDEIN_Entry_Name=!=UNDEFINED)'

    return getCondorStatusConstrained(collector_names, type_constraint, constraint, format_list)


def getCondorStatusNonDynamic(status_dict):
    """
    Return a dictionary of collectors containing static+partitionable slots
    and exclude any dynamic slots

    Each element is a condorStatus
    Use the output of getCondorStatus
    """
    out = {}
    for collector_name in status_dict.keys():
        # Exclude partitionable slots with no free memory/cpus
        sq = condorMonitor.SubQuery(
            status_dict[collector_name],
            lambda el: (
                (el.get('SlotType') != 'Dynamic')
            )
        )
        sq.load()
        out[collector_name] = sq
    return out


#
# Return a dictionary of collectors containing idle(unclaimed) vms
# Each element is a condorStatus
#
# Use the output of getCondorStatus
#
def getIdleCondorStatus(status_dict):
    out = {}
    for collector_name in status_dict.keys():

        # Exclude partitionable slots with no free memory/cpus
        # Minimum memory required by CMS is 2500 MB
        #
        # 1. (el.get('PartitionableSlot') != True)
        # Includes static slots irrespective of the free cpu/mem
        #
        # 2. (el.get('TotalSlots') == 1)
        # p-slots not yet partitioned
        #
        # 3. (el.get('Cpus', 0) > 0 and el.get('Memory', 2501) > 2500)
        # p-slots that have enough idle resources.

        sq = condorMonitor.SubQuery(
            status_dict[collector_name],
            lambda el: (
                (el.get('State') == 'Unclaimed') and
                (el.get('Activity') == 'Idle') and
                (
                    (el.get('PartitionableSlot') != True) or
                    (el.get('TotalSlots') == 1) or
                    (el.get('Cpus', 0) > 0 and el.get('Memory', 2501) > 2500)
                )
            )
        )
        sq.load()
        out[collector_name] = sq
    return out


def getRunningCondorStatus(status_dict):
    """Return a dictionary of collectors containing running(claimed) slots
    Each element is a condorStatus

    :param status_dict: output of getCondorStatus
    :return: dictionary of collectors containing running(claimed) slots
    """
    out = {}
    for collector_name in status_dict:
        # Consider following slots
        # 1. Static - running slots
        # 2. Dynamic slots (They are always running)
        # 3. p-slot with one or more dynamic slots
        #    We get them here so we can use them easily in appendRealRunning()

        sq = condorMonitor.SubQuery(
                status_dict[collector_name],
                lambda el: (
                    ((el.get('State') == 'Claimed') and
                     (el.get('Activity') in ('Busy', 'Retiring'))
                    ) or
                    ((el.get('PartitionableSlot') == True) and
                     (el.get('TotalSlots', 1) > 1)
                    )
                )
        )
        sq.load()
        out[collector_name] = sq
    return out


def getRunningPSlotCondorStatus(status_dict):
    """Return a dictionary of collectors containing running(claimed) partitionable slots
    Each element is a condorStatus

    :param status_dict: output of getCondorStatus
    :return: collectors containing running(claimed) partitionable slots
    """
    out = {}
    for collector_name in status_dict.keys():
        # Get p-slot where there is atleast one dynamic slot
        sq = condorMonitor.SubQuery(
                 status_dict[collector_name],
                 lambda el:(
                     (el.get('PartitionableSlot') == True) and
                     (el.get('TotalSlots', 1) > 1)
                 )
             )

        sq.load()
        out[collector_name] = sq
    return out


def getRunningJobsCondorStatus(status_dict):
    """Return a dictionary of collectors containing running(claimed) slots
    This includes Fixed slots and Dynamic slots (no partitionable slots)
    Each one is matched with a single job (gives number of running jobs)
    Each element is a condorStatus

    :param status_dict: output of getCondorStatus
    :return: dictionary of collectors containing running(claimed) slots
    """
    out = {}
    for collector_name in status_dict.keys():
        # This counts the running slots: fixed (static/not partitionable) or dynamic
        # It may give problems when matching with RemoteHost in the jobs
        # since dynamic slots report the parent partitionable slot in GLIDEIN_SiteWMS_Slot

        sq = condorMonitor.SubQuery(
            status_dict[collector_name],
            lambda el: (
                ((el.get('State') == 'Claimed') and
                 (el.get('Activity') in ('Busy', 'Retiring'))
                 )
            )
        )
        sq.load()
        out[collector_name] = sq
    return out


def getFailedCondorStatus(status_dict):
    out = {}
    for collector_name in status_dict.keys():
        sq = condorMonitor.SubQuery(
            status_dict[collector_name],
            lambda el: (
                (el.get('State') == "Drained") and
                (el.get('Activity') == "Retiring")
            )
        )
        sq.load()
        out[collector_name] = sq
    return out


#
# Return a dictionary of collectors containing idle(unclaimed) cores
# Each element is a condorStatus
#
# Same as getIdleCondorStatus - the dictionaries with the Machines/Glideins are the same
#
def getIdleCoresCondorStatus(status_dict):
    return getIdleCondorStatus(status_dict)


#
# Return a dictionary of collectors containing running(claimed) cores
# Each element is a condorStatus
#
# Use the output of getCondorStatus
#
def getRunningCoresCondorStatus(status_dict):
    return getRunningCondorStatus(status_dict)


#
# Return a dictionary of collectors containing idle(unclaimed) vms
# Each element is a condorStatus
#
# Use the output of getCondorStatus
#
def getClientCondorStatus(status_dict, frontend_name, group_name, request_name):
    client_name_old = "%s@%s.%s" % (request_name, frontend_name, group_name)
    client_name_new = "%s.%s" % (frontend_name, group_name)
    out = {}
    for collector_name in status_dict.keys():
        sq = condorMonitor.SubQuery(
                 status_dict[collector_name],
                 lambda el:('GLIDECLIENT_Name' in el and ((el['GLIDECLIENT_Name'] == client_name_old) or ((el['GLIDECLIENT_Name'] == client_name_new) and (("%s@%s@%s" % (el['GLIDEIN_Entry_Name'], el['GLIDEIN_Name'], el['GLIDEIN_Factory'])) == request_name)))))
        sq.load()
        out[collector_name] = sq
    return out


#
# Return a dictionary of collectors containing vms of a specific cred
#  Input should be the output of getClientCondorStatus or equivalent
# Each element is a condorStatus
#
# Use the output of getCondorStatus
#
def getClientCondorStatusCredIdOnly(status_dict, cred_id):
    out = {}
    for collector_name, collector_status in status_dict.iteritems():
        sq = condorMonitor.SubQuery(
            collector_status,
            lambda el: (
                'GLIDEIN_CredentialIdentifier' in el and
                (el['GLIDEIN_CredentialIdentifier'] == cred_id)
            )
        )
        sq.load()
        out[collector_name] = sq
    return out


#
# Return a dictionary of collectors containing vms at a client split by creds
# Each element is a condorStatus
#
# Use the output of getCondorStatus
#
def getClientCondorStatusPerCredId(status_dict, frontend_name, group_name,
                                   request_name, cred_id):
    step1 = getClientCondorStatus(status_dict, frontend_name, group_name,
                                  request_name)
    out = getClientCondorStatusCredIdOnly(step1, cred_id)
    return out


#
# Return the number of vms in the dictionary
# Use the output of getCondorStatus
#
def countCondorStatus(status_dict):
    count = 0
    for collector_name in status_dict.keys():
        count += len(status_dict[collector_name].fetchStored())
    return count


#
# Return the number of running slots in the dictionary
# Use the output of getCondorStatus
#
def countRunningCondorStatus(status_dict):
    count = 0
    # Running sstatus dict has p-slot corresponding to the dynamic slots
    # The loop will skip elements where slot is p-slot
    for collector_name in status_dict:
        for glidein_name, glidein_details in status_dict[collector_name].fetchStored().iteritems():
            if not glidein_details.get('PartitionableSlot', False):
                count += 1
    return count


#
# Return the number of glideins in the dictionary
#
def countGlideinsCondorStatus(status_dict):
    """Return the number of glideins in the dictionary

    :param status_dict: the output of getCondorStatus
    :return: number of glideins in the dictionary (integer)

    A Glidein is an execution of the glidein_startup.sh script
     - may be different from job submitted by the factory (for multinode jobs - future)
     - is different from a slot (or schedd or vm)
    It defines GLIDEIN_MASTER_NAME which is the part after '@' in the slot name
    Sets from different collectors are assumed disjunct
    """
    count = 0
    for collector_name in status_dict:
        slots_dict = status_dict[collector_name].fetchStored()
        count += len(set([i.split('@', 1)[1] for i in slots_dict.keys()]))
    return count


#
# Return the number of cores in the dictionary based on the status_type
# Use the output of getCondorStatus
#
def countCoresCondorStatus(status_dict, state='TotalCores'):
    count = 0
    if state == 'TotalCores':
        count = countTotalCoresCondorStatus(status_dict)
    elif state == 'IdleCores':
        count = countIdleCoresCondorStatus(status_dict)
    elif state == 'RunningCores':
        count = countRunningCoresCondorStatus(status_dict)
    return count


#
# Return the number of cores in the dictionary
# Use the output of getCondorStatus
#
def countTotalCoresCondorStatus(status_dict):
    """
    Counts the cores in the status dictionary
    The status is redundant in part but necessary to handle
    correctly partitionable slots which are
    1 glidein but may have some running cores and some idle cores
    @param status_dict: a dictionary with the Machines to count
    @type status_dict: str
    """
    count = 0
    # The loop will skip elements where Cpus or TotalSlotCpus are not defined
    for collector_name in status_dict:
        for glidein_name, glidein_details in status_dict[collector_name].fetchStored().iteritems():
            # TotalSlotCpus should always be the correct number but
            # is not defined pre partitionable slots
            if glidein_details.get('PartitionableSlot', False):
                count += glidein_details.get('TotalSlotCpus', 0)
            else:
                count += glidein_details.get('Cpus', 0)
    return count


def countIdleCoresCondorStatus(status_dict):
    """
    Counts the cores in the status dictionary
    The status is redundant in part but necessary to handle
    correctly partitionable slots which are
    1 glidein but may have some running cores and some idle cores
    @param status_dict: a dictionary with the Machines to count
    @type status_dict: str
    """
    count = 0
    # The loop will skip elements where Cpus or TotalSlotCpus are not defined
    for collector_name in status_dict:
        for glidein_name, glidein_details in status_dict[collector_name].fetchStored().iteritems():
            count += glidein_details.get('Cpus', 0)
    return count


def countRunningCoresCondorStatus(status_dict):
    """
    Counts the cores in the status dictionary
    The status is redundant in part but necessary to handle
    correctly partitionable slots which are
    1 glidein but may have some running cores and some idle cores
    @param status_dict: a dictionary with the Machines to count
    @type status_dict: str
    """
    count = 0
    # The loop will skip elements where Cpus or TotalSlotCpus are not defined
    for collector_name in status_dict:
        for glidein_name, glidein_details in status_dict[collector_name].fetchStored().iteritems():
            if not glidein_details.get('PartitionableSlot', False):
                count += glidein_details.get('Cpus', 0)
    return count


#
# Given startd classads, return the list of all the factory entries
# Each element in the list is (req_name, node_name)
#
def getFactoryEntryList(status_dict):
    out = set()
    for c in status_dict.keys():
        coll_status_dict = status_dict[c].fetchStored()
        for n in coll_status_dict.keys():
            el = coll_status_dict[n]
            if not ('GLIDEIN_Entry_Name' in el and 'GLIDEIN_Name' in el and
                        'GLIDEIN_Factory' in el and 'GLIDECLIENT_ReqNode' in el):
                continue  # ignore this glidein... no factory info
            entry_str = "%s@%s@%s" % (el['GLIDEIN_Entry_Name'], el['GLIDEIN_Name'], el['GLIDEIN_Factory'])
            factory_pool = str(el['GLIDECLIENT_ReqNode'])
            out.add((entry_str, factory_pool))

    return list(out)
        

#
# Return a dictionary of collectors containing interesting classads
# Each element is a condorStatus
#
# Return the schedd classads
#
def getCondorStatusSchedds(collector_names, constraint=None, format_list=None,
                           want_format_completion=True):
    if format_list is not None:
        if want_format_completion:
            format_list = condorMonitor.complete_format_list(
                              format_list,
                              [('TotalRunningJobs', 'i'),
                               ('TotalSchedulerJobsRunning', 'i'),
                               ('TransferQueueNumUploading', 'i'),
                               ('MaxJobsRunning', 'i'),
                               ('TransferQueueMaxUploading', 'i'),
                               ('CurbMatchmaking', 'i')])

    type_constraint = 'True'
    return getCondorStatusConstrained(collector_names, type_constraint,
                                      constraint, format_list,
                                      subsystem_name="schedd")

############################################################
#
# I N T E R N A L - Do not use
#
############################################################

#
# Return a dictionary of schedds containing jobs of a certain type 
# Each element is a condorQ
#
# If not all the jobs of the schedd has to be considered,
# specify the appropriate additional constraint
#
def getCondorQConstrained(schedd_names, type_constraint, constraint=None, format_list=None):
    out_condorq_dict = {}
    for schedd in schedd_names:
        if schedd == '':
            logSupport.log.warning("Skipping empty schedd name")
            continue
        full_constraint = type_constraint[0:]  # make copy
        if constraint is not None:
            full_constraint = "(%s) && (%s)" % (full_constraint, constraint)

        try:
            condorq = condorMonitor.CondorQ(schedd)
            condorq.load(full_constraint, format_list)
            if len(condorq.fetchStored()) > 0:
                out_condorq_dict[schedd] = condorq
        except condorMonitor.QueryError:
            logSupport.log.exception("Condor Error. Failed to talk to schedd: ")
            # If schedd not found it is equivalent to no jobs in the queue
            continue
        except RuntimeError:
            logSupport.log.exception("Runtime Error. Failed to talk to schedd %s" % schedd)
            continue
        except Exception:
            logSupport.log.exception("Unknown Exception. Failed to talk to schedd %s" % schedd)
            
    return out_condorq_dict


#
# Return a dictionary of collectors containing classads of a certain kind 
# Each element is a condorStatus
#
# If not all the jobs of the schedd has to be considered,
# specify the appropriate additional constraint
#
def getCondorStatusConstrained(collector_names, type_constraint, constraint=None,
                               format_list=None, subsystem_name=None):
    out_status_dict = {}
    for collector in collector_names:
        full_constraint = type_constraint[0:]  # make copy
        if constraint is not None:
            full_constraint = "(%s) && (%s)" % (full_constraint, constraint)

        try:
            status = condorMonitor.CondorStatus(subsystem_name=subsystem_name,
                                                pool_name=collector)
            status.load(full_constraint, format_list)
        except condorMonitor.QueryError:
            if collector is not None:
                msg = "Condor Error. Failed to talk to collector %s: " % collector
            else:
                msg = "Condor Error. Failed to talk to collector: "
            logSupport.log.exception(msg)
            # If collector not found it is equivalent to no classads
            continue
        except RuntimeError:
            logSupport.log.exception("Runtime error. Failed to talk to collector: ")
            continue
        except Exception:
            logSupport.log.exception("Unknown error. Failed to talk to collector: ")
            continue

        if len(status.fetchStored()) > 0:
            out_status_dict[collector] = status
            
    return out_status_dict


#############################################
#
# Extract unique subsets from a list of sets
# by Benjamin Hass @ UCSD (working under Igor Sfiligoi)
#
# Input: list of sets
# Output: list of (index set, value subset) pairs + a set that is the union of all input sets
#
# Example in:
#   [Set([1, 2, 3, 4, 5, 6, 7, 8, 9, 10]), Set([1, 2, 3, 4, 5, 6, 7, 8, 9, 10]),
#    Set([1, 2, 3, 4, 5, 6, 7, 8, 9, 10, 11, 12, 13, 14, 15, 16, 17, 18, 19, 20,
#         21, 22, 23, 24, 25, 26, 27, 28, 29, 30, 31, 32, 33, 34, 35]),
#    Set([11, 12, 13, 14, 15, 16, 17, 18, 19, 20, 21, 22, 23, 24, 25, 26, 27, 28, 29, 30])]
# Example out:
#   ([(Set([2]), Set([32, 33, 34, 35, 31])),
#     (Set([0, 1, 2]), Set([1, 2, 3, 4, 5, 6, 7, 8, 9, 10])),
#     (Set([2, 3]), Set([11, 12, 13, 14, 15, 16, 17, 18, 19, 20,
#                        21, 22, 23, 24, 25, 26, 27, 28, 29, 30]))],
#    Set([1, 2, 3, 4, 5, 6, 7, 8, 9, 10, 11, 12, 13, 14, 15, 16, 17, 18, 19, 20,
#         21, 22, 23, 24, 25, 26, 27, 28, 29, 30, 31, 32, 33, 34, 35]))
#
def uniqueSets(in_sets):
    #sets is a list of sets
    sorted_sets = []
    for i in in_sets:
        common_list = []
        common = set()
        new_unique = set()
        old_unique_list = []
        old_unique = set()
        new = []
        #make a list of the elements common to i
        #(current iteration of sets) and the existing
        #sorted sets
        for k in sorted_sets:
            #for now, old unique is a set with all elements of
            #sorted_sets
            old_unique = old_unique | k
            common = k & i
            if common:
                common_list.append(common)
            else:
                pass
        #figure out which elements in i
        # and which elements in old_uniques are unique
        for j in common_list:
            i = i - j
            old_unique = old_unique - j
        #make a list of all the unique elements in sorted_sets
        for k in sorted_sets:
            old_unique_list.append(k & old_unique)
        new_unique = i
        if new_unique:
            new.append(new_unique)
        for o in old_unique_list:
            if o:
                new.append(o)
        for c in common_list:
            if c:
                new.append(c)
        sorted_sets = new

    # set with all unique elements
    sum_set = set()
    for s in sorted_sets:
        sum_set = sum_set | s


    sorted_sets.append(sum_set)

    # index_list is a list of lists. Each list corresponds to 
    # an element in sorted_sets, and contains the indexes of 
    # that elements shared elements in the initial list of sets
    index_list = []
    for s in sorted_sets:
        indexes = []
        temp_sets = in_sets[:]
        for t in temp_sets:
            if s & t:
                indexes.append(temp_sets.index(t))
                temp_sets[temp_sets.index(t)] = set()
        index_list.append(indexes)

    # create output
    outvals = []
    for i in range(len(index_list) - 1): # last one contains all the values
        outvals.append((set(index_list[i]), sorted_sets[i]))
    return (outvals, sorted_sets[-1])

def hashJob(condorq_el, condorq_match_list=None):
    out=[]
    keys=sorted(condorq_el.keys())
    if condorq_match_list is not None:
        # whitelist... keep only the ones listed
        allkeys=keys
        keys=[]
        for k in allkeys:
            if k in condorq_match_list:
                keys.append(k)
    for k in keys:
        out.append((k, condorq_el[k]))
    return tuple(out)


def getGlideinCpusNum(glidein, estimate_cpus=True):
    """
<<<<<<< HEAD
    Given the glidein data structure, get the GLIDEIN_CPUS and GLIDEIN_ESTIMATED_CPUS configured.
    If estimate_cpus is false translate keywords to numerical equivalent, otherwise estimate CPUs
    If GLIDEIN_CPUS is not configured ASSUME it to be 1, if it is set to auto/slot/-1 or node/0,
    use GLIDEIN_ESTIMATED_CPUS if provided, otherwise ASSUME it to be 1
=======
    Given the glidein data structure, get the GLIDEIN_CPUS configured.
    If estimate_cpus is false translate keywords to numerical equivalent (auto/slot -> -1, node -> 0),
    otherwise estimate CPUs
    If GLIDEIN_CPUS is not configured or is set to auto/slot/-1 or node/0, ASSUME it to be 1
>>>>>>> 47bb805c
    In the future there should be better guesses
    """
    # TODO: better estimation of cpus available on resources (e.g. average of obtained ones)
   
    cpus = str(glidein['attrs'].get('GLIDEIN_CPUS', 1))
    try:
        glidein_cpus = int(cpus)
        if estimate_cpus and glidein_cpus <= 0:
            cpus = str(glidein['attrs'].get('GLIDEIN_ESTIMATED_CPUS', 1))
            return int(cpus)
        else:
            return glidein_cpus
    except ValueError:
        if estimate_cpus:
            cpus = str(glidein['attrs'].get('GLIDEIN_ESTIMATED_CPUS', 1))
            return int(cpus)
        else:
            cpus_upper = cpus.upper()
            if cpus_upper == 'AUTO' or cpus_upper == 'SLOT':
                return -1
            if cpus_upper == 'NODE':
                return 0
            raise ValueError


def getGlideinNodesNum(glidein, estimate_nodes=True):
    """
    Given the glidein data structure, get the GLIDEIN_NODES configured.
    If estimate_nodes is false translate keywords to numerical equivalent (auto/slot -> -1, node -> 0),
    otherwise estimate nodes.
    If GLIDEIN_NODES is not configured or is set to auto/-1, ASSUME it to be 1
    In the future there should be better guesses
    """
    # TODO: better estimation of nodes available on resources (e.g. average of obtained ones, config parameters)

    nodes = str(glidein['attrs'].get('GLIDEIN_NODES', 1))
    try:
        glidein_nodes = int(cpus)
        return max(glidein_nodes, 1)
    except ValueError:
        if estimate_nodes:
            return 1
        else:
            nodes_upper = nodes.upper()
            if nodes_upper == 'AUTO':
                return -1
            raise ValueError


def getHAMode(frontend_data):
    """
    Given the frontendDescript return if this frontend is to be run
    in 'master' or 'slave' mode
    """

    mode = 'master'
    ha = getHASettings(frontend_data)
    if ha and (ha.get('enabled').lower() == 'true'):
        mode = 'slave'
    return mode


def getHACheckInterval(frontend_data):
    """
    Given the frontendDescript return if this frontend is to be run
    in 'master' or 'slave' mode
    """
    interval = 0
    ha = getHASettings(frontend_data)
    if ha and ha.get('check_interval'):
        interval = int(ha.get('check_interval'))
    return interval


def getHASettings(frontend_data):
    ha = None
    if frontend_data.get('HighAvailability'):
        ha = eval(frontend_data.get('HighAvailability'))
    return ha<|MERGE_RESOLUTION|>--- conflicted
+++ resolved
@@ -197,12 +197,8 @@
         Third tuple  : Elements that can only run on this site
         Forth tuple  : The entry proportion glideins to be requested based
                        on unique subsets after considering multicore
-<<<<<<< HEAD
-                       jobs and GLIDEIN_CPUS/GLIDEIN_ESTIMATED_CPUS
-=======
-                       jobs, GLIDEIN_CPUS (cores in glideins) and GLIDEIN_NODES
-                       (number of nodes in multinode submissions)
->>>>>>> 47bb805c
+                       jobs, GLIDEIN_CPUS/GLIDEIN_ESTIMATED_CPUS (cores in glideins) 
+                       and GLIDEIN_NODES (number of nodes in multinode submissions)
         A special 'glidein name' of (None, None, None) is used for jobs
         that don't match any 'real glidein name' in all 4 tuples above
     """
@@ -1250,17 +1246,11 @@
 
 def getGlideinCpusNum(glidein, estimate_cpus=True):
     """
-<<<<<<< HEAD
     Given the glidein data structure, get the GLIDEIN_CPUS and GLIDEIN_ESTIMATED_CPUS configured.
-    If estimate_cpus is false translate keywords to numerical equivalent, otherwise estimate CPUs
+    If estimate_cpus is false translate keywords to numerical equivalent (auto/slot -> -1, node -> 0),
+    otherwise estimate CPUs
     If GLIDEIN_CPUS is not configured ASSUME it to be 1, if it is set to auto/slot/-1 or node/0,
     use GLIDEIN_ESTIMATED_CPUS if provided, otherwise ASSUME it to be 1
-=======
-    Given the glidein data structure, get the GLIDEIN_CPUS configured.
-    If estimate_cpus is false translate keywords to numerical equivalent (auto/slot -> -1, node -> 0),
-    otherwise estimate CPUs
-    If GLIDEIN_CPUS is not configured or is set to auto/slot/-1 or node/0, ASSUME it to be 1
->>>>>>> 47bb805c
     In the future there should be better guesses
     """
     # TODO: better estimation of cpus available on resources (e.g. average of obtained ones)
